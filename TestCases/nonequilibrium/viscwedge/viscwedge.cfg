--- conflicted
+++ resolved
@@ -49,17 +49,9 @@
 FREESTREAM_TEMPERATURE_VE= 288.15
 %
 % Reynolds number (non-dimensional, based on the free-stream values)
-<<<<<<< HEAD
-%REYNOLDS_NUMBER= 10000
-%KIND_TURB_MODEL= NONE
-INIT_OPTION= TD_CONDITIONS
-%
-%
-=======
 REYNOLDS_NUMBER= 10000
 KIND_TURB_MODEL= NONE
 
->>>>>>> 4e44e395
 % ---- NONEQUILIBRIUM GAS, IDEAL GAS, POLYTROPIC, VAN DER WAALS AND PENG ROBINSON CONSTANTS -------%
 %
 % Fluid model (STANDARD_AIR, IDEAL_GAS, VW_GAS, PR_GAS,
