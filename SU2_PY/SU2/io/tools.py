#!/usr/bin/env python

## \file tools.py
#  \brief file i/o functions
#  \author T. Lukaczyk, F. Palacios
#  \version 5.0.0 "Raven"
#
# SU2 Lead Developers: Dr. Francisco Palacios (Francisco.D.Palacios@boeing.com).
#                      Dr. Thomas D. Economon (economon@stanford.edu).
#
# SU2 Developers: Prof. Juan J. Alonso's group at Stanford University.
#                 Prof. Piero Colonna's group at Delft University of Technology.
#                 Prof. Nicolas R. Gauger's group at Kaiserslautern University of Technology.
#                 Prof. Alberto Guardone's group at Polytechnic University of Milan.
#                 Prof. Rafael Palacios' group at Imperial College London.
#                 Prof. Edwin van der Weide's group at the University of Twente.
#                 Prof. Vincent Terrapon's group at the University of Liege.
#
# Copyright (C) 2012-2017 SU2, the open-source CFD code.
#
# SU2 is free software; you can redistribute it and/or
# modify it under the terms of the GNU Lesser General Public
# License as published by the Free Software Foundation; either
# version 2.1 of the License, or (at your option) any later version.
#
# SU2 is distributed in the hope that it will be useful,
# but WITHOUT ANY WARRANTY; without even the implied warranty of
# MERCHANTABILITY or FITNESS FOR A PARTICULAR PURPOSE. See the GNU
# Lesser General Public License for more details.
#
# You should have received a copy of the GNU Lesser General Public
# License along with SU2. If not, see <http://www.gnu.org/licenses/>.

# -------------------------------------------------------------------
#  Imports
# -------------------------------------------------------------------

import os, time, sys, pickle, errno, copy
import shutil, glob
from SU2.util import ordered_bunch

# -------------------------------------------------------------------
#  Read SU2_DOT Gradient Values
# -------------------------------------------------------------------

def read_gradients( Grad_filename , scale = 1.0):
    """ reads the raw gradients from the gradient file
        returns a list of floats
    """
        
    # open file and skip first line
    gradfile = open(Grad_filename)
    gradfile.readline()
    
    # read values
    grad_vals = []
    for line in gradfile:
        line = line.strip()
        if len(line) == 0:
            break
        grad_vals.append(float(line) * scale)
    #: for each line
    
    return grad_vals

#: def read_gradients()


# -------------------------------------------------------------------
#  Read All Data from a Plot File
# -------------------------------------------------------------------

def read_plot( filename ):
    """ reads a plot file
        returns an ordered bunch with the headers for keys
        and a list of each header's floats for values.
    """
    
    extension = os.path.splitext( filename )[1]
    
    # open history file
    plot_file = open(filename)
    
    # title?
    line = plot_file.readline()
    if line.startswith('TITLE'):
        title = line.split('=')[1] .strip() # not used right now
        line = plot_file.readline()

    # process header
    if '=' in line:
        line = line.split("=")[1].strip()
    line = line.split(",")
    Variables = [ x.strip('" ') for x in line ]
    n_Vars = len(Variables)
    
    # initialize plot data dictionary
    plot_data = ordered_bunch.fromkeys(Variables)
    # must default each value to avoid pointer problems
    for key in plot_data.keys(): plot_data[key] = [] 
    
    # zone list
    zones = []
        
    # read all data rows
    while 1:
        # read line
        line = plot_file.readline()
        if not line:
            break
        
        #zone?
        if line.startswith('ZONE'):
            zone = line.split('=')[1].strip('" ')
            zones.append(zone)
            continue
        
        # split line
        line_data = line.strip().split(',')
        line_data = [ float(x.strip()) for x in line_data ]  
        
        # store to dictionary
        for i_Var in range(n_Vars):
            this_variable = Variables[i_Var] 
            plot_data[this_variable] = plot_data[this_variable] + [ line_data[i_Var] ]
    
    #: for each line

    # check for number of zones
    if len(zones) > 1:
        raise IOError , 'multiple zones not supported'
    
    # done
    plot_file.close()              
    return plot_data


# -------------------------------------------------------------------
#  Read All Data from History File
# -------------------------------------------------------------------

def read_history( History_filename, nZones = 1):
    """ reads a history file
        returns an ordered bunch with the history file headers for keys
        and a list of each header's floats for values.
        if header is an optimization objective, its name is mapped to 
        the optimization name.
        Iter and Time(min) headers are mapped to ITERATION and TIME
        respectively.
    """
    
    # read plot file
    plot_data = read_plot( History_filename )
    
    # initialize history data dictionary
    history_data = ordered_bunch()    
    
    # header name to config file name map
    map_dict = get_headerMap(nZones)    
    
    # map header names
    for key in plot_data.keys():
        if map_dict.has_key(key):
            var = map_dict[key]
        else:
            var = key
        history_data[var] = plot_data[key]
    
    return history_data
    
#: def read_history()



# -------------------------------------------------------------------
#  Define Dictionary Map for Header Names
# -------------------------------------------------------------------

def get_headerMap(nZones = 1):
    """ returns a dictionary that maps history file header names
        to optimization problem function names
    """
    # header name to config file name map
    map_dict = { "Iteration"       : "ITERATION"               ,
                 "CLift"           : "LIFT"                    ,
                 "CDrag"           : "DRAG"                    ,
                 "CSideForce"      : "SIDEFORCE"               ,
                 "Cp_Diff"         : "INVERSE_DESIGN_PRESSURE" ,
                 "HeatFlux_Diff"   : "INVERSE_DESIGN_HEATFLUX" ,
                 "HeatFlux_Total"  : "TOTAL_HEATFLUX"          ,
                 "HeatFlux_Maximum": "MAXIMUM_HEATFLUX"        ,
                 "CMx"             : "MOMENT_X"                ,
                 "CMy"             : "MOMENT_Y"                ,
                 "CMz"             : "MOMENT_Z"                ,
                 "CFx"             : "FORCE_X"                 ,
                 "CFy"             : "FORCE_Y"                 ,
                 "CFz"             : "FORCE_Z"                 ,
                 "CL/CD"           : "EFFICIENCY"              ,
                 "CEff"            : "EFFICIENCY"              ,
                 "CMerit"          : "FIGURE_OF_MERIT"         ,
                 "CQ"              : "TORQUE"                  ,
                 "CT"              : "THRUST"                  ,
                 "CEquivArea"      : "EQUIVALENT_AREA"         ,
                 "CNearFieldOF"    : "NEARFIELD_PRESSURE"      ,
                 "Avg_TotalPress"  : "AVG_TOTAL_PRESSURE"      ,
                 "FluxAvg_Pressure": "AVG_OUTLET_PRESSURE"     ,
                 "FluxAvg_Density" : "FLUXAVG_OUTLET_DENSITY"  ,
                 "FluxAvg_Velocity": "FLUXAVG_OUTLET_VELOCITY" ,
                 "Avg_Mach"        : "AVG_OUTLET_MACH"         ,
                 "Avg_Temperature" : "AVG_OUTLET_TEMPERATURE"  ,
                 "MassFlowRate"    : "MASS_FLOW_RATE"          ,
                 "AeroCDrag"       : "AERO_DRAG"               ,
                 "Radial_Distortion"      : "RADIAL_DISTORTION"              ,
                 "Circumferential_Distortion"      : "CIRCUMFERENTIAL_DISTORTION"              ,
                 "Time(min)"       : "TIME"                    ,
                 "D(CLift)"        : "D_LIFT"                  ,
                 "D(CDrag)"        : "D_DRAG"                  ,
                 "D(CSideForce)"   : "D_SIDEFORCE"             ,
                 "D(CMx)"          : "D_MOMENT_X"              ,
                 "D(CMy)"          : "D_MOMENT_Y"              ,
                 "D(CMz)"          : "D_MOMENT_Z"              ,
                 "D(CFx)"          : "D_FORCE_X"               ,
                 "D(CFy)"          : "D_FORCE_Y"               ,
                 "D(CFz)"          : "D_FORCE_Z"               ,
                 "D(CL/CD)"        : "D_EFFICIENCY"            ,
                 "ComboObj"        : "COMBO"                   ,
                 "TotalPressureLoss_1"     : "TOTAL_PRESSURE_LOSS"    ,
                 "KineticEnergyLoss_1"     : "KINETIC_ENERGY_LOSS"    ,
                 "EntropyGen_" + str(getTurboPerfIndex(nZones)) : "ENTROPY_GENERATION"     ,                   
                 "FlowAngleOut_1"          : "FLOW_ANGLE_OUT"         ,
                 "FlowAngleIn_1"           : "FLOW_ANGLE_IN"          ,
                 "MassFlowIn_1"            : "MASS_FLOW_IN"           ,
                 "MassFlowOut_1"           : "MASS_FLOW_OUT"          ,
                 "PressureRatio_1"         : "PRESSURE_RATIO"         ,
                 "TotalEfficiency_" + str(getTurboPerfIndex(nZones))  : "TOTAL_EFFICIENCY"       ,
                 "TotalStaticEfficiency_3" : "TOTAL_STATIC_EFFICIENCY",
                 "D(TotalPressureLoss_0)"  : "D_TOTAL_PRESSURE_LOSS"  ,
                 "D(TotalEfficiency_0)"       : "D_TOTAL_EFFICIENCY"       ,
                 "D(TotalPressureLoss_0)"     : "D_TOTAL_PRESSURE_LOSS"    ,
                 "D(KineticEnergyLoss_0)"     : "D_KINETIC_ENERGY_LOSS"    ,
                 "D(TotalStaticEfficiency_0)" : "D_TOTAL_STATIC_EFFICIENCY",
                 "D(FlowAngleOut_0)"          : "D_FLOW_ANGLE_OUT"         ,
                 "D(FlowAngleIn_0)"           : "D_FLOW_ANGLE_IN"          ,
                 "D(MassFlowIn_0)"            : "D_MASS_FLOW_IN"           ,
                 "D(MassFlowOut_0)"           : "D_MASS_FLOW_OUT"          ,
                 "D(PressureRatio_0)"         : "D_PRESSURE_RATIO"         ,
                 "D(EnthalpyOut_0)"           : "D_ENTHALPY_OUT"           ,
                 "D(TotalEnthalpy_0)"         : "D_TOTAL_ENTHALPY_OUT"     }
    
    return map_dict

def getTurboPerfIndex(nZones = 1):

  if int(nZones) > 1:
    index = int(nZones) + int(int(nZones)/2.0) + 1
  else: 
    index = 1
  return index


#: def get_headerMap()


# -------------------------------------------------------------------
#  Optimizer Function Names
# -------------------------------------------------------------------

# Aerodynamic Optimizer Function Names
optnames_aero = [ "LIFT"                    ,
                  "DRAG"                    ,
                  "SIDEFORCE"               ,
                  "MOMENT_X"                ,
                  "MOMENT_Y"                ,
                  "MOMENT_Z"                ,
                  "FORCE_X"                 ,
                  "FORCE_Y"                 ,
                  "FORCE_Z"                 ,
                  "EFFICIENCY"              ,
                  "FREE_SURFACE"            ,
                  "FIGURE_OF_MERIT"         ,
                  "TORQUE"                  ,
                  "THRUST"                  ,
                  "AVG_TOTAL_PRESSURE"      ,
                  "AVG_OUTLET_PRESSURE"     ,
                  "AVG_OUTLET_DENSITY"      ,
                  "AVG_OUTLET_VELOCITY"     ,
                  "MASS_FLOW_RATE"          ,
                  "OUTFLOW_GENERALIZED"     ,
                  "EQUIVALENT_AREA"         ,
                  "NEARFIELD_PRESSURE"      ,
                  "INVERSE_DESIGN_PRESSURE" ,
                  "INVERSE_DESIGN_HEATFLUX" ,
                  "TOTAL_HEATFLUX"          ,
                  "MAXIMUM_HEATFLUX"        ,
<<<<<<< HEAD
                  "COMBO"]                

# Turbo performance optimizer Function Names
optnames_turbo = ["TOTAL_PRESSURE_LOSS"     ,
                  "KINETIC_ENERGY_LOSS"     ,
                  "ENTROPY_GENERATION"      ,
                  "EULERIAN_WORK"           ,
                  "FLOW_ANGLE_IN"           ,
                  "FLOW_ANGLE_OUT"          ,
                  "MASS_FLOW_IN"            ,
                  "MASS_FLOW_OUT"           ,
                  "PRESSURE_RATIO"          ,
                  "TOTAL_EFFICIENCY"        ,
                  "TOTAL_STATIC_EFFICIENCY" ,
                 ]

=======
                  "AERO_DRAG"               ,
                  "RADIAL_DISTORTION"              ,
                  "CIRCUMFERENTIAL_DISTORTION"              ,
                  "COMBO"]
>>>>>>> 588f1849
#: optnames_aero

optnames_stab = [ "D_LIFT_D_ALPHA"               ,
                  "D_DRAG_D_ALPHA"               ,
                  "D_SIDEFORCE_D_ALPHA"          ,
                  "D_MOMENT_X_D_ALPHA"           ,
                  "D_MOMENT_Y_D_ALPHA"           ,
                  "D_MOMENT_Z_D_ALPHA"           ,
                ]

# Geometric Optimizer Function Names
optnames_geo = [ "MAX_THICKNESS"      ,
                 "1/4_THICKNESS"      ,
                 "1/3_THICKNESS"      ,
                 "1/2_THICKNESS"      ,
                 "2/3_THICKNESS"      ,
                 "3/4_THICKNESS"      ,
                 "AREA"               ,
                 "AOA"                ,
                 "CHORD"              ,
                 "WING_VOLUME"           ,
                 "WING_MIN_MAXTHICKNESS" ,
                 "WING_MAX_CHORD"        ,
                 "WING_MIN_TOC"          ,
                 "WING_MAX_TWIST"        ,
                 "WING_MAX_CURVATURE"    ,
                 "WING_MAX_DIHEDRAL"     ,
                 "MAX_THICKNESS_SEC1" ,
                 "MAX_THICKNESS_SEC2" ,
                 "MAX_THICKNESS_SEC3" ,
                 "MAX_THICKNESS_SEC4" ,
                 "MAX_THICKNESS_SEC5" ,
                 "1/4_THICKNESS_SEC1" ,
                 "1/4_THICKNESS_SEC2" ,
                 "1/4_THICKNESS_SEC3" ,
                 "1/4_THICKNESS_SEC4" ,
                 "1/4_THICKNESS_SEC5" ,
                 "1/3_THICKNESS_SEC1" ,
                 "1/3_THICKNESS_SEC2" ,
                 "1/3_THICKNESS_SEC3" ,
                 "1/3_THICKNESS_SEC4" ,
                 "1/3_THICKNESS_SEC5" ,
                 "1/2_THICKNESS_SEC1" ,
                 "1/2_THICKNESS_SEC2" ,
                 "1/2_THICKNESS_SEC3" ,
                 "1/2_THICKNESS_SEC4" ,
                 "1/2_THICKNESS_SEC5" ,
                 "2/3_THICKNESS_SEC1" ,
                 "2/3_THICKNESS_SEC2" ,
                 "2/3_THICKNESS_SEC3" ,
                 "2/3_THICKNESS_SEC4" ,
                 "2/3_THICKNESS_SEC5" ,
                 "3/4_THICKNESS_SEC1" ,
                 "3/4_THICKNESS_SEC2" ,
                 "3/4_THICKNESS_SEC3" ,
                 "3/4_THICKNESS_SEC4" ,
                 "3/4_THICKNESS_SEC5" ,
                 "AREA_SEC1"          ,
                 "AREA_SEC2"          ,
                 "AREA_SEC3"          ,
                 "AREA_SEC4"          ,
                 "AREA_SEC5"          ,
                 "AOA_SEC1"           ,
                 "AOA_SEC2"           ,
                 "AOA_SEC3"           ,
                 "AOA_SEC4"           ,
                 "AOA_SEC5"           ,
                 "CHORD_SEC1"         ,
                 "CHORD_SEC2"         ,
                 "CHORD_SEC3"         ,
                 "CHORD_SEC4"         ,
                 "CHORD_SEC5"         ,
                 "VOLUME"              ]
#: optnames_geo

grad_names_directdiff = ["D_LIFT"                  ,
                         "D_DRAG"                  ,
                         "D_SIDEFORCE"             ,
                         "D_MOMENT_X"              ,
                         "D_MOMENT_Y"              ,
                         "D_MOMENT_Z"              ,
                         "D_FORCE_X"               ,
                         "D_FORCE_Y"               ,
                         "D_FORCE_Z"               ,
                         "D_EFFICIENCY"            ,
                         "D_TOTAL_PRESSURE_LOSS"    ,
                         "D_TOTAL_EFFICIENCY"       ,
                         "D_TOTAL_PRESSURE_LOSS"    ,
                         "D_KINETIC_ENERGY_LOSS"    ,
                         "D_TOTAL_STATIC_EFFICIENCY",
                         "D_FLOW_ANGLE_OUT"         ,
                         "D_FLOW_ANGLE_IN"          ,
                         "D_MASS_FLOW_IN"           ,
                         "D_MASS_FLOW_OUT"          ,
                         "D_PRESSURE_RATIO"         ,
                         "D_ENTHALPY_OUT"           ,
                         "D_TOTAL_ENTHALPY_OUT"     ]

grad_names_map = { "LIFT"      : "D_LIFT"           ,
                   "DRAG"      : "D_DRAG"           ,
                   "SIDEFORCE" : "D_SIDEFORCE" ,
                   "MOMENT_X"  : "D_MOMENT_X"   ,
                   "MOMENT_Y"  : "D_MOMENT_Y"   ,
                   "MOMENT_Z"  : "D_MOMENT_Z"   ,
                   "FORCE_X"   : "D_FORCE_X"     ,
                   "FORCE_Y"   : "D_FORCE_Y"     ,
                   "FORCE_Z"   : "D_FORCE_Z"     ,
                   "EFFICIENCY" : "D_EFFICIENCY" ,
                   "TOTAL_PRESSURE_LOSS"     : "D_TOTAL_PRESSURE_LOSS"    ,
                   "TOTAL_EFFICIENCY"        : "D_TOTAL_EFFICIENCY"       ,
                   "TOTAL_PRESSURE_LOSS"     : "D_TOTAL_PRESSURE_LOSS"    ,
                   "KINETIC_ENERGY_LOSS"     : "D_KINETIC_ENERGY_LOSS"    ,
                   "TOTAL_STATIC_EFFICIENCY" : "D_TOTAL_STATIC_EFFICIENCY",
                   "FLOW_ANGLE_OUT"          : "D_FLOW_ANGLE_OUT"         ,
                   "FLOW_ANGLE_IN"           : "D_FLOW_ANGLE_IN"          ,
                   "MASS_FLOW_IN"            : "D_MASS_FLOW_IN"           ,
                   "MASS_FLOW_OUT"           : "D_MASS_FLOW_OUT"          ,
                   "PRESSURE_RATIO"          : "D_PRESSURE_RATIO"         ,
                   "ENTHALPY_OUT"            : "D_ENTHALPY_OUT"           ,
                   "TOTAL_ENTHALPY_OUT"      : "D_TOTAL_ENTHALPY_OUT"     }
# -------------------------------------------------------------------
#  Read Aerodynamic Function Values from History File
# -------------------------------------------------------------------

def read_aerodynamics( History_filename , nZones = 1, special_cases=[], final_avg=0 ):
    """ values = read_aerodynamics(historyname, special_cases=[])
        read aerodynamic function values from history file
        
        Outputs:
            dictionary with function keys and thier values
            if special cases has 'UNSTEADY_SIMULATION', returns time averaged data
            otherwise returns final value from history file
    """
    
    # read the history data
    history_data = read_history(History_filename, nZones)
    
    # list of functions to pull
    func_names = optnames_aero + grad_names_directdiff + optnames_turbo

    # pull only these functions
    Func_Values = ordered_bunch()
    for this_objfun in func_names:
        if history_data.has_key(this_objfun):
            Func_Values[this_objfun] = history_data[this_objfun] 
    
    # for unsteady cases, average time-accurate objective function values
    if 'UNSTEADY_SIMULATION' in special_cases and not final_avg:
        for key,value in Func_Values.iteritems():
            Func_Values[key] = sum(value)/len(value)
         
    # average the final iterations   
    elif final_avg:
        for key,value in Func_Values.iteritems():
            # only the last few iterations
            i_fin = min([final_avg,len(value)])
            value = value[-i_fin:]
            Func_Values[key] = sum(value)/len(value)
    
    # otherwise, keep only last value
    else:
        for key,value in Func_Values.iteritems():
            Func_Values[key] = value[-1]
                    
    return Func_Values
    
#: def read_aerodynamics()



# -------------------------------------------------------------------
#  Get Objective Function Sign
# -------------------------------------------------------------------

def get_objectiveSign( ObjFun_name ):
    """ returns -1 for maximization problems:
            LIFT
            EFFICIENCY
            THRUST
            FIGURE_OF_MERIT
            MASS_FLOW_RATE
            AVG_TOTAL_PRESSURE
        returns +1 otherwise
    """
    
    # flip sign for maximization problems
    if ObjFun_name == "LIFT"            : return -1.0
    if ObjFun_name == "EFFICIENCY"      : return -1.0
    if ObjFun_name == "THRUST"          : return -1.0
    if ObjFun_name == "FIGURE_OF_MERIT" : return -1.0
    if ObjFun_name == "MASS_FLOW_RATE" : return -1.0
    if ObjFun_name == "AVG_TOTAL_PRESSURE" : return -1.0
    if ObjFun_name == "AVG_OUTLET_PRESSURE" : return -1.0
    if ObjFun_name == "TOTAL_STATIC_EFFICIENCY" :return -1.0
    
    # otherwise
    return 1.0

#: def get_objectiveSign()


# -------------------------------------------------------------------
#  Get Constraint Sign
# -------------------------------------------------------------------

def get_constraintSign( sign ):
    """ gets +/-1 given a constraint sign < or > respectively
        inequality constraint is posed as c(x) < 0
    """
    sign_map = { '>' : -1.0 ,
                 '<' : +1.0  }
    assert not sign=='=' , 'Sign "=" not valid'
    
    return sign_map[sign]

#: def get_constraintSign()


# -------------------------------------------------------------------
#  Get Adjoint Filename Suffix
# -------------------------------------------------------------------

def get_adjointSuffix(objective_function=None):
    """ gets the adjoint suffix given an objective function """
    
    # adjoint name map
    name_map = { "DRAG"                    : "cd"        ,
                 "LIFT"                    : "cl"        ,
                 "SIDEFORCE"               : "csf"       ,
                 "MOMENT_X"                : "cmx"       ,
                 "MOMENT_Y"                : "cmy"       ,
                 "MOMENT_Z"                : "cmz"       ,
                 "FORCE_X"                 : "cfx"       ,
                 "FORCE_Y"                 : "cfy"       ,
                 "FORCE_Z"                 : "cfz"       ,
                 "EFFICIENCY"              : "eff"       ,
                 "INVERSE_DESIGN_PRESSURE" : "invpress"  ,
                 "INVERSE_DESIGN_HEAT"     : "invheat"   ,
                 "MAXIMUM_HEATFLUX"        : "maxheat"   ,
                 "TOTAL_HEATFLUX"          : "totheat"   ,
                 "EQUIVALENT_AREA"         : "ea"        ,
                 "NEARFIELD_PRESSURE"      : "nfp"       ,
                 "THRUST"                  : "ct"        ,
                 "TORQUE"                  : "cq"        ,
                 "FIGURE_OF_MERIT"         : "merit"     ,
                 "AVG_TOTAL_PRESSURE"      : "pt"        ,
                 "AVG_OUTLET_PRESSURE"     : "pe"        ,
                 "MASS_FLOW_RATE"          : "mfr"       ,
                 "OUTFLOW_GENERALIZED"       : "chn"       ,
                 "FREE_SURFACE"            : "fs"        ,
<<<<<<< HEAD
                 "KINETIC_ENERGY_LOSS"     : "ke"        ,
                 "TOTAL_PRESSURE_LOSS"     : "pl"        ,
                 "ENTROPY_GENERATION"      : "entg"      ,
                 "EULERIAN_WORK"           : "ew"        ,
                 "FLOW_ANGLE_OUT"          : "fao"       ,
                 "FLOW_ANGLE_IN"           : "fai"       ,
                 "MASS_FLOW_OUT"           : "mfo"       ,
                 "MASS_FLOW_IN"            : "mfi"       ,
                 "TOTAL_EFFICIENCY"        : "teff"      ,
                 "TOTAL_STATIC_EFFICIENCY" : "tseff"     ,
=======
                 "AERO_DRAG"               : "acd"       ,
                 "RADIAL_DISTORTION"              : "rdis"       ,
                 "CIRCUMFERENTIAL_DISTORTION"              : "cdis"       ,
>>>>>>> 588f1849
                 "COMBO"                   : "combo"}
    
    # if none or false, return map
    if not objective_function:
        return name_map
    else:
        # remove white space
        objective = ''.join(objective_function.split())
        objective = objective.split(",")
        nObj = len(objective)
        if (nObj>1):
            return "combo"
        if name_map.has_key(objective[0]):
            return name_map[objective[0]]
    
        # otherwise...
        else:
            raise Exception('Unrecognized adjoint function name')
    
#: def get_adjointSuffix()
    
# -------------------------------------------------------------------
#  Add a Suffix
# -------------------------------------------------------------------

def add_suffix(base_name,suffix):
    """ suffix_name = add_suffix(base_name,suffix)
        adds suffix to a filename, accounting for file type extension
        example:
            base_name   = 'input.txt'
            suffix      = 'new'
            suffix_name = 'input_new.txt'
    """
    
    base_name = os.path.splitext(base_name)    
    suffix_name = base_name[0] + '_' + suffix + base_name[1]
    
    return suffix_name
    
#: def add_suffix()



# -------------------------------------------------------------------
#  Get Design Variable ID Map
# -------------------------------------------------------------------

def get_dvMap():
    """ get dictionary that maps design variable 
        kind id number to name """
    dv_map = { 1   : "HICKS_HENNE"           ,
               2   : "SURFACE_BUMP"          ,
               4   : "NACA_4DIGITS"          ,
               5   : "TRANSLATION"          ,
               6   : "ROTATION"              ,
               7   : "FFD_CONTROL_POINT"     ,
               8   : "FFD_DIHEDRAL_ANGLE"    ,
               9   : "FFD_TWIST_ANGLE"       ,
               10  : "FFD_ROTATION"          ,
               11  : "FFD_CAMBER"            ,
               12  : "FFD_THICKNESS"         ,
               15  : "FFD_CONTROL_POINT_2D"  ,
               16  : "FFD_CAMBER_2D"         ,
               17  : "FFD_THICKNESS_2D"      ,
               19  : "CUSTOM"                ,
               20  : "CST"                   ,
               101 : "ANGLE_OF_ATTACK"       ,
               102 : "FFD_ANGLE_OF_ATTACK"                    }
    
    return dv_map

#: def get_dvMap()

# -------------------------------------------------------------------
#  Get Design Variable Kind Name from ID
# -------------------------------------------------------------------
def get_dvKind( kindID ):
    """ get design variable kind name from id number """
    dv_map = get_dvMap()
    try: 
        return dv_map[ kindID ]
    except KeyError: 
        raise Exception('Unrecognized Design Variable ID')
# def get_dvKind()

# -------------------------------------------------------------------
#  Get Design Variable Kind ID from Name
# -------------------------------------------------------------------
def get_dvID( kindName ):
    """ get design variable kind id number from name """
    dv_map = get_dvMap()
    id_map = dict((v,k) for (k,v) in dv_map.iteritems())
    try: 
        return id_map[ kindName ]
    except KeyError: 
        raise Exception('Unrecognized Design Variable Name: %s' , kindName)
#: def get_dvID()
  
  
    
# -------------------------------------------------------------------
#  Get Gradient File Header
# -------------------------------------------------------------------

def get_gradFileFormat(grad_type,plot_format,kindID,special_cases=[]):
    
    # start header, build a list of strings and join at the end
    header       = []
    write_format = []
    
    # handle plot formating
    if   plot_format == 'TECPLOT': 
        header.append('VARIABLES=')
    elif plot_format == 'PARAVIEW':
        pass
    else: raise Exception('output plot format not recognized')
    
    # Case: continuous adjoint
    if grad_type == 'CONTINUOUS_ADJOINT':
        header.append(r'"iVar","Gradient","FinDiff_Step"')
        write_format.append(r'%4d, %.10f, %f')
        
    # Case: finite difference  
    elif grad_type == 'FINITE_DIFFERENCE':
        header.append(r'"iVar","Grad_CLift","Grad_CDrag","Grad_CLDRatio","Grad_CSideForce","Grad_CMx","Grad_CMy","Grad_CMz","Grad_CFx","Grad_CFy","Grad_CFz","Grad_HeatFlux_Total","Grad_HeatFlux_Maximum"')
        write_format.append(r'%4d, %.10f, %.10f, %.10f, %.10f, %.10f, %.10f, %.10f, %.10f, %.10f, %.10f, %.10f, %.10f')
        
        for key in special_cases: 
            if key == "ROTATING_FRAME" : 
                header.append(r',"Grad_CMerit","Grad_CT","Grad_CQ"')
                write_format.append(", %.10f, %.10f, %.10f")
            if key == "EQUIV_AREA"     : 
                header.append(r',"Grad_CEquivArea","Grad_CNearFieldOF"') 
                write_format.append(", %.10f, %.10f")
            if key == "ENGINE"     :
                header.append(r',"Grad_AeroCDrag","Grad_Distortion"')
                write_format.append(", %.10f, %.10f")
            if key == "1D_OUTPUT"     :
                header.append(r',"Grad_Avg_TotalPress","Grad_Avg_Mach","Grad_Avg_Temperature","Grad_MassFlowRate","Grad_FluxAvg_Pressure","Grad_FluxAvg_Density","Grad_FluxAvg_Velocity","Grad_FluxAvg_Enthalpy"')
                write_format.append(", %.10f, %.10f, %.10f, %.10f, %.10f, %.10f, %.10f, %.10f")
            if key == "INV_DESIGN_CP"     :
                header.append(r',"Grad_Cp_Diff"')
                write_format.append(", %.10f")
            if key == "INV_DESIGN_HEATFLUX"     :
                header.append(r',"Grad_HeatFlux_Diff"')
                write_format.append(", %.10f")
            if key =="OUTFLOW_GENERALIZED"    :
                header.append(r',"Grad_Chain_Rule"')
                write_format.append(", %.10f")

    # otherwise...
    else: raise Exception('Unrecognized Gradient Type')          
        
    # design variable parameters
    if kindID == "FFD_CONTROL_POINT_2D"  :
        header.append(r',"FFD_Box_ID","xIndex","yIndex","xAxis","yAxis"')
        write_format.append(r', %s, %s, %s, %s, %s')
    elif kindID == "FFD_CAMBER_2D"         :
        header.append(r',"FFD_Box_ID","xIndex"')
        write_format.append(r', %s, %s')
    elif kindID == "FFD_THICKNESS_2D"      :
        header.append(r',"FFD_Box_ID","xIndex"')
        write_format.append(r', %s, %s')
    elif kindID == "HICKS_HENNE"        :
        header.append(r',"Up/Down","Loc_Max"')
        write_format.append(r', %s, %s')
    elif kindID == "SURFACE_BUMP"        :
        header.append(r',"Loc_Start","Loc_End","Loc_Max"')
        write_format.append(r', %s, %s, %s')
    elif kindID == "CST"        :
        header.append(r',"Up/Down","Kulfan number", "Total Kulfan numbers"')
        write_format.append(r', %s, %s', '%s')
    elif kindID == "FAIRING"       :
        header.append(r',"ControlPoint_Index","Theta_Disp","R_Disp"')
        write_format.append(r', %s, %s, %s')
    elif kindID == "NACA_4DIGITS"       :
        header.append(r',"1st_digit","2nd_digit","3rd&4th_digits"')
        write_format.append(r', %s, %s, %s')
    elif kindID == "TRANSLATION"       : 
        header.append(r',"x_Disp","y_Disp","z_Disp"')
        write_format.append(r', %s, %s, %s')
    elif kindID == "ROTATION"           : 
        header.append(r',"x_Orig","y_Orig","z_Orig","x_End","y_End","z_End"')
        write_format.append(r', %s, %s, %s, %s, %s, %s')
    elif kindID == "FFD_CONTROL_POINT"  : 
        header.append(r',"FFD_Box_ID","xIndex","yIndex","zIndex","xAxis","yAxis","zAxis"')
        write_format.append(r', %s, %s, %s, %s, %s, %s, %s')
    elif kindID == "FFD_DIHEDRAL_ANGLE" : 
        header.append(r',"FFD_Box_ID","x_Orig","y_Orig","z_Orig","x_End","y_End","z_End"')
        write_format.append(r', %s, %s, %s, %s, %s, %s, %s')
    elif kindID == "FFD_TWIST_ANGLE"    : 
        header.append(r',"FFD_Box_ID","x_Orig","y_Orig","z_Orig","x_End","y_End","z_End"')
        write_format.append(r', %s, %s, %s, %s, %s, %s, %s')
    elif kindID == "FFD_ROTATION"       : 
        header.append(r',"FFD_Box_ID","x_Orig","y_Orig","z_Orig","x_End","y_End","z_End"')
        write_format.append(r', %s, %s, %s, %s, %s, %s, %s')
    elif kindID == "FFD_CAMBER"         : 
        header.append(r',"FFD_Box_ID","xIndex","yIndex"')
        write_format.append(r', %s, %s, %s')
    elif kindID == "FFD_THICKNESS"      : 
        header.append(r',"FFD_Box_ID","xIndex","yIndex"')
        write_format.append(r', %s, %s, %s')
    elif kindID == "ANGLE_OF_ATTACK"      : pass
    elif kindID == "FFD_ANGLE_OF_ATTACK"  : pass
    elif kindID == "CUSTOM"               : pass
    
    # otherwise...
    else: raise Exception('Unrecognized Design Variable Kind') 
    
    # finite difference step
    if grad_type == 'FINITE_DIFFERENCE':    
        header.append(r',"FinDiff_Step"')  
        write_format.append(r', %.10f')
    
    # finish format
    header.append('\n')  
    write_format.append('\n')
        
    header       = ''.join(header)
    write_format = ''.join(write_format)
    
    return [header,write_format]
        
#: def get_gradFileFormat()
    
    
    
# -------------------------------------------------------------------
#  Get Optimization File Header
# -------------------------------------------------------------------    
    
def get_optFileFormat(plot_format,special_cases=None, nZones = 1):
    
    if special_cases is None: special_cases = []
    
    # start header, build a list of strings and join at the end
    header_list   = []
    header_format = ''
    write_format  = []
    
    # handle plot formating
    if   plot_format == 'TECPLOT': 
        header_format = header_format + 'VARIABLES='
    elif plot_format == 'PARAVIEW':
        pass
    else: raise Exception('output plot format not recognized')

    # start header
    header_list.extend(["Iteration","CLift","CDrag","CSideForce","CMx","CMy","CMz","CFx","CFy","CFz","CEff","HeatFlux_Total","HeatFlux_Maximum"])
    write_format.append(r'%4d, %.10f, %.10f, %.10f, %.10f, %.10f, %.10f, %.10f, %.10f, %.10f, %.10f, %.10f, %.10f')
        
    # special cases
    for key in special_cases: 
        if key == "ROTATING_FRAME" : 
            header_list.extend(["CMerit","CT","CQ"])
            write_format.append(r', %.10f, %.10f, %.10f')
        if key == "EQUIV_AREA"     : 
            header_list.extend(["CEquivArea","CNearFieldOF"]) 
            write_format.append(r', %.10f, %.10f')
        if key == "ENGINE"     :
            header_list.extend(["AeroCDrag","Distortion"])
            write_format.append(r', %.10f, %.10f')
        if key == "1D_OUTPUT":
            header_list.extend(["Avg_TotalPress","Avg_Mach","Avg_Temperature","MassFlowRate","FluxAvg_Pressure","FluxAvg_Density","FluxAvg_Velocity","FluxAvg_Enthalpy"])
            write_format.append(r', %.10f, %.10f, %.10f, %.10f, %.10f, %.10f, %.10f, %.10f')
        if key == "INV_DESIGN_CP"     :
            header_list.extend(["Cp_Diff"])
            write_format.append(r', %.10f')
        if key == "INV_DESIGN_HEATFLUX"     :
            header_list.extend(["HeatFlux_Diff"])
            write_format.append(r', %.10f')
        if key =="OUTFLOW_GENERALIZED"    :
            header_list.exted(["Chain_Rule"])
            write_format.append([r", %.10f"])

    # finish formats
    header_format = (header_format) + ('"') + ('","').join(header_list) + ('"') + (' \n')
    write_format  = ''.join(write_format)  + ' \n'
            
    # build list of objective function names
    header_vars = []
    map_dict = get_headerMap(nZones)
    for variable in header_list:
        assert map_dict.has_key(variable) , 'unrecognized header variable'
        header_vars.append(map_dict[variable])
    
    # done
    return [header_format,header_vars,write_format]
        
#: def get_optFileFormat()
  
  
  
# -------------------------------------------------------------------
#  Get Extension Name
# -------------------------------------------------------------------

def get_extension(output_format):
  
    if (output_format == "PARAVIEW")        : return ".vtk"
    if (output_format == "TECPLOT")         : return ".dat"
    if (output_format == "TECPLOT_BINARY")  : return ".plt"
    if (output_format == "SOLUTION")        : return ".dat"  
    if (output_format == "RESTART")         : return ".dat"  
    if (output_format == "CONFIG")          : return ".cfg"  

    # otherwise
    raise Exception("Output Format Unknown")

#: def get_extension()



# -------------------------------------------------------------------
#  Check Special Case
# -------------------------------------------------------------------
def get_specialCases(config):
    """ returns a list of special physical problems that were
        specified in the config file, and set to 'yes'
    """
    
    all_special_cases = [ 'FREE_SURFACE'                     ,
                          'ROTATING_FRAME'                   ,
                          'EQUIV_AREA'                       ,
                          '1D_OUTPUT'                        ,
                          'INV_DESIGN_CP'                    ,
                          'INV_DESIGN_HEATFLUX'              ,
                          'OUTFLOW_GENERALIZED'                ]
    
    special_cases = []
    for key in all_special_cases:
        if config.has_key(key) and config[key] == 'YES':
            special_cases.append(key)
        if config.has_key('PHYSICAL_PROBLEM') and config['PHYSICAL_PROBLEM'] == key:
            special_cases.append(key)
            
    if config.get('UNSTEADY_SIMULATION','NO') != 'NO':
        special_cases.append('UNSTEADY_SIMULATION')
     
    # no support for more than one special case
    if len(special_cases) > 1:
        error_str = 'Currently cannot support ' + ' and '.join(special_cases) + ' at once'
        raise Exception(error_str)   
    
    if (config['WRT_SOL_FREQ'] != 1) and ('WRT_UNSTEADY' in special_cases):
        raise Exception('Must set WRT_SOL_FREQ= 1 for WRT_UNSTEADY= YES')
  
    # Special case for harmonic balance
    if config.has_key('UNSTEADY_SIMULATION') and config['UNSTEADY_SIMULATION'] == 'HARMONIC_BALANCE':
        special_cases.append('HARMONIC_BALANCE')

    # Special case for rotating frame
    if config.has_key('GRID_MOVEMENT_KIND') and config['GRID_MOVEMENT_KIND'] == 'ROTATING_FRAME':
        special_cases.append('ROTATING_FRAME')
        
    return special_cases

#: def get_specialCases()

# -------------------------------------------------------------------
#  Check Fluid Structure Interaction
# -------------------------------------------------------------------
def get_multizone(config):
    """ returns a list of special physical problems that were
        specified in the config file, and set to 'yes'
    """
    
    all_multizone_problems = ['FLUID_STRUCTURE_INTERACTION']
    
    multizone = []
    for key in all_multizone_problems:
        if config.has_key('PHYSICAL_PROBLEM') and config['PHYSICAL_PROBLEM'] == key:
            multizone.append(key)
            
    return multizone

#: def get_multizone()


def next_folder(folder_format,num_format='%03d'):
    """ folder = next_folder(folder_format,num_format='%03d')
        finds the next folder with given format
        
        Inputs:
            folder_format - folder name with wild card (*) to mark expansion
            num_format    - %d formating to expand the wild card with
            
        Outputs:
            folder - a folder with the next index number inserted in 
            the wild card, first index is 1
    """
    
    assert '*' in folder_format , 'wildcard (*) missing in folder_format name'
    
    folders = glob.glob(folder_format)
    split   = folder_format.split('*')
    folder  = folder_format.replace('*',num_format)
    
    if folders:
        # find folder number, could be done with regex...
        max_folder = max(folders)
        if split[0]:
            max_folder = max_folder.split(split[0])[1]
        if split[1]:
            max_folder = max_folder.rsplit(split[1])[0]            
        
        # last folder number
        max_i = int(max_folder)
        
        # increment folder number
        folder = folder % (max_i+1)
    else:
        # first folder, number 1
        folder = folder % 1

    return folder


def expand_part(name,config):
    names = [name]
    return names

def expand_time(name,config):
    if 'UNSTEADY_SIMULATION' in get_specialCases(config):
        n_time = config['UNST_ADJOINT_ITER']
        if not isinstance(name, list):
            name_pat = add_suffix(name,'%05d')
            names = [name_pat%i for i in range(n_time)]
        else:
            for n in range(len(name)):
                name_pat[i] = add_suffix(name, '%05d')
                names[i]    = [name_pat%i for i in range(n_time)]
    else:
        if not isinstance(name, list):
            names = [name]
        else:
            names = name
    return names

def expand_zones(name, config):
    if int(config.NZONES) > 1:
        if not isinstance(name, list):
            name_pat = add_suffix(name,'%d')
            names = [name_pat%i for i in range(int(config.NZONES))]
        else:
            for n in range(len(name)):
                name_pat[i] = add_suffix(name, '%d')
                names[i]    = [name_pat%i for i in range(int(config.NZONES))]
    else:
        if not isinstance(name, list):
            names = [name]
        else:
            names = name
    return names


def make_link(src,dst):
    """ make_link(src,dst)
        makes a relative link
        Inputs:
            src - source file
            dst - destination to place link
        
        Windows links currently unsupported, will copy file instead
    """
    
    assert os.path.exists(src) , 'source file does not exist \n%s' % src
    
    if os.name == 'nt':
        # can't make a link in windows, need to look for other options
        if os.path.exists(dst): os.remove(dst)
        shutil.copy(src,dst)
    
    else:
        # find real file, incase source itself is a link
        src = os.path.realpath(src) 
        
        # normalize paths
        src = os.path.normpath(src)
        dst = os.path.normpath(dst)        
        
        # check for self referencing
        if src == dst: return        
        
        # find relative folder path
        srcfolder = os.path.join( os.path.split(src)[0] ) + '/'
        dstfolder = os.path.join( os.path.split(dst)[0] ) + '/'
        srcfolder = os.path.relpath(srcfolder,dstfolder)
        src = os.path.join( srcfolder, os.path.split(src)[1] )
        
        # make unix link
        if os.path.exists(dst): os.remove(dst)
        os.symlink(src,dst)
    
def restart2solution(config,state={}):
    """ restart2solution(config,state={})
        moves restart file to solution file, 
        optionally updates state
        direct or adjoint is read from config
        adjoint objective is read from config
    """

    # direct solution
    if config.MATH_PROBLEM == 'DIRECT':
        restart  = config.RESTART_FLOW_FILENAME
        solution = config.SOLUTION_FLOW_FILENAME
        
        # expand zones
        restarts  = expand_zones(restart,config)
        solutions = expand_zones(solution,config)
        # expand unsteady time
        restarts  = expand_time(restarts,config)
        solutions = expand_time(solutions,config)
        # move
        for res,sol in zip(restarts,solutions):
            shutil.move( res , sol )
        # update state
        if state: state.FILES.DIRECT = solution
        
    # adjoint solution
    elif any([config.MATH_PROBLEM == 'CONTINUOUS_ADJOINT', config.MATH_PROBLEM == 'DISCRETE_ADJOINT']):
        restart  = config.RESTART_ADJ_FILENAME
        solution = config.SOLUTION_ADJ_FILENAME           
        # add suffix
        func_name = config.OBJECTIVE_FUNCTION
        suffix    = get_adjointSuffix(func_name)
        restart   = add_suffix(restart,suffix)
        solution  = add_suffix(solution,suffix)
        # expand zones
        restarts  = expand_zones(restart,config)
        solutions = expand_zones(solution,config)
        # expand unsteady time
        restarts  = expand_time(restarts,config)
        solutions = expand_time(solutions,config)
        # move
        for res,sol in zip(restarts,solutions):
            shutil.move( res , sol )
        # udpate state
        ADJ_NAME = 'ADJOINT_' + func_name
        if state: state.FILES[ADJ_NAME] = solution
        
    else:
        raise Exception, 'unknown math problem'
<|MERGE_RESOLUTION|>--- conflicted
+++ resolved
@@ -292,8 +292,10 @@
                   "INVERSE_DESIGN_HEATFLUX" ,
                   "TOTAL_HEATFLUX"          ,
                   "MAXIMUM_HEATFLUX"        ,
-<<<<<<< HEAD
-                  "COMBO"]                
+                  "AERO_DRAG"               ,
+                  "RADIAL_DISTORTION"              ,
+                  "CIRCUMFERENTIAL_DISTORTION"              ,
+                  "COMBO"]
 
 # Turbo performance optimizer Function Names
 optnames_turbo = ["TOTAL_PRESSURE_LOSS"     ,
@@ -308,13 +310,6 @@
                   "TOTAL_EFFICIENCY"        ,
                   "TOTAL_STATIC_EFFICIENCY" ,
                  ]
-
-=======
-                  "AERO_DRAG"               ,
-                  "RADIAL_DISTORTION"              ,
-                  "CIRCUMFERENTIAL_DISTORTION"              ,
-                  "COMBO"]
->>>>>>> 588f1849
 #: optnames_aero
 
 optnames_stab = [ "D_LIFT_D_ALPHA"               ,
@@ -565,7 +560,9 @@
                  "MASS_FLOW_RATE"          : "mfr"       ,
                  "OUTFLOW_GENERALIZED"       : "chn"       ,
                  "FREE_SURFACE"            : "fs"        ,
-<<<<<<< HEAD
+                 "AERO_DRAG"               : "acd"       ,
+                 "RADIAL_DISTORTION"              : "rdis"       ,
+                 "CIRCUMFERENTIAL_DISTORTION"              : "cdis"       ,
                  "KINETIC_ENERGY_LOSS"     : "ke"        ,
                  "TOTAL_PRESSURE_LOSS"     : "pl"        ,
                  "ENTROPY_GENERATION"      : "entg"      ,
@@ -576,11 +573,6 @@
                  "MASS_FLOW_IN"            : "mfi"       ,
                  "TOTAL_EFFICIENCY"        : "teff"      ,
                  "TOTAL_STATIC_EFFICIENCY" : "tseff"     ,
-=======
-                 "AERO_DRAG"               : "acd"       ,
-                 "RADIAL_DISTORTION"              : "rdis"       ,
-                 "CIRCUMFERENTIAL_DISTORTION"              : "cdis"       ,
->>>>>>> 588f1849
                  "COMBO"                   : "combo"}
     
     # if none or false, return map
