--- conflicted
+++ resolved
@@ -1,623 +1,615 @@
-/*!
- * \file SU2_MDC.cpp
- * \brief Main file of Mesh Deformation Code (SU2_MDC).
- * \author Aerospace Design Laboratory (Stanford University) <http://su2.stanford.edu>.
- * \version 2.0.5
- *
- * Stanford University Unstructured (SU2) Code
- * Copyright (C) 2012 Aerospace Design Laboratory
- *
- * This program is free software: you can redistribute it and/or modify
- * it under the terms of the GNU General Public License as published by
- * the Free Software Foundation, either version 3 of the License, or
- * (at your option) any later version.
- *
- * This program is distributed in the hope that it will be useful,
- * but WITHOUT ANY WARRANTY; without even the implied warranty of
- * MERCHANTABILITY or FITNESS FOR A PARTICULAR PURPOSE.  See the
- * GNU General Public License for more details.
- *
- * You should have received a copy of the GNU General Public License
- * along with this program.  If not, see <http://www.gnu.org/licenses/>.
- */
-
-#include "../include/SU2_MDC.hpp"
-using namespace std;
-
-int main(int argc, char *argv[]) {
-	unsigned short iChunk, nZone = 1, iDV, iLevel, iChild, iParent, jChunk, iZone;
-	char buffer_char[50], out_file[200], in_file[200], grid_file[200];
-	int rank = MASTER_NODE, size = 1, iExtIter = 0;
-	string ChunkTag;
-	
-#ifndef NO_MPI
-	/*--- MPI initialization, and buffer setting ---*/
-	void *buffer, *old_buffer;
-	int bufsize;
-	bufsize = MAX_MPI_BUFFER;
-	buffer = new char[bufsize];
-	MPI::Init(argc,argv);
-	MPI::Attach_buffer(buffer, bufsize);
-	rank = MPI::COMM_WORLD.Get_rank();
-	size = MPI::COMM_WORLD.Get_size();
-#endif
-	
-  /*--- Check the number of zones in the mesh file ---*/
-	CConfig *config_container = NULL;
-	if (argc == 2) config_container = new CConfig(argv[1]);
-	else { strcpy (grid_file, "default.cfg"); config_container = new CConfig(grid_file); }
-	nZone = GetnZone(config_container->GetMesh_FileName(), config_container->GetMesh_FileFormat(), config_container);
-  
-	/*--- Pointer to different structures that will be used throughout the entire code ---*/
-	CConfig **config = NULL;
-	CPhysicalGeometry **geometry = NULL;
-	CFreeFormChunk** chunk = NULL;
-	CSurfaceMovement *surface_mov = NULL;
-	CVolumetricMovement *grid_movement = NULL;
-  
-  /*--- Definition of the containers per zones ---*/
-  config = new CConfig*[nZone];
-	geometry = new CPhysicalGeometry*[nZone];
-  
-  /*--- Instantiate the config and geometry objects for all zones. We will
-   assume that the mesh deformation only occurs in the first zone for now
-   but this can be extended in the future. ---*/
-  for (iZone = 0; iZone < nZone; iZone++) {
-    
-    /*--- Definition of the configuration class, and open the config file ---*/
-    if (argc == 2) config[iZone] = new CConfig(argv[1], SU2_MDC, iZone, nZone, VERB_HIGH);
-    else {
-      strcpy (grid_file, "default.cfg");
-      config[iZone] = new CConfig(grid_file, SU2_MDC, iZone, nZone, VERB_HIGH);
-    }
-    
-#ifndef NO_MPI
-    /*--- Change the name of the input-output files for the parallel computation ---*/
-    config[iZone]->SetFileNameDomain(rank+1);
-#endif
-    
-    /*--- Definition of the geometry class ---*/
-    geometry[iZone] = new CPhysicalGeometry(config[iZone], config[iZone]->GetMesh_FileName(),
-                                            config[iZone]->GetMesh_FileFormat(), iZone+1, nZone);
-  }
-  
-  /*--- Perform all actions in SU2_MDC on ZONE_0 only. ---*/
-	if (rank == MASTER_NODE)
-		cout << endl <<"----------------------- Preprocessing computations ----------------------" << endl;
-  
-	/*--- Compute elements surrounding points, points surrounding points,
-   and elements surrounding elements ---*/
-	if (rank == MASTER_NODE) cout << "Setting local point and element connectivity." <<endl;
-	geometry[ZONE_0]->SetEsuP();
-	
-	/*--- Check the orientation before computing geometrical quantities ---*/
-	if (rank == MASTER_NODE) cout << "Checking the numerical grid orientation." <<endl;
-	geometry[ZONE_0]->SetBoundVolume();
-	geometry[ZONE_0]->Check_Orientation(config[ZONE_0]);
-  
-  /*--- Point preprocessing ---*/
-  geometry[ZONE_0]->SetPsuP();
-  
-	/*--- Create the edge structure ---*/
-	if (rank == MASTER_NODE) cout << "Identify edges and vertices." <<endl;
-	geometry[ZONE_0]->SetEdges(); geometry[ZONE_0]->SetVertex(config[ZONE_0]);
-	
-	/*--- Compute center of gravity ---*/
-	if (rank == MASTER_NODE) cout << "Computing centers of gravity." << endl;
-	geometry[ZONE_0]->SetCG();
-	
-	/*--- Create the control volume structures ---*/
-	if (rank == MASTER_NODE) cout << "Setting the bound control volume structure." << endl;
-	geometry[ZONE_0]->SetBoundControlVolume(config[ZONE_0], ALLOCATE);
-  
-	if (rank == MASTER_NODE)
-	  cout << endl <<"------------------------- Surface grid deformation ----------------------" << endl;
-  
-	/*--- Definition and initialization of the surface deformation class ---*/
-	surface_mov = new CSurfaceMovement();
-	surface_mov->CopyBoundary(geometry[ZONE_0], config[ZONE_0]);
-  
-	/*--- Definition of the FFD deformation class ---*/
-	unsigned short nChunk = MAX_NUMBER_CHUNK;
-	chunk = new CFreeFormChunk*[nChunk];
-  
-	/*--- Output original computational grids ---*/
-	if (config[ZONE_0]->GetVisualize_Deformation()) {
-		if(config[ZONE_0]->GetOutput_FileFormat() == TECPLOT) {
-			if (size > 1) sprintf (buffer_char, "_%d.plt", rank+1);
-			else sprintf (buffer_char, ".plt");
-			strcpy (out_file, "original_volumetric_grid"); strcat(out_file, buffer_char); geometry[ZONE_0]->SetTecPlot(out_file);
-			strcpy (out_file, "original_surface_grid"); strcat(out_file, buffer_char); geometry[ZONE_0]->SetBoundTecPlot(config[ZONE_0], out_file);
-		}
-		if(config[ZONE_0]->GetOutput_FileFormat() == STL) {
-			if (size > 1) sprintf (buffer_char, "_%d.stl", rank+1);
-			else sprintf (buffer_char, ".stl");
-			strcpy (out_file, "original_surface_grid"); strcat(out_file, buffer_char); geometry[ZONE_0]->SetBoundSTL(config[ZONE_0],out_file);
-		}
-	}
-  
-  /*--- Arbitrary definition of surface coordinates from file. ---*/
-  if (config[ZONE_0]->GetDesign_Variable(0) == SURFACE_FILE) {
-    
-    /*--- Check whether a surface file exists for input ---*/
-    ofstream Surface_File;
-    string filename = config[ZONE_0]->GetMotion_FileName();
-    Surface_File.open(filename.c_str(), ios::in);
-    
-    /*--- A surface file does not exist, so write a new one for the
-     markers that are specified as part of the motion. ---*/
-    if (Surface_File.fail()) {
-      
-      if (rank == MASTER_NODE)
-        cout << "No surface file found. Writing a new file: " << filename << "." << endl;
-      Surface_File.open(filename.c_str(), ios::out);
-      Surface_File.precision(15);
-      unsigned long iMarker, jPoint, GlobalIndex, iVertex; double *Coords;
-      for (iMarker = 0; iMarker < config[ZONE_0]->GetnMarker_All(); iMarker++) {
-        if (config[ZONE_0]->GetMarker_All_Moving(iMarker) == YES) {
-          for(iVertex = 0; iVertex < geometry[ZONE_0]->nVertex[iMarker]; iVertex++) {
-            jPoint = geometry[ZONE_0]->vertex[iMarker][iVertex]->GetNode();
-            GlobalIndex = geometry[ZONE_0]->node[jPoint]->GetGlobalIndex();
-            Coords = geometry[ZONE_0]->node[jPoint]->GetCoord();
-            Surface_File << GlobalIndex << "\t" << Coords[0] << "\t" << Coords[1];
-            if (geometry[ZONE_0]->GetnDim() == 2) Surface_File << endl;
-            else Surface_File << "\t" << Coords[2] << endl;
-          }
-        }
-      }
-      Surface_File.close();
-      
-      /*--- A surface file exists, so read in the coordinates ---*/
-    } else {
-      Surface_File.close();
-      if (rank == MASTER_NODE)
-        cout << "Updating the surface coordinates from the input file." << endl;
-      surface_mov->SetExternal_Deformation(geometry[ZONE_0], config[ZONE_0], ZONE_0, iExtIter);
-    }
-    
-    /*--- Spherical parameterization ---*/
-  } else if (config[ZONE_0]->GetDesign_Variable(0) == SPHERICAL)  {
-    if (rank == MASTER_NODE) cout << "Perform 3D deformation of the surface." << endl;
-    surface_mov->SetSpherical(geometry[ZONE_0], config[ZONE_0], 0, false); // Note that the loop over the design variables is inside the subroutine
-    
-    /*--- Bump deformation for 2D problems ---*/
-  } else if (geometry[ZONE_0]->GetnDim() == 2) {
-		
-		if (rank == MASTER_NODE) {
-			if (config[ZONE_0]->GetDesign_Variable(0) != NO_DEFORMATION)
-				cout << "Perform 2D deformation of the surface." << endl;
-			else
-				cout << "No deformation of the surface grid." << endl;
-		}
-    
-		/*--- Apply the design variables to the control point position ---*/
-		for (iDV = 0; iDV < config[ZONE_0]->GetnDV(); iDV++) {
-			switch ( config[ZONE_0]->GetDesign_Variable(iDV) ) {
-				case HICKS_HENNE : surface_mov->SetHicksHenne(geometry[ZONE_0], config[ZONE_0], iDV, false); break;
-				case COSINE_BUMP : surface_mov->SetCosBump(geometry[ZONE_0], config[ZONE_0], iDV, false); break;
-				case FOURIER : surface_mov->SetFourier(geometry[ZONE_0], config[ZONE_0], iDV, false); break;
-				case DISPLACEMENT : surface_mov->SetDisplacement(geometry[ZONE_0], config[ZONE_0], iDV, false); break;
-				case ROTATION : surface_mov->SetRotation(geometry[ZONE_0], config[ZONE_0], iDV, false); break;
-				case NACA_4DIGITS : surface_mov->SetNACA_4Digits(geometry[ZONE_0], config[ZONE_0]); break;
-				case PARABOLIC : surface_mov->SetParabolic(geometry[ZONE_0], config[ZONE_0]); break;
-				case OBSTACLE : surface_mov->SetObstacle(geometry[ZONE_0], config[ZONE_0]); break;
-				case STRETCH : surface_mov->SetStretch(geometry[ZONE_0], config[ZONE_0]); break;
-        case SURFACE_FILE : surface_mov->SetExternal_Deformation(geometry[ZONE_0], config[ZONE_0], ZONE_0, iExtIter); break;
-			}
-		}
-    
-    /*--- Free Form Deformation for 3D problems ---*/
-	} else if (geometry[ZONE_0]->GetnDim() == 3) {
-		
-    if (rank == MASTER_NODE) {
-      if (config[ZONE_0]->GetDesign_Variable(0) != NO_DEFORMATION)
-        cout << "Performing the deformation of the surface grid." << endl;
-      else
-        cout << "No deformation of the surface grid." << endl;
-    }
-    
-    /*--- Read the FFD information fron the grid file ---*/
-    surface_mov->ReadFFDInfo(geometry[ZONE_0], config[ZONE_0], chunk, config[ZONE_0]->GetMesh_FileName(), true);
-    
-    /*--- If the chunk was not defined in the input file ---*/
-    if (!surface_mov->GetChunkDefinition()) {
-      
-      if ((rank == MASTER_NODE) && (surface_mov->GetnChunk() != 0))
-        cout << endl <<"----------------- FFD technique (cartesian -> parametric) ---------------" << endl;
-      
-      /*--- Create a unitary chunk as baseline for other chunks shapes ---*/
-      CFreeFormChunk chunk_unitary(1,1,1);
-      chunk_unitary.SetUnitCornerPoints();
-      
-      /*--- Compute the control points of the unitary box, in this case the degree is 1 and the order is 2 ---*/
-      chunk_unitary.SetControlPoints_Parallelepiped();
-      
-      for (iChunk = 0; iChunk < surface_mov->GetnChunk(); iChunk++) {
-        /*--- Compute the support control points for the final FFD using the unitary box ---*/
-        chunk_unitary.SetSupportCP(chunk[iChunk]);
-        
-        /*--- Compute control points in the support box ---*/
-        chunk_unitary.SetSupportCPChange(chunk[iChunk]);
-        
-        /*--- Compute the parametric coordinates, it also find the points in
-         the chunk using the parametrics coordinates ---*/
-        surface_mov->SetParametricCoord(geometry[ZONE_0], config[ZONE_0], chunk[iChunk], iChunk);
-        
-      }
-      
-    }
-    
-    /*--- Output original FFD chunk ---*/
-    if (rank == MASTER_NODE) {
-      for (iChunk = 0; iChunk < surface_mov->GetnChunk(); iChunk++) {
-        sprintf (buffer_char, "original_chunk.plt");
-        if (iChunk == 0) chunk[iChunk]->SetTecplot(buffer_char, true);
-        else chunk[iChunk]->SetTecplot(buffer_char, false);
-      }
-    }
-    
-    if ((rank == MASTER_NODE) && (surface_mov->GetnChunk() != 0))
-      cout << endl <<"----------------- FFD technique (parametric -> cartesian) ---------------" << endl;
-    
-    /*--- Loop over all the FFD boxes levels ---*/
-    for (iLevel = 0; iLevel < surface_mov->GetnLevel(); iLevel++) {
-      
-      /*--- Loop over all FFD chunks ---*/
-      for (iChunk = 0; iChunk < surface_mov->GetnChunk(); iChunk++) {
-        
-        /*--- Check the level of the FFD box ---*/
-        if(chunk[iChunk]->GetLevel() == iLevel) {
-          
-          /*--- Compute the parametric coordinates of the child box
-           control points (using the parent chunk)  ---*/
-          for (iChild = 0; iChild < chunk[iChunk]->GetnChildChunk(); iChild++) {
-            ChunkTag = chunk[iChunk]->GetChildChunkTag(iChild);
-            for (jChunk = 0; jChunk < surface_mov->GetnChunk(); jChunk++)
-              if (ChunkTag == chunk[jChunk]->GetTag()) break;
-            surface_mov->SetParametricCoordCP(geometry[ZONE_0], config[ZONE_0], chunk[iChunk], chunk[jChunk]);
-          }
-          
-          /*--- Update the parametric coordinates if it is a child chunk ---*/
-          if (iLevel > 0) surface_mov->UpdateParametricCoord(geometry[ZONE_0], config[ZONE_0], chunk[iChunk], iChunk);
-          
-          /*--- Apply the design variables to the control point position ---*/
-          for (iDV = 0; iDV < config[ZONE_0]->GetnDV(); iDV++) {
-            switch ( config[ZONE_0]->GetDesign_Variable(iDV) ) {
-              case FFD_CONTROL_POINT : surface_mov->SetFFDCPChange(geometry[ZONE_0], config[ZONE_0], chunk[iChunk], iChunk, iDV, false); break;
-              case FFD_DIHEDRAL_ANGLE : surface_mov->SetFFDDihedralAngle(geometry[ZONE_0], config[ZONE_0], chunk[iChunk], iChunk, iDV, false); break;
-              case FFD_TWIST_ANGLE : surface_mov->SetFFDTwistAngle(geometry[ZONE_0], config[ZONE_0], chunk[iChunk], iChunk, iDV, false); break;
-              case FFD_ROTATION : surface_mov->SetFFDRotation(geometry[ZONE_0], config[ZONE_0], chunk[iChunk], iChunk, iDV, false); break;
-              case FFD_CAMBER : surface_mov->SetFFDCamber(geometry[ZONE_0], config[ZONE_0], chunk[iChunk], iChunk, iDV, false); break;
-              case FFD_THICKNESS : surface_mov->SetFFDThickness(geometry[ZONE_0], config[ZONE_0], chunk[iChunk], iChunk, iDV, false); break;
-              case FFD_VOLUME : surface_mov->SetFFDVolume(geometry[ZONE_0], config[ZONE_0], chunk[iChunk], iChunk, iDV, false); break;
-            }
-          }
-          
-          /*--- Recompute cartesian coordinates using the new control point location ---*/
-          surface_mov->SetCartesianCoord(geometry[ZONE_0], config[ZONE_0], chunk[iChunk], iChunk);
-          
-          /*--- Reparametrization of the parent FFD box ---*/
-          for (iParent = 0; iParent < chunk[iChunk]->GetnParentChunk(); iParent++) {
-            ChunkTag = chunk[iChunk]->GetParentChunkTag(iParent);
-            for (jChunk = 0; jChunk < surface_mov->GetnChunk(); jChunk++)
-              if (ChunkTag == chunk[jChunk]->GetTag()) break;
-            surface_mov->UpdateParametricCoord(geometry[ZONE_0], config[ZONE_0], chunk[jChunk], jChunk);
-          }
-          
-          /*--- Compute the new location of the control points of the child boxes
-           (using the parent chunk) ---*/
-          for (iChild = 0; iChild < chunk[iChunk]->GetnChildChunk(); iChild++) {
-            ChunkTag = chunk[iChunk]->GetChildChunkTag(iChild);
-            for (jChunk = 0; jChunk < surface_mov->GetnChunk(); jChunk++)
-              if (ChunkTag == chunk[jChunk]->GetTag()) break;
-            surface_mov->GetCartesianCoordCP(geometry[ZONE_0], config[ZONE_0], chunk[iChunk], chunk[jChunk]);
-          }
-        }
-      }
-      
-      /*--- Output the deformed chunks ---*/
-      if (rank == MASTER_NODE) {
-        for (iChunk = 0; iChunk < surface_mov->GetnChunk(); iChunk++) {
-          sprintf (buffer_char, "deformed_chunk.plt");
-          if (iChunk == 0) chunk[iChunk]->SetTecplot(buffer_char, true);
-          else chunk[iChunk]->SetTecplot(buffer_char, false);
-        }
-      }
-      
-    }
-	}
-	
-#ifndef NO_MPI
-  /*--- MPI syncronization point ---*/
-	MPI::COMM_WORLD.Barrier();
-#endif
-	
-  
-	if (rank == MASTER_NODE)
-	  cout << endl <<"----------------------- Volumetric grid deformation ---------------------" << endl;
-  
-	/*--- Definition of the Class for grid movement ---*/
-	grid_movement = new CVolumetricMovement(geometry[ZONE_0]);
-  
-	/*--- Grid deformation ---*/
-	if (config[ZONE_0]->GetDesign_Variable(0) != NO_DEFORMATION) {
-		if (rank == MASTER_NODE)
-			cout << "Performing the deformation of the volumetric grid." << endl;
-		if (config[ZONE_0]->GetKind_GridDef_Method() == SPRING) grid_movement->SpringMethod(geometry[ZONE_0], config[ZONE_0], false);
-		if (config[ZONE_0]->GetKind_GridDef_Method() == FEA) grid_movement->FEAMethod(geometry[ZONE_0], config[ZONE_0], false);
-	}
-	else {
-		if (rank == MASTER_NODE)
-			cout << "No deformation of the volumetric grid." << endl;
-	}
-	
-	/*--- Output grid ---*/
-	if (rank == MASTER_NODE)
-		cout << "End and write output files." << endl;
-	
-	if (config[ZONE_0]->GetVisualize_Deformation()) {
-		if(config[ZONE_0]->GetOutput_FileFormat() == TECPLOT) {
-			if (size > 1) sprintf (buffer_char, "_%d.plt", rank+1);
-			else sprintf (buffer_char, ".plt");
-			strcpy (out_file, "deformed_volumetric_grid"); strcat(out_file, buffer_char); geometry[ZONE_0]->SetTecPlot(out_file);
-			strcpy (out_file, "deformed_surface_grid"); strcat(out_file, buffer_char); geometry[ZONE_0]->SetBoundTecPlot(config[ZONE_0], out_file);
-		}
-		if(config[ZONE_0]->GetOutput_FileFormat() == STL) {
-			if (size > 1) sprintf (buffer_char, "_%d.stl", rank+1);
-			else sprintf (buffer_char, ".stl");
-			strcpy (out_file, "deformed_surface_grid"); strcat(out_file, buffer_char); geometry[ZONE_0]->SetBoundSTL(config[ZONE_0], out_file);
-		}
-	}
-	
-  /*--- Check for multiple zones and call appropriate mesh file export routine. ---*/
-  if (nZone == 1) {
-    if (size > 1) sprintf (buffer_char, "_%d.su2", rank+1);
-    else sprintf (buffer_char, ".su2");
-    
-    string str = config[ZONE_0]->GetMesh_Out_FileName();
-    str.erase (str.end()-4, str.end()); strcpy (out_file, str.c_str()); strcat(out_file, buffer_char);
-<<<<<<< HEAD
-    geometry[ZONE_0]->SetMeshFile(config[ZONE_0], out_file);
-    
-/*--- Verify SetMeshFile(config[ZONE_0], out_file, in_file) ---*/
-//    str = config[ZONE_0]->GetMesh_FileName();
-//    str.erase (str.end()-4, str.end()); strcpy (in_file, str.c_str()); strcat(in_file, buffer_char);
-//    geometry[ZONE_0]->SetMeshFile(config[ZONE_0], out_file, in_file);
-=======
-    
-    str = config[ZONE_0]->GetMesh_FileName();    
-    strcpy (in_file, str.c_str());
-    
-    geometry[ZONE_0]->SetMeshFile(config[ZONE_0], out_file, in_file);
->>>>>>> b9c23e54
-	}
-	else {
-		/*--- Call special write routine for more than one zone. ---*/
-    SetMultiZone_MeshFile(geometry, config, nZone);
-  }
-	
-	if (geometry[ZONE_0]->GetnDim() == 3)
-		surface_mov->WriteFFDInfo(geometry[ZONE_0], config[ZONE_0], chunk, out_file, true);
-	
-#ifndef NO_MPI
-	/*--- Finalize MPI parallelization ---*/
-	old_buffer = buffer;
-	MPI::Detach_buffer(old_buffer);
-	//	delete [] buffer;
-	MPI::Finalize();
-#endif
-	
-	/*--- End solver ---*/
-	if (rank == MASTER_NODE)
-	  cout << endl <<"------------------------- Exit Success (SU2_MDC) ------------------------" << endl << endl;
-	
-	return EXIT_SUCCESS;
-	
-}
-
-unsigned short GetnZone(string val_mesh_filename, unsigned short val_format, CConfig *config) {
-	string text_line, Marker_Tag;
-	ifstream mesh_file;
-	short nZone = 1;
-	bool isFound = false;
-	char cstr[200];
-	string::size_type position;
-	int rank = MASTER_NODE;
-	
-#ifndef NO_MPI
-	rank = MPI::COMM_WORLD.Get_rank();
-	if (MPI::COMM_WORLD.Get_size() != 1) {
-		val_mesh_filename.erase (val_mesh_filename.end()-4, val_mesh_filename.end());
-		val_mesh_filename = val_mesh_filename + "_1.su2";
-	}
-#endif
-	
-	/*--- Search the mesh file for the 'NZONE' keyword. ---*/
-	switch (val_format) {
-		case SU2:
-			
-			/*--- Open grid file ---*/
-			strcpy (cstr, val_mesh_filename.c_str());
-			mesh_file.open(cstr, ios::in);
-			if (mesh_file.fail()) {
-				cout << "There is no geometry file (GetnZone))!" << endl;
-				cout << "Press any key to exit..." << endl;
-				cin.get();
-#ifdef NO_MPI
-				exit(1);
-#else
-				MPI::COMM_WORLD.Abort(1);
-				MPI::Finalize();
-#endif
-			}
-			
-			/*--- Open the SU2 mesh file ---*/
-			while (getline (mesh_file,text_line)) {
-				
-				/*--- Search for the "NZONE" keyword to see if there are multiple Zones ---*/
-				position = text_line.find ("NZONE=",0);
-				if (position != string::npos) {
-					text_line.erase (0,6); nZone = atoi(text_line.c_str()); isFound = true;
-					if (rank == MASTER_NODE) {
-						//					if (nZone == 1) cout << "SU2 mesh file format with a single zone." << endl;
-						//					else if (nZone >  1) cout << "SU2 mesh file format with " << nZone << " zones." << endl;
-						//					else
-						if (nZone <= 0) {
-							cout << "Error: Number of mesh zones is less than 1 !!!" << endl;
-							cout << "Press any key to exit..." << endl;
-							cin.get();
-#ifdef NO_MPI
-							exit(1);
-#else
-							MPI::COMM_WORLD.Abort(1);
-							MPI::Finalize();
-#endif
-						}
-					}
-				}
-			}
-			/*--- If the "NZONE" keyword was not found, assume this is an ordinary
-       simulation on a single Zone ---*/
-			if (!isFound) {
-				nZone = 1;
-				//			if (rank == MASTER_NODE) cout << "SU2 mesh file format with a single zone." << endl;
-			}
-			break;
-			
-		case CGNS:
-			
-			nZone = 1;
-			//		if (rank == MASTER_NODE) cout << "CGNS mesh file format with a single zone." << endl;
-			break;
-			
-		case NETCDF_ASCII:
-			
-			nZone = 1;
-			//		if (rank == MASTER_NODE) cout << "NETCDF mesh file format with a single zone." << endl;
-			break;
-			
-	}
-  
-  /*--- For time spectral integration, nZones = nTimeInstances. ---*/
-  if (config->GetUnsteady_Simulation() == TIME_SPECTRAL) {
-    nZone = 1; //config->GetnTimeInstances();
-  }
-	
-	return (unsigned short) nZone;
-}
-
-void SetMultiZone_MeshFile(CPhysicalGeometry **geometry, CConfig **config, unsigned short nZone) {
-  
-  /*--- Local variables ---*/
-	unsigned long iElem, iPoint, iElem_Bound;
-	unsigned short iMarker, iNodes, iDim, iZone;
-	unsigned short iPeriodic, nPeriodic = 0;
-  unsigned short nDim = geometry[ZONE_0]->GetnDim();
-	ofstream output_file;
-	string Grid_Marker;
-	char *cstr;
-	double *center, *angles, *transl;
-  string val_mesh_out_filename = config[ZONE_0]->GetMesh_Out_FileName();
-	cstr = new char [val_mesh_out_filename.size()+1];
-	strcpy (cstr, val_mesh_out_filename.c_str());
-  
-	/*--- Open .su2 grid file ---*/
-	output_file.precision(15);
-	output_file.open(cstr, ios::out);
-  
-  /*--- Write the total number of zones first, then loop through each. ---*/
-  output_file << "NZONE= " << nZone << endl;
-  
-  for (iZone = 0; iZone < nZone; iZone++) {
-    
-    /*--- Write dimension, number of elements and number of points ---*/
-    output_file << "IZONE= " << iZone+1 << endl;
-    output_file << "NDIME= " << nDim << endl;
-    output_file << "NELEM= " << geometry[iZone]->GetnElem() << endl;
-    for (iElem = 0; iElem < geometry[iZone]->GetnElem(); iElem++) {
-      output_file << geometry[iZone]->elem[iElem]->GetVTK_Type();
-      for (iNodes = 0; iNodes < geometry[iZone]->elem[iElem]->GetnNodes(); iNodes++)
-        output_file << "\t" << geometry[iZone]->elem[iElem]->GetNode(iNodes);
-      output_file << "\t"<<iElem<<endl;
-    }
-    
-    /*--- Write the node coordinates ---*/
-    output_file << "NPOIN= " << geometry[iZone]->GetnPoint() << "\t" << geometry[iZone]->GetnPointDomain() << endl;
-    output_file.precision(15);
-    for (iPoint = 0; iPoint < geometry[iZone]->GetnPoint(); iPoint++) {
-      for (iDim = 0; iDim < nDim; iDim++)
-        output_file << scientific << "\t" << geometry[iZone]->node[iPoint]->GetCoord(iDim) ;
-#ifdef NO_MPI
-      output_file << "\t" << iPoint << endl;
-#else
-      output_file << "\t" << iPoint << "\t" << geometry[iZone]->node[iPoint]->GetGlobalIndex() << endl;
-#endif
-    }
-    
-    /*--- Loop through and write the boundary info ---*/
-    output_file << "NMARK= " << config[iZone]->GetnMarker_All() << endl;
-    for (iMarker = 0; iMarker < config[iZone]->GetnMarker_All(); iMarker++) {
-      
-      /*--- Ignore SEND_RECEIVE for the moment ---*/
-      if (geometry[iZone]->bound[iMarker][0]->GetVTK_Type() != VERTEX) {
-        
-        Grid_Marker = config[iZone]->GetMarker_All_Tag(iMarker);
-        output_file << "MARKER_TAG= " << Grid_Marker <<endl;
-        output_file << "MARKER_ELEMS= " << geometry[iZone]->nElem_Bound[iMarker]<< endl;
-        
-        if (nDim == 2) {
-          for (iElem_Bound = 0; iElem_Bound < geometry[iZone]->nElem_Bound[iMarker]; iElem_Bound++) {
-            output_file << geometry[iZone]->bound[iMarker][iElem_Bound]->GetVTK_Type() << "\t" ;
-            for (iNodes = 0; iNodes < geometry[iZone]->bound[iMarker][iElem_Bound]->GetnNodes(); iNodes++)
-              output_file << geometry[iZone]->bound[iMarker][iElem_Bound]->GetNode(iNodes) << "\t" ;
-            output_file	<< iElem_Bound << endl;
-          }
-        }
-        
-        if (nDim == 3) {
-          for (iElem_Bound = 0; iElem_Bound < geometry[iZone]->nElem_Bound[iMarker]; iElem_Bound++) {
-            output_file << geometry[iZone]->bound[iMarker][iElem_Bound]->GetVTK_Type() << "\t" ;
-            for (iNodes = 0; iNodes < geometry[iZone]->bound[iMarker][iElem_Bound]->GetnNodes(); iNodes++)
-              output_file << geometry[iZone]->bound[iMarker][iElem_Bound]->GetNode(iNodes) << "\t" ;
-            output_file	<< iElem_Bound << endl;
-          }
-        }
-        
-      } else if (geometry[iZone]->bound[iMarker][0]->GetVTK_Type() == VERTEX) {
-        output_file << "MARKER_TAG= SEND_RECEIVE" << endl;
-        output_file << "MARKER_ELEMS= " << geometry[iZone]->nElem_Bound[iMarker]<< endl;
-        if (config[iZone]->GetMarker_All_SendRecv(iMarker) > 0) output_file << "SEND_TO= " << config[iZone]->GetMarker_All_SendRecv(iMarker) << endl;
-        if (config[iZone]->GetMarker_All_SendRecv(iMarker) < 0) output_file << "SEND_TO= " << config[iZone]->GetMarker_All_SendRecv(iMarker) << endl;
-        
-        for (iElem_Bound = 0; iElem_Bound < geometry[iZone]->nElem_Bound[iMarker]; iElem_Bound++) {
-          output_file << geometry[iZone]->bound[iMarker][iElem_Bound]->GetVTK_Type() << "\t" <<
-          geometry[iZone]->bound[iMarker][iElem_Bound]->GetNode(0) << "\t" <<
-          geometry[iZone]->bound[iMarker][iElem_Bound]->GetRotation_Type() << "\t" <<
-          geometry[iZone]->bound[iMarker][iElem_Bound]->GetMatching_Zone()<< endl;
-        }
-        
-      }
-    }
-    
-    /*--- Get the total number of periodic transformations ---*/
-    nPeriodic = config[iZone]->GetnPeriodicIndex();
-    output_file << "NPERIODIC= " << nPeriodic << endl;
-    
-    /*--- From iPeriodic obtain the iMarker ---*/
-    for (iPeriodic = 0; iPeriodic < nPeriodic; iPeriodic++) {
-      
-      /*--- Retrieve the supplied periodic information. ---*/
-      center = config[iZone]->GetPeriodicCenter(iPeriodic);
-      angles = config[iZone]->GetPeriodicRotation(iPeriodic);
-      transl = config[iZone]->GetPeriodicTranslate(iPeriodic);
-      
-      output_file << "PERIODIC_INDEX= " << iPeriodic << endl;
-      output_file << center[0] << "\t" << center[1] << "\t" << center[2] << endl;
-      output_file << angles[0] << "\t" << angles[1] << "\t" << angles[2] << endl;
-      output_file << transl[0] << "\t" << transl[1] << "\t" << transl[2] << endl;
-      
-    }
-  }
-	output_file.close();
-  
-}
+/*!
+ * \file SU2_MDC.cpp
+ * \brief Main file of Mesh Deformation Code (SU2_MDC).
+ * \author Aerospace Design Laboratory (Stanford University) <http://su2.stanford.edu>.
+ * \version 2.0.5
+ *
+ * Stanford University Unstructured (SU2) Code
+ * Copyright (C) 2012 Aerospace Design Laboratory
+ *
+ * This program is free software: you can redistribute it and/or modify
+ * it under the terms of the GNU General Public License as published by
+ * the Free Software Foundation, either version 3 of the License, or
+ * (at your option) any later version.
+ *
+ * This program is distributed in the hope that it will be useful,
+ * but WITHOUT ANY WARRANTY; without even the implied warranty of
+ * MERCHANTABILITY or FITNESS FOR A PARTICULAR PURPOSE.  See the
+ * GNU General Public License for more details.
+ *
+ * You should have received a copy of the GNU General Public License
+ * along with this program.  If not, see <http://www.gnu.org/licenses/>.
+ */
+
+#include "../include/SU2_MDC.hpp"
+using namespace std;
+
+int main(int argc, char *argv[]) {
+	unsigned short iChunk, nZone = 1, iDV, iLevel, iChild, iParent, jChunk, iZone;
+	char buffer_char[50], out_file[200], in_file[200], grid_file[200];
+	int rank = MASTER_NODE, size = 1, iExtIter = 0;
+	string ChunkTag;
+	
+#ifndef NO_MPI
+	/*--- MPI initialization, and buffer setting ---*/
+	void *buffer, *old_buffer;
+	int bufsize;
+	bufsize = MAX_MPI_BUFFER;
+	buffer = new char[bufsize];
+	MPI::Init(argc,argv);
+	MPI::Attach_buffer(buffer, bufsize);
+	rank = MPI::COMM_WORLD.Get_rank();
+	size = MPI::COMM_WORLD.Get_size();
+#endif
+	
+  /*--- Check the number of zones in the mesh file ---*/
+	CConfig *config_container = NULL;
+	if (argc == 2) config_container = new CConfig(argv[1]);
+	else { strcpy (grid_file, "default.cfg"); config_container = new CConfig(grid_file); }
+	nZone = GetnZone(config_container->GetMesh_FileName(), config_container->GetMesh_FileFormat(), config_container);
+  
+	/*--- Pointer to different structures that will be used throughout the entire code ---*/
+	CConfig **config = NULL;
+	CPhysicalGeometry **geometry = NULL;
+	CFreeFormChunk** chunk = NULL;
+	CSurfaceMovement *surface_mov = NULL;
+	CVolumetricMovement *grid_movement = NULL;
+  
+  /*--- Definition of the containers per zones ---*/
+  config = new CConfig*[nZone];
+	geometry = new CPhysicalGeometry*[nZone];
+  
+  /*--- Instantiate the config and geometry objects for all zones. We will
+   assume that the mesh deformation only occurs in the first zone for now
+   but this can be extended in the future. ---*/
+  for (iZone = 0; iZone < nZone; iZone++) {
+    
+    /*--- Definition of the configuration class, and open the config file ---*/
+    if (argc == 2) config[iZone] = new CConfig(argv[1], SU2_MDC, iZone, nZone, VERB_HIGH);
+    else {
+      strcpy (grid_file, "default.cfg");
+      config[iZone] = new CConfig(grid_file, SU2_MDC, iZone, nZone, VERB_HIGH);
+    }
+    
+#ifndef NO_MPI
+    /*--- Change the name of the input-output files for the parallel computation ---*/
+    config[iZone]->SetFileNameDomain(rank+1);
+#endif
+    
+    /*--- Definition of the geometry class ---*/
+    geometry[iZone] = new CPhysicalGeometry(config[iZone], config[iZone]->GetMesh_FileName(),
+                                            config[iZone]->GetMesh_FileFormat(), iZone+1, nZone);
+  }
+  
+  /*--- Perform all actions in SU2_MDC on ZONE_0 only. ---*/
+	if (rank == MASTER_NODE)
+		cout << endl <<"----------------------- Preprocessing computations ----------------------" << endl;
+  
+	/*--- Compute elements surrounding points, points surrounding points,
+   and elements surrounding elements ---*/
+	if (rank == MASTER_NODE) cout << "Setting local point and element connectivity." <<endl;
+	geometry[ZONE_0]->SetEsuP();
+	
+	/*--- Check the orientation before computing geometrical quantities ---*/
+	if (rank == MASTER_NODE) cout << "Checking the numerical grid orientation." <<endl;
+	geometry[ZONE_0]->SetBoundVolume();
+	geometry[ZONE_0]->Check_Orientation(config[ZONE_0]);
+  
+  /*--- Point preprocessing ---*/
+  geometry[ZONE_0]->SetPsuP();
+  
+	/*--- Create the edge structure ---*/
+	if (rank == MASTER_NODE) cout << "Identify edges and vertices." <<endl;
+	geometry[ZONE_0]->SetEdges(); geometry[ZONE_0]->SetVertex(config[ZONE_0]);
+	
+	/*--- Compute center of gravity ---*/
+	if (rank == MASTER_NODE) cout << "Computing centers of gravity." << endl;
+	geometry[ZONE_0]->SetCG();
+	
+	/*--- Create the control volume structures ---*/
+	if (rank == MASTER_NODE) cout << "Setting the bound control volume structure." << endl;
+	geometry[ZONE_0]->SetBoundControlVolume(config[ZONE_0], ALLOCATE);
+  
+	if (rank == MASTER_NODE)
+	  cout << endl <<"------------------------- Surface grid deformation ----------------------" << endl;
+  
+	/*--- Definition and initialization of the surface deformation class ---*/
+	surface_mov = new CSurfaceMovement();
+	surface_mov->CopyBoundary(geometry[ZONE_0], config[ZONE_0]);
+  
+	/*--- Definition of the FFD deformation class ---*/
+	unsigned short nChunk = MAX_NUMBER_CHUNK;
+	chunk = new CFreeFormChunk*[nChunk];
+  
+	/*--- Output original computational grids ---*/
+	if (config[ZONE_0]->GetVisualize_Deformation()) {
+		if(config[ZONE_0]->GetOutput_FileFormat() == TECPLOT) {
+			if (size > 1) sprintf (buffer_char, "_%d.plt", rank+1);
+			else sprintf (buffer_char, ".plt");
+			strcpy (out_file, "original_volumetric_grid"); strcat(out_file, buffer_char); geometry[ZONE_0]->SetTecPlot(out_file);
+			strcpy (out_file, "original_surface_grid"); strcat(out_file, buffer_char); geometry[ZONE_0]->SetBoundTecPlot(config[ZONE_0], out_file);
+		}
+		if(config[ZONE_0]->GetOutput_FileFormat() == STL) {
+			if (size > 1) sprintf (buffer_char, "_%d.stl", rank+1);
+			else sprintf (buffer_char, ".stl");
+			strcpy (out_file, "original_surface_grid"); strcat(out_file, buffer_char); geometry[ZONE_0]->SetBoundSTL(config[ZONE_0],out_file);
+		}
+	}
+  
+  /*--- Arbitrary definition of surface coordinates from file. ---*/
+  if (config[ZONE_0]->GetDesign_Variable(0) == SURFACE_FILE) {
+    
+    /*--- Check whether a surface file exists for input ---*/
+    ofstream Surface_File;
+    string filename = config[ZONE_0]->GetMotion_FileName();
+    Surface_File.open(filename.c_str(), ios::in);
+    
+    /*--- A surface file does not exist, so write a new one for the
+     markers that are specified as part of the motion. ---*/
+    if (Surface_File.fail()) {
+      
+      if (rank == MASTER_NODE)
+        cout << "No surface file found. Writing a new file: " << filename << "." << endl;
+      Surface_File.open(filename.c_str(), ios::out);
+      Surface_File.precision(15);
+      unsigned long iMarker, jPoint, GlobalIndex, iVertex; double *Coords;
+      for (iMarker = 0; iMarker < config[ZONE_0]->GetnMarker_All(); iMarker++) {
+        if (config[ZONE_0]->GetMarker_All_Moving(iMarker) == YES) {
+          for(iVertex = 0; iVertex < geometry[ZONE_0]->nVertex[iMarker]; iVertex++) {
+            jPoint = geometry[ZONE_0]->vertex[iMarker][iVertex]->GetNode();
+            GlobalIndex = geometry[ZONE_0]->node[jPoint]->GetGlobalIndex();
+            Coords = geometry[ZONE_0]->node[jPoint]->GetCoord();
+            Surface_File << GlobalIndex << "\t" << Coords[0] << "\t" << Coords[1];
+            if (geometry[ZONE_0]->GetnDim() == 2) Surface_File << endl;
+            else Surface_File << "\t" << Coords[2] << endl;
+          }
+        }
+      }
+      Surface_File.close();
+      
+      /*--- A surface file exists, so read in the coordinates ---*/
+    } else {
+      Surface_File.close();
+      if (rank == MASTER_NODE)
+        cout << "Updating the surface coordinates from the input file." << endl;
+      surface_mov->SetExternal_Deformation(geometry[ZONE_0], config[ZONE_0], ZONE_0, iExtIter);
+    }
+    
+    /*--- Spherical parameterization ---*/
+  } else if (config[ZONE_0]->GetDesign_Variable(0) == SPHERICAL)  {
+    if (rank == MASTER_NODE) cout << "Perform 3D deformation of the surface." << endl;
+    surface_mov->SetSpherical(geometry[ZONE_0], config[ZONE_0], 0, false); // Note that the loop over the design variables is inside the subroutine
+    
+    /*--- Bump deformation for 2D problems ---*/
+  } else if (geometry[ZONE_0]->GetnDim() == 2) {
+		
+		if (rank == MASTER_NODE) {
+			if (config[ZONE_0]->GetDesign_Variable(0) != NO_DEFORMATION)
+				cout << "Perform 2D deformation of the surface." << endl;
+			else
+				cout << "No deformation of the surface grid." << endl;
+		}
+    
+		/*--- Apply the design variables to the control point position ---*/
+		for (iDV = 0; iDV < config[ZONE_0]->GetnDV(); iDV++) {
+			switch ( config[ZONE_0]->GetDesign_Variable(iDV) ) {
+				case HICKS_HENNE : surface_mov->SetHicksHenne(geometry[ZONE_0], config[ZONE_0], iDV, false); break;
+				case COSINE_BUMP : surface_mov->SetCosBump(geometry[ZONE_0], config[ZONE_0], iDV, false); break;
+				case FOURIER : surface_mov->SetFourier(geometry[ZONE_0], config[ZONE_0], iDV, false); break;
+				case DISPLACEMENT : surface_mov->SetDisplacement(geometry[ZONE_0], config[ZONE_0], iDV, false); break;
+				case ROTATION : surface_mov->SetRotation(geometry[ZONE_0], config[ZONE_0], iDV, false); break;
+				case NACA_4DIGITS : surface_mov->SetNACA_4Digits(geometry[ZONE_0], config[ZONE_0]); break;
+				case PARABOLIC : surface_mov->SetParabolic(geometry[ZONE_0], config[ZONE_0]); break;
+				case OBSTACLE : surface_mov->SetObstacle(geometry[ZONE_0], config[ZONE_0]); break;
+				case STRETCH : surface_mov->SetStretch(geometry[ZONE_0], config[ZONE_0]); break;
+        case SURFACE_FILE : surface_mov->SetExternal_Deformation(geometry[ZONE_0], config[ZONE_0], ZONE_0, iExtIter); break;
+			}
+		}
+    
+    /*--- Free Form Deformation for 3D problems ---*/
+	} else if (geometry[ZONE_0]->GetnDim() == 3) {
+		
+    if (rank == MASTER_NODE) {
+      if (config[ZONE_0]->GetDesign_Variable(0) != NO_DEFORMATION)
+        cout << "Performing the deformation of the surface grid." << endl;
+      else
+        cout << "No deformation of the surface grid." << endl;
+    }
+    
+    /*--- Read the FFD information fron the grid file ---*/
+    surface_mov->ReadFFDInfo(geometry[ZONE_0], config[ZONE_0], chunk, config[ZONE_0]->GetMesh_FileName(), true);
+    
+    /*--- If the chunk was not defined in the input file ---*/
+    if (!surface_mov->GetChunkDefinition()) {
+      
+      if ((rank == MASTER_NODE) && (surface_mov->GetnChunk() != 0))
+        cout << endl <<"----------------- FFD technique (cartesian -> parametric) ---------------" << endl;
+      
+      /*--- Create a unitary chunk as baseline for other chunks shapes ---*/
+      CFreeFormChunk chunk_unitary(1,1,1);
+      chunk_unitary.SetUnitCornerPoints();
+      
+      /*--- Compute the control points of the unitary box, in this case the degree is 1 and the order is 2 ---*/
+      chunk_unitary.SetControlPoints_Parallelepiped();
+      
+      for (iChunk = 0; iChunk < surface_mov->GetnChunk(); iChunk++) {
+        /*--- Compute the support control points for the final FFD using the unitary box ---*/
+        chunk_unitary.SetSupportCP(chunk[iChunk]);
+        
+        /*--- Compute control points in the support box ---*/
+        chunk_unitary.SetSupportCPChange(chunk[iChunk]);
+        
+        /*--- Compute the parametric coordinates, it also find the points in
+         the chunk using the parametrics coordinates ---*/
+        surface_mov->SetParametricCoord(geometry[ZONE_0], config[ZONE_0], chunk[iChunk], iChunk);
+        
+      }
+      
+    }
+    
+    /*--- Output original FFD chunk ---*/
+    if (rank == MASTER_NODE) {
+      for (iChunk = 0; iChunk < surface_mov->GetnChunk(); iChunk++) {
+        sprintf (buffer_char, "original_chunk.plt");
+        if (iChunk == 0) chunk[iChunk]->SetTecplot(buffer_char, true);
+        else chunk[iChunk]->SetTecplot(buffer_char, false);
+      }
+    }
+    
+    if ((rank == MASTER_NODE) && (surface_mov->GetnChunk() != 0))
+      cout << endl <<"----------------- FFD technique (parametric -> cartesian) ---------------" << endl;
+    
+    /*--- Loop over all the FFD boxes levels ---*/
+    for (iLevel = 0; iLevel < surface_mov->GetnLevel(); iLevel++) {
+      
+      /*--- Loop over all FFD chunks ---*/
+      for (iChunk = 0; iChunk < surface_mov->GetnChunk(); iChunk++) {
+        
+        /*--- Check the level of the FFD box ---*/
+        if(chunk[iChunk]->GetLevel() == iLevel) {
+          
+          /*--- Compute the parametric coordinates of the child box
+           control points (using the parent chunk)  ---*/
+          for (iChild = 0; iChild < chunk[iChunk]->GetnChildChunk(); iChild++) {
+            ChunkTag = chunk[iChunk]->GetChildChunkTag(iChild);
+            for (jChunk = 0; jChunk < surface_mov->GetnChunk(); jChunk++)
+              if (ChunkTag == chunk[jChunk]->GetTag()) break;
+            surface_mov->SetParametricCoordCP(geometry[ZONE_0], config[ZONE_0], chunk[iChunk], chunk[jChunk]);
+          }
+          
+          /*--- Update the parametric coordinates if it is a child chunk ---*/
+          if (iLevel > 0) surface_mov->UpdateParametricCoord(geometry[ZONE_0], config[ZONE_0], chunk[iChunk], iChunk);
+          
+          /*--- Apply the design variables to the control point position ---*/
+          for (iDV = 0; iDV < config[ZONE_0]->GetnDV(); iDV++) {
+            switch ( config[ZONE_0]->GetDesign_Variable(iDV) ) {
+              case FFD_CONTROL_POINT : surface_mov->SetFFDCPChange(geometry[ZONE_0], config[ZONE_0], chunk[iChunk], iChunk, iDV, false); break;
+              case FFD_DIHEDRAL_ANGLE : surface_mov->SetFFDDihedralAngle(geometry[ZONE_0], config[ZONE_0], chunk[iChunk], iChunk, iDV, false); break;
+              case FFD_TWIST_ANGLE : surface_mov->SetFFDTwistAngle(geometry[ZONE_0], config[ZONE_0], chunk[iChunk], iChunk, iDV, false); break;
+              case FFD_ROTATION : surface_mov->SetFFDRotation(geometry[ZONE_0], config[ZONE_0], chunk[iChunk], iChunk, iDV, false); break;
+              case FFD_CAMBER : surface_mov->SetFFDCamber(geometry[ZONE_0], config[ZONE_0], chunk[iChunk], iChunk, iDV, false); break;
+              case FFD_THICKNESS : surface_mov->SetFFDThickness(geometry[ZONE_0], config[ZONE_0], chunk[iChunk], iChunk, iDV, false); break;
+              case FFD_VOLUME : surface_mov->SetFFDVolume(geometry[ZONE_0], config[ZONE_0], chunk[iChunk], iChunk, iDV, false); break;
+            }
+          }
+          
+          /*--- Recompute cartesian coordinates using the new control point location ---*/
+          surface_mov->SetCartesianCoord(geometry[ZONE_0], config[ZONE_0], chunk[iChunk], iChunk);
+          
+          /*--- Reparametrization of the parent FFD box ---*/
+          for (iParent = 0; iParent < chunk[iChunk]->GetnParentChunk(); iParent++) {
+            ChunkTag = chunk[iChunk]->GetParentChunkTag(iParent);
+            for (jChunk = 0; jChunk < surface_mov->GetnChunk(); jChunk++)
+              if (ChunkTag == chunk[jChunk]->GetTag()) break;
+            surface_mov->UpdateParametricCoord(geometry[ZONE_0], config[ZONE_0], chunk[jChunk], jChunk);
+          }
+          
+          /*--- Compute the new location of the control points of the child boxes
+           (using the parent chunk) ---*/
+          for (iChild = 0; iChild < chunk[iChunk]->GetnChildChunk(); iChild++) {
+            ChunkTag = chunk[iChunk]->GetChildChunkTag(iChild);
+            for (jChunk = 0; jChunk < surface_mov->GetnChunk(); jChunk++)
+              if (ChunkTag == chunk[jChunk]->GetTag()) break;
+            surface_mov->GetCartesianCoordCP(geometry[ZONE_0], config[ZONE_0], chunk[iChunk], chunk[jChunk]);
+          }
+        }
+      }
+      
+      /*--- Output the deformed chunks ---*/
+      if (rank == MASTER_NODE) {
+        for (iChunk = 0; iChunk < surface_mov->GetnChunk(); iChunk++) {
+          sprintf (buffer_char, "deformed_chunk.plt");
+          if (iChunk == 0) chunk[iChunk]->SetTecplot(buffer_char, true);
+          else chunk[iChunk]->SetTecplot(buffer_char, false);
+        }
+      }
+      
+    }
+	}
+	
+#ifndef NO_MPI
+  /*--- MPI syncronization point ---*/
+	MPI::COMM_WORLD.Barrier();
+#endif
+	
+  
+	if (rank == MASTER_NODE)
+	  cout << endl <<"----------------------- Volumetric grid deformation ---------------------" << endl;
+  
+	/*--- Definition of the Class for grid movement ---*/
+	grid_movement = new CVolumetricMovement(geometry[ZONE_0]);
+  
+	/*--- Grid deformation ---*/
+	if (config[ZONE_0]->GetDesign_Variable(0) != NO_DEFORMATION) {
+		if (rank == MASTER_NODE)
+			cout << "Performing the deformation of the volumetric grid." << endl;
+		if (config[ZONE_0]->GetKind_GridDef_Method() == SPRING) grid_movement->SpringMethod(geometry[ZONE_0], config[ZONE_0], false);
+		if (config[ZONE_0]->GetKind_GridDef_Method() == FEA) grid_movement->FEAMethod(geometry[ZONE_0], config[ZONE_0], false);
+	}
+	else {
+		if (rank == MASTER_NODE)
+			cout << "No deformation of the volumetric grid." << endl;
+	}
+	
+	/*--- Output grid ---*/
+	if (rank == MASTER_NODE)
+		cout << "End and write output files." << endl;
+	
+	if (config[ZONE_0]->GetVisualize_Deformation()) {
+		if(config[ZONE_0]->GetOutput_FileFormat() == TECPLOT) {
+			if (size > 1) sprintf (buffer_char, "_%d.plt", rank+1);
+			else sprintf (buffer_char, ".plt");
+			strcpy (out_file, "deformed_volumetric_grid"); strcat(out_file, buffer_char); geometry[ZONE_0]->SetTecPlot(out_file);
+			strcpy (out_file, "deformed_surface_grid"); strcat(out_file, buffer_char); geometry[ZONE_0]->SetBoundTecPlot(config[ZONE_0], out_file);
+		}
+		if(config[ZONE_0]->GetOutput_FileFormat() == STL) {
+			if (size > 1) sprintf (buffer_char, "_%d.stl", rank+1);
+			else sprintf (buffer_char, ".stl");
+			strcpy (out_file, "deformed_surface_grid"); strcat(out_file, buffer_char); geometry[ZONE_0]->SetBoundSTL(config[ZONE_0], out_file);
+		}
+	}
+	
+  /*--- Check for multiple zones and call appropriate mesh file export routine. ---*/
+  if (nZone == 1) {
+    if (size > 1) sprintf (buffer_char, "_%d.su2", rank+1);
+    else sprintf (buffer_char, ".su2");
+    
+    string str = config[ZONE_0]->GetMesh_Out_FileName();
+    str.erase (str.end()-4, str.end()); strcpy (out_file, str.c_str()); strcat(out_file, buffer_char);
+
+    str = config[ZONE_0]->GetMesh_FileName();    
+    strcpy (in_file, str.c_str());
+    
+    geometry[ZONE_0]->SetMeshFile(config[ZONE_0], out_file, in_file);
+
+	}
+	else {
+		/*--- Call special write routine for more than one zone. ---*/
+    SetMultiZone_MeshFile(geometry, config, nZone);
+  }
+	
+	if (geometry[ZONE_0]->GetnDim() == 3)
+		surface_mov->WriteFFDInfo(geometry[ZONE_0], config[ZONE_0], chunk, out_file, true);
+	
+#ifndef NO_MPI
+	/*--- Finalize MPI parallelization ---*/
+	old_buffer = buffer;
+	MPI::Detach_buffer(old_buffer);
+	//	delete [] buffer;
+	MPI::Finalize();
+#endif
+	
+	/*--- End solver ---*/
+	if (rank == MASTER_NODE)
+	  cout << endl <<"------------------------- Exit Success (SU2_MDC) ------------------------" << endl << endl;
+	
+	return EXIT_SUCCESS;
+	
+}
+
+unsigned short GetnZone(string val_mesh_filename, unsigned short val_format, CConfig *config) {
+	string text_line, Marker_Tag;
+	ifstream mesh_file;
+	short nZone = 1;
+	bool isFound = false;
+	char cstr[200];
+	string::size_type position;
+	int rank = MASTER_NODE;
+	
+#ifndef NO_MPI
+	rank = MPI::COMM_WORLD.Get_rank();
+	if (MPI::COMM_WORLD.Get_size() != 1) {
+		val_mesh_filename.erase (val_mesh_filename.end()-4, val_mesh_filename.end());
+		val_mesh_filename = val_mesh_filename + "_1.su2";
+	}
+#endif
+	
+	/*--- Search the mesh file for the 'NZONE' keyword. ---*/
+	switch (val_format) {
+		case SU2:
+			
+			/*--- Open grid file ---*/
+			strcpy (cstr, val_mesh_filename.c_str());
+			mesh_file.open(cstr, ios::in);
+			if (mesh_file.fail()) {
+				cout << "There is no geometry file (GetnZone))!" << endl;
+				cout << "Press any key to exit..." << endl;
+				cin.get();
+#ifdef NO_MPI
+				exit(1);
+#else
+				MPI::COMM_WORLD.Abort(1);
+				MPI::Finalize();
+#endif
+			}
+			
+			/*--- Open the SU2 mesh file ---*/
+			while (getline (mesh_file,text_line)) {
+				
+				/*--- Search for the "NZONE" keyword to see if there are multiple Zones ---*/
+				position = text_line.find ("NZONE=",0);
+				if (position != string::npos) {
+					text_line.erase (0,6); nZone = atoi(text_line.c_str()); isFound = true;
+					if (rank == MASTER_NODE) {
+						//					if (nZone == 1) cout << "SU2 mesh file format with a single zone." << endl;
+						//					else if (nZone >  1) cout << "SU2 mesh file format with " << nZone << " zones." << endl;
+						//					else
+						if (nZone <= 0) {
+							cout << "Error: Number of mesh zones is less than 1 !!!" << endl;
+							cout << "Press any key to exit..." << endl;
+							cin.get();
+#ifdef NO_MPI
+							exit(1);
+#else
+							MPI::COMM_WORLD.Abort(1);
+							MPI::Finalize();
+#endif
+						}
+					}
+				}
+			}
+			/*--- If the "NZONE" keyword was not found, assume this is an ordinary
+       simulation on a single Zone ---*/
+			if (!isFound) {
+				nZone = 1;
+				//			if (rank == MASTER_NODE) cout << "SU2 mesh file format with a single zone." << endl;
+			}
+			break;
+			
+		case CGNS:
+			
+			nZone = 1;
+			//		if (rank == MASTER_NODE) cout << "CGNS mesh file format with a single zone." << endl;
+			break;
+			
+		case NETCDF_ASCII:
+			
+			nZone = 1;
+			//		if (rank == MASTER_NODE) cout << "NETCDF mesh file format with a single zone." << endl;
+			break;
+			
+	}
+  
+  /*--- For time spectral integration, nZones = nTimeInstances. ---*/
+  if (config->GetUnsteady_Simulation() == TIME_SPECTRAL) {
+    nZone = 1; //config->GetnTimeInstances();
+  }
+	
+	return (unsigned short) nZone;
+}
+
+void SetMultiZone_MeshFile(CPhysicalGeometry **geometry, CConfig **config, unsigned short nZone) {
+  
+  /*--- Local variables ---*/
+	unsigned long iElem, iPoint, iElem_Bound;
+	unsigned short iMarker, iNodes, iDim, iZone;
+	unsigned short iPeriodic, nPeriodic = 0;
+  unsigned short nDim = geometry[ZONE_0]->GetnDim();
+	ofstream output_file;
+	string Grid_Marker;
+	char *cstr;
+	double *center, *angles, *transl;
+  string val_mesh_out_filename = config[ZONE_0]->GetMesh_Out_FileName();
+	cstr = new char [val_mesh_out_filename.size()+1];
+	strcpy (cstr, val_mesh_out_filename.c_str());
+  
+	/*--- Open .su2 grid file ---*/
+	output_file.precision(15);
+	output_file.open(cstr, ios::out);
+  
+  /*--- Write the total number of zones first, then loop through each. ---*/
+  output_file << "NZONE= " << nZone << endl;
+  
+  for (iZone = 0; iZone < nZone; iZone++) {
+    
+    /*--- Write dimension, number of elements and number of points ---*/
+    output_file << "IZONE= " << iZone+1 << endl;
+    output_file << "NDIME= " << nDim << endl;
+    output_file << "NELEM= " << geometry[iZone]->GetnElem() << endl;
+    for (iElem = 0; iElem < geometry[iZone]->GetnElem(); iElem++) {
+      output_file << geometry[iZone]->elem[iElem]->GetVTK_Type();
+      for (iNodes = 0; iNodes < geometry[iZone]->elem[iElem]->GetnNodes(); iNodes++)
+        output_file << "\t" << geometry[iZone]->elem[iElem]->GetNode(iNodes);
+      output_file << "\t"<<iElem<<endl;
+    }
+    
+    /*--- Write the node coordinates ---*/
+    output_file << "NPOIN= " << geometry[iZone]->GetnPoint() << "\t" << geometry[iZone]->GetnPointDomain() << endl;
+    output_file.precision(15);
+    for (iPoint = 0; iPoint < geometry[iZone]->GetnPoint(); iPoint++) {
+      for (iDim = 0; iDim < nDim; iDim++)
+        output_file << scientific << "\t" << geometry[iZone]->node[iPoint]->GetCoord(iDim) ;
+#ifdef NO_MPI
+      output_file << "\t" << iPoint << endl;
+#else
+      output_file << "\t" << iPoint << "\t" << geometry[iZone]->node[iPoint]->GetGlobalIndex() << endl;
+#endif
+    }
+    
+    /*--- Loop through and write the boundary info ---*/
+    output_file << "NMARK= " << config[iZone]->GetnMarker_All() << endl;
+    for (iMarker = 0; iMarker < config[iZone]->GetnMarker_All(); iMarker++) {
+      
+      /*--- Ignore SEND_RECEIVE for the moment ---*/
+      if (geometry[iZone]->bound[iMarker][0]->GetVTK_Type() != VERTEX) {
+        
+        Grid_Marker = config[iZone]->GetMarker_All_Tag(iMarker);
+        output_file << "MARKER_TAG= " << Grid_Marker <<endl;
+        output_file << "MARKER_ELEMS= " << geometry[iZone]->nElem_Bound[iMarker]<< endl;
+        
+        if (nDim == 2) {
+          for (iElem_Bound = 0; iElem_Bound < geometry[iZone]->nElem_Bound[iMarker]; iElem_Bound++) {
+            output_file << geometry[iZone]->bound[iMarker][iElem_Bound]->GetVTK_Type() << "\t" ;
+            for (iNodes = 0; iNodes < geometry[iZone]->bound[iMarker][iElem_Bound]->GetnNodes(); iNodes++)
+              output_file << geometry[iZone]->bound[iMarker][iElem_Bound]->GetNode(iNodes) << "\t" ;
+            output_file	<< iElem_Bound << endl;
+          }
+        }
+        
+        if (nDim == 3) {
+          for (iElem_Bound = 0; iElem_Bound < geometry[iZone]->nElem_Bound[iMarker]; iElem_Bound++) {
+            output_file << geometry[iZone]->bound[iMarker][iElem_Bound]->GetVTK_Type() << "\t" ;
+            for (iNodes = 0; iNodes < geometry[iZone]->bound[iMarker][iElem_Bound]->GetnNodes(); iNodes++)
+              output_file << geometry[iZone]->bound[iMarker][iElem_Bound]->GetNode(iNodes) << "\t" ;
+            output_file	<< iElem_Bound << endl;
+          }
+        }
+        
+      } else if (geometry[iZone]->bound[iMarker][0]->GetVTK_Type() == VERTEX) {
+        output_file << "MARKER_TAG= SEND_RECEIVE" << endl;
+        output_file << "MARKER_ELEMS= " << geometry[iZone]->nElem_Bound[iMarker]<< endl;
+        if (config[iZone]->GetMarker_All_SendRecv(iMarker) > 0) output_file << "SEND_TO= " << config[iZone]->GetMarker_All_SendRecv(iMarker) << endl;
+        if (config[iZone]->GetMarker_All_SendRecv(iMarker) < 0) output_file << "SEND_TO= " << config[iZone]->GetMarker_All_SendRecv(iMarker) << endl;
+        
+        for (iElem_Bound = 0; iElem_Bound < geometry[iZone]->nElem_Bound[iMarker]; iElem_Bound++) {
+          output_file << geometry[iZone]->bound[iMarker][iElem_Bound]->GetVTK_Type() << "\t" <<
+          geometry[iZone]->bound[iMarker][iElem_Bound]->GetNode(0) << "\t" <<
+          geometry[iZone]->bound[iMarker][iElem_Bound]->GetRotation_Type() << "\t" <<
+          geometry[iZone]->bound[iMarker][iElem_Bound]->GetMatching_Zone()<< endl;
+        }
+        
+      }
+    }
+    
+    /*--- Get the total number of periodic transformations ---*/
+    nPeriodic = config[iZone]->GetnPeriodicIndex();
+    output_file << "NPERIODIC= " << nPeriodic << endl;
+    
+    /*--- From iPeriodic obtain the iMarker ---*/
+    for (iPeriodic = 0; iPeriodic < nPeriodic; iPeriodic++) {
+      
+      /*--- Retrieve the supplied periodic information. ---*/
+      center = config[iZone]->GetPeriodicCenter(iPeriodic);
+      angles = config[iZone]->GetPeriodicRotation(iPeriodic);
+      transl = config[iZone]->GetPeriodicTranslate(iPeriodic);
+      
+      output_file << "PERIODIC_INDEX= " << iPeriodic << endl;
+      output_file << center[0] << "\t" << center[1] << "\t" << center[2] << endl;
+      output_file << angles[0] << "\t" << angles[1] << "\t" << angles[2] << endl;
+      output_file << transl[0] << "\t" << transl[1] << "\t" << transl[2] << endl;
+      
+    }
+  }
+	output_file.close();
+  
+}