--- conflicted
+++ resolved
@@ -47,20 +47,12 @@
  */
 class CIncEulerVariable : public CVariable {
 protected:
-<<<<<<< HEAD
   VectorType Velocity2;                    /*!< \brief Square of the velocity vector. */
   MatrixType Primitive;                    /*!< \brief Primitive variables (T, vx, vy, vz, P, rho, h, c) in compressible flows. */
   VectorOfMatrix Gradient_Primitive;       /*!< \brief Gradient of the primitive variables (T, vx, vy, vz, P, rho). */
   VectorOfMatrix Gradient_Reconstruction;  /*!< \brief Gradient of the primitive variables for MUSCL reconstruction for the convective term */
   MatrixType Limiter_Primitive;            /*!< \brief Limiter of the primitive variables (T, vx, vy, vz, P, rho). */
   VectorType Density_Old;                  /*!< \brief Old density for variable density turbulent flows (SST). */
-=======
-  VectorType Velocity2;              /*!< \brief Square of the velocity vector. */
-  MatrixType Primitive;              /*!< \brief Primitive variables (T, vx, vy, vz, P, rho, h, c) in compressible flows. */
-  VectorOfMatrix Gradient_Primitive; /*!< \brief Gradient of the primitive variables (T, vx, vy, vz, P, rho). */
-  MatrixType Limiter_Primitive;      /*!< \brief Limiter of the primitive variables (T, vx, vy, vz, P, rho). */
-  VectorType Density_Old;            /*!< \brief Old density for variable density turbulent flows (SST). */
->>>>>>> af52ffd2
 
 public:
   /*!
@@ -163,7 +155,6 @@
    * \return Value of the primitive variables gradient.
    */
   inline su2double *GetLimiter_Primitive(unsigned long iPoint) final { return Limiter_Primitive[iPoint]; }
-<<<<<<< HEAD
   
   /*!
    * \brief Get the value of the reconstruction variables gradient at a node.
@@ -193,9 +184,7 @@
    * \return Array of the reconstruction variables gradient at a node.
    */
   inline su2double **GetGradient_Reconstruction(unsigned long iPoint) final { return Gradient_Reconstruction[iPoint]; }
-=======
-
->>>>>>> af52ffd2
+
   /*!
    * \brief Set the value of the pressure.
    * \param[in] iPoint - Point index.
