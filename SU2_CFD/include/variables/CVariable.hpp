  /*!
 * \file CVariable.hpp
 * \brief Declaration and inlines of the parent class for defining problem
          variables, function definitions in file <i>CVariable.cpp</i>.
          All variables are children of at least this class.
 * \author F. Palacios, T. Economon
 * \version 7.0.3 "Blackbird"
 *
 * SU2 Project Website: https://su2code.github.io
 *
 * The SU2 Project is maintained by the SU2 Foundation
 * (http://su2foundation.org)
 *
 * Copyright 2012-2020, SU2 Contributors (cf. AUTHORS.md)
 *
 * SU2 is free software; you can redistribute it and/or
 * modify it under the terms of the GNU Lesser General Public
 * License as published by the Free Software Foundation; either
 * version 2.1 of the License, or (at your option) any later version.
 *
 * SU2 is distributed in the hope that it will be useful,
 * but WITHOUT ANY WARRANTY; without even the implied warranty of
 * MERCHANTABILITY or FITNESS FOR A PARTICULAR PURPOSE. See the GNU
 * Lesser General Public License for more details.
 *
 * You should have received a copy of the GNU Lesser General Public
 * License along with SU2. If not, see <http://www.gnu.org/licenses/>.
 */

#pragma once

#include "../../../Common/include/mpi_structure.hpp"

#include <cmath>
#include <iostream>
#include <cstdlib>

#include "../../../Common/include/CConfig.hpp"
#include "../fluid_model.hpp"
#include "../../../Common/include/toolboxes/C2DContainer.hpp"


using namespace std;

/*!
 * \class CVariable
 * \brief Main class for defining the variables.
 * \author F. Palacios
 */
class CVariable {
protected:
  using VectorType = C2DContainer<unsigned long, su2double, StorageType::ColumnMajor, 64, DynamicSize, 1>;
  using MatrixType = C2DContainer<unsigned long, su2double, StorageType::RowMajor,    64, DynamicSize, DynamicSize>;

  /*--- This contrived container is used to store matrices in a contiguous manner but still present the
   "su2double**" interface to the outside world, it will be replaced by something more efficient. ---*/
  struct VectorOfMatrix {
    su2activevector storage;
    su2matrix<su2double*> interface;
    unsigned long M, N;

    void resize(unsigned long length, unsigned long rows, unsigned long cols, su2double value) {
      M = rows;
      N = cols;
      storage.resize(length*rows*cols) = value;
      interface.resize(length,rows);

      for(unsigned long i=0; i<length; ++i)
        for(unsigned long j=0; j<rows; ++j)
          interface(i,j) = &(*this)(i,j,0);
    }

    su2double& operator() (unsigned long i, unsigned long j, unsigned long k) { return storage(i*M*N + j*N + k); }
    const su2double& operator() (unsigned long i, unsigned long j, unsigned long k) const { return storage(i*M*N + j*N + k); }

    su2double** operator[] (unsigned long i) { return interface[i]; }
  };

  MatrixType Solution;       /*!< \brief Solution of the problem. */
  MatrixType Solution_Old;   /*!< \brief Old solution of the problem R-K. */

  MatrixType Source;         /*!< \brief Source terms of the problem */

  MatrixType External;       /*!< \brief External (outer) contribution in discrete adjoint multizone problems. */

  su2vector<bool> Non_Physical;  /*!< \brief Non-physical points in the solution (force first order). */
  su2vector<unsigned short>
  Non_Physical_Counter;          /*!< \brief Number of consecutive iterations that a point has been treated first-order.
                                  After a specified number of successful reconstructions, the point can be returned to second-order. */

  VectorType UnderRelaxation;  /*!< \brief Value of the under-relxation parameter local to the control volume. */
  VectorType LocalCFL;         /*!< \brief Value of the CFL number local to the control volume. */

  MatrixType Solution_time_n;    /*!< \brief Solution of the problem at time n for dual-time stepping technique. */
  MatrixType Solution_time_n1;   /*!< \brief Solution of the problem at time n-1 for dual-time stepping technique. */
  VectorType Delta_Time;         /*!< \brief Time step. */

  VectorOfMatrix Gradient;  /*!< \brief Gradient of the solution of the problem. */
  VectorOfMatrix Rmatrix;   /*!< \brief Geometry-based matrix for weighted least squares gradient calculations. */

  MatrixType Limiter;        /*!< \brief Limiter of the solution of the problem. */
  MatrixType Solution_Max;   /*!< \brief Max solution for limiter computation. */
  MatrixType Solution_Min;   /*!< \brief Min solution for limiter computation. */

  VectorType AuxVar;       /*!< \brief Auxiliar variable for gradient computation. */
  MatrixType Grad_AuxVar;  /*!< \brief Gradient of the auxiliar variable. */

  VectorType Max_Lambda_Inv;   /*!< \brief Maximun inviscid eingenvalue. */
  VectorType Max_Lambda_Visc;  /*!< \brief Maximun viscous eingenvalue. */
  VectorType Lambda;           /*!< \brief Value of the eingenvalue. */

  VectorType Sensor;               /*!< \brief Pressure sensor for high order central scheme and Roe dissipation. */
  MatrixType Undivided_Laplacian;  /*!< \brief Undivided laplacian of the solution. */

  MatrixType Res_TruncError;  /*!< \brief Truncation error for multigrid cycle. */
  MatrixType Residual_Old;    /*!< \brief Auxiliar structure for residual smoothing. */
  MatrixType Residual_Sum;    /*!< \brief Auxiliar structure for residual smoothing. */

  MatrixType Solution_Adj_Old;   /*!< \brief Solution of the problem in the previous AD-BGS iteration. */

  MatrixType Solution_BGS_k;     /*!< \brief Old solution container for BGS iterations. */

<<<<<<< HEAD
  MatrixType AnisoGrad;       /*!< \brief Gradient of sensor used for anisotropy in mesh adaptation. */ 
  MatrixType AnisoHess;       /*!< \brief Hessian of sensor used for anisotropy in mesh adaptation. */ 
  MatrixType AnisoMetr;       /*!< \brief Metric tensor used for anisotropy in mesh adaptation. */

  su2matrix<int> Input_AdjIndices;    /*!< \brief Indices of Solution variables in the adjoint vector. */
  su2matrix<int> Output_AdjIndices;   /*!< \brief Indices of Solution variables in the adjoint vector after having been updated. */

  unsigned long nPoint = {0};  /*!< \brief Number of points in the domain. */
  unsigned long nDim = {0};      /*!< \brief Number of dimension of the problem. */
  unsigned long nVar = {0};        /*!< \brief Number of variables of the problem. */
  unsigned long nPrimVar = {0};      /*!< \brief Number of primitive variables. */
  unsigned long nPrimVarGrad = {0};    /*!< \brief Number of primitives for which a gradient is computed. */
  unsigned long nSecondaryVar = {0};     /*!< \brief Number of secondary variables. */
  unsigned long nSecondaryVarGrad = {0};   /*!< \brief Number of secondaries for which a gradient is computed. */
  
=======
  VectorOfMatrix Gradient_Adaptation;        /*!< \brief Gradient of sensor used for anisotropy in mesh adaptation. */
  VectorOfMatrix Hessian;                    /*!< \brief Hessian of sensor used for anisotropy in mesh adaptation. */
  MatrixType AuxVar_Adaptation;              /*!< \brief Auxiliary variable of the problem. */
  VectorOfMatrix GradientAuxVar_Adaptation;  /*!< \brief Gradient of auxiliary variables. */
  VectorOfMatrix HessianAuxVar;              /*!< \brief Hessian of auxiliary variables. */
  MatrixType Metric;                         /*!< \brief Metric tensor used for anisotropy in mesh adaptation. */

  su2matrix<int> AD_InputIndex;    /*!< \brief Indices of Solution variables in the adjoint vector. */
  su2matrix<int> AD_OutputIndex;   /*!< \brief Indices of Solution variables in the adjoint vector after having been updated. */

  unsigned long nPoint = 0;  /*!< \brief Number of points in the domain. */
  unsigned long nDim = 0;      /*!< \brief Number of dimension of the problem. */
  unsigned long nVar = 0;        /*!< \brief Number of variables of the problem. */
  unsigned long nPrimVar = 0;      /*!< \brief Number of primitive variables. */
  unsigned long nPrimVarGrad = 0;    /*!< \brief Number of primitives for which a gradient is computed. */
  unsigned long nSecondaryVar = 0;     /*!< \brief Number of secondary variables. */
  unsigned long nSecondaryVarGrad = 0;   /*!< \brief Number of secondaries for which a gradient is computed. */

  /*--- Only allow default construction by derived classes. ---*/
  CVariable() = default;
>>>>>>> de17d08f
public:
  /*--- Disable copy and assignment. ---*/
  CVariable(const CVariable&) = delete;
  CVariable(CVariable&&) = delete;
  CVariable& operator= (const CVariable&) = delete;
  CVariable& operator= (CVariable&&) = delete;

  /*!
   * \overload
   * \param[in] npoint - Number of points/nodes/vertices in the domain.
   * \param[in] nvar - Number of variables of the problem.
   * \param[in] config - Definition of the particular problem.
   */
  CVariable(unsigned long npoint, unsigned long nvar, CConfig *config);

  /*!
   * \overload
   * \param[in] npoint - Number of points/nodes/vertices in the domain.
   * \param[in] ndim - Number of dimensions of the problem.
   * \param[in] nvar - Number of variables of the problem.
   * \param[in] config - Definition of the particular problem.
   */
  CVariable(unsigned long npoint, unsigned long ndim, unsigned long nvar, CConfig *config);

  /*!
   * \brief Destructor of the class.
   */
  virtual ~CVariable() = default;

  /*!
   * \brief Set the value of the solution, all variables.
   * \param[in] iPoint - Point index.
   * \param[in] solution - Solution of the problem.
   */
  inline void SetSolution(unsigned long iPoint, const su2double *solution) {
    for (unsigned long iVar = 0; iVar < nVar; iVar++) Solution(iPoint,iVar) = solution[iVar];
  }

  /*!
   * \brief Set the value of the solution, one variable.
   * \param[in] iPoint - Point index.
   * \param[in] iVar - Index of the variable.
   * \param[in] solution - Value of the solution for the index <i>iVar</i>.
   */
  inline void SetSolution(unsigned long iPoint, unsigned long iVar, su2double solution) { Solution(iPoint,iVar) = solution; }

  /*!
   * \brief Set the value of the solution, one variable.
   * \param[in] iPoint - Point index.
   * \param[in] iVar - Index of the variable.
   * \param[in] solution - Value of the solution for the index <i>iVar</i>.
   */
  virtual void SetConservative(unsigned long iPoint, unsigned long iVar, su2double solution) { }

  /*!
   * \brief Set the value of the source term, all variables.
   * \param[in] iPoint - Point index.
   * \param[in] solution - Solution of the problem.
   */
  inline void SetSource(unsigned long iPoint, const su2double *source) {
    for (unsigned long iVar = 0; iVar < nVar; iVar++) Source(iPoint,iVar) = source[iVar];
  }

  /*!
   * \brief Set the value of the source term, all variables.
   * \param[in] iPoint - Point index.
   * \param[in] iPoint - Index of the variable.
   * \param[in] solution - Solution of the problem.
   */
  inline void SetSource(unsigned long iPoint, unsigned long iVar, const su2double source) {
    Source(iPoint,iVar) = source;
  }

  /*!
   * \brief Add the value of the solution vector to the previous solution (incremental approach).
   * \param[in] iPoint - Point index.
   * \param[in] iVar - Index of the variable.
   * \param[in] solution - Value of the solution for the index <i>iVar</i>.
   */
  inline void Add_DeltaSolution(unsigned long iPoint, unsigned long iVar, su2double solution) { Solution(iPoint,iVar) += solution; }

  /*!
   * \brief Set the value of the non-physical point.
   * \param[in] iPoint - Point index.
   * \param[in] value - identification of the non-physical point.
   */
  inline void SetNon_Physical(unsigned long iPoint, bool val_value) {
    if (val_value) {
      Non_Physical(iPoint) = val_value;
      Non_Physical_Counter(iPoint) = 0;
    } else {
      Non_Physical_Counter(iPoint)++;
      if (Non_Physical_Counter(iPoint) > 20) {
        Non_Physical(iPoint) = false;
      }
    }
  }

  /*!
   * \brief Get the value of the non-physical boolean at a point.
   * \param[in] iPoint - Point index.
   * \return Value of the Non-physical point.
   */
  inline bool GetNon_Physical(unsigned long iPoint) { return Non_Physical(iPoint); }

  /*!
   * \brief Get the solution.
   * \param[in] iPoint - Point index.
   * \param[in] iVar - Index of the variable.
   * \return Value of the solution for the index <i>iVar</i>.
   */
  inline su2double GetSolution(unsigned long iPoint, unsigned long iVar) const { return Solution(iPoint,iVar); }

  /*!
   * \brief Get the solution.
   * \param[in] iPoint - Point index.
   * \param[in] iVar - Index of the variable.
   * \return Value of the solution for the index <i>iVar</i>.
   */
  virtual su2double GetConservative(unsigned long iPoint, unsigned long iVar) const { return 0.0; }

  /*!
   * \brief Get the old solution of the problem (Runge-Kutta method)
   * \param[in] iPoint - Point index.
   * \param[in] iVar - Index of the variable.
   * \return Pointer to the old solution vector.
   */
  inline su2double GetSolution_Old(unsigned long iPoint, unsigned long iVar) const { return Solution_Old(iPoint,iVar); }

  /*!
   * \brief Get the old solution of the discrete adjoint problem (for multiphysics subiterations)
   * \param[in] iPoint - Point index.
   * \param[in] iVar - Index of the variable.
   * \return Pointer to the old solution vector.
   */
  inline su2double GetSolution_Old_Adj(unsigned long iPoint, unsigned long iVar) const { return Solution_Adj_Old(iPoint,iVar); }

  /*!
   * \brief Set the value of the old solution.
   * \param[in] iPoint - Point index.
   * \param[in] solution_old - Pointer to the residual vector.
   */
  inline void SetSolution_Old(unsigned long iPoint, const su2double *solution_old) {
    for (unsigned long iVar = 0; iVar < nVar; iVar++)
      Solution_Old(iPoint,iVar) = solution_old[iVar];
  }

  /*!
   * \overload
   * \param[in] iVar - Index of the variable.
   * \param[in] iPoint - Point index.
   * \param[in] solution_old - Value of the old solution for the index <i>iVar</i>.
   */
  inline void SetSolution_Old(unsigned long iPoint, unsigned long iVar, su2double solution_old) { Solution_Old(iPoint,iVar) = solution_old; }

  /*!
   * \brief Set old variables to the value of the current variables.
   */
  void Set_OldSolution();

  /*!
   * \brief Set variables to the value of the old variables.
   */
  void Set_Solution();

  /*!
   * \brief Set the variable solution at time n.
   */
  void Set_Solution_time_n();

  /*!
   * \brief Set the variable solution at time n-1.
   */
  void Set_Solution_time_n1();

  /*!
   * \brief Set the variable solution at time n.
   * \param[in] iPoint - Point index.
   */
  inline void Set_Solution_time_n(unsigned long iPoint, const su2double* val_sol) {
    for (unsigned long iVar = 0; iVar < nVar; iVar++) Solution_time_n(iPoint,iVar) = val_sol[iVar];
  }

  /*!
   * \brief Set the variable solution at time n-1.
   * \param[in] iPoint - Point index.
   */
  inline void Set_Solution_time_n1(unsigned long iPoint, const su2double* val_sol) {
    for (unsigned long iVar = 0; iVar < nVar; iVar++)
      Solution_time_n1(iPoint,iVar) = val_sol[iVar];
  }

  /*!
   * \brief Set the variable solution at time n.
   * \param[in] iPoint - Point index.
   */
  inline void Set_Solution_time_n(unsigned long iPoint, unsigned long iVar, su2double val_sol) {
    Solution_time_n(iPoint,iVar) = val_sol;
  }

  /*!
   * \brief Set the variable solution at time n-1.
   * \param[in] iPoint - Point index.
   */
  inline void Set_Solution_time_n1(unsigned long iPoint, unsigned long iVar, su2double val_sol) {
    Solution_time_n1(iPoint,iVar) = val_sol;
  }

  /*!
   * \brief Set to zero the velocity components of the solution.
   * \param[in] iPoint - Point index.
   */
  inline void SetVelSolutionZero(unsigned long iPoint) {
    for (unsigned long iDim = 0; iDim < nDim; iDim++) Solution(iPoint,iDim+1) = 0.0;
  }

  /*!
   * \brief Specify a vector to set the velocity components of the solution.
   * \param[in] iPoint - Point index.
   * \param[in] val_vector - Pointer to the vector.
   */
  inline void SetVelSolutionVector(unsigned long iPoint, const su2double *val_vector) {
    for (unsigned long iDim = 0; iDim < nDim; iDim++) Solution(iPoint, iDim+1) = val_vector[iDim];
  }

  /*!
   * \brief Set to zero velocity components of the solution.
   * \param[in] iPoint - Point index.
   */
  inline void SetVelSolutionOldZero(unsigned long iPoint) {
    for (unsigned long iDim = 0; iDim < nDim; iDim++) Solution_Old(iPoint, iDim+1) = 0.0;
  }

  /*!
   * \brief Add a value to the solution.
   * \param[in] iPoint - Point index.
   * \param[in] iVar - Number of the variable.
   * \param[in] solution - Value that we want to add to the solution.
   */
  inline void AddSolution(unsigned long iPoint, unsigned long iVar, su2double solution) {
    Solution(iPoint, iVar) = Solution_Old(iPoint, iVar) + solution;
  }

  /*!
   * \brief Add a value to the solution.
   * \param[in] iPoint - Point index.
   * \param[in] solution - Value that we want to add to the solution.
   */
  inline void AddSolution(unsigned long iPoint, const su2double *solution) {
    for (unsigned long iVar = 0; iVar < nVar; iVar++) Solution(iPoint, iVar) += solution[iVar];
  }

  /*!
   * \brief A virtual member.
   * \param[in] iPoint - Point index.
   * \param[in] iVar - Index of the variable.
   * \return Pointer to the old solution vector.
   */
  inline virtual su2double GetSolution_New(unsigned long iPoint, unsigned long iVar) const { return 0.0; }

  /*!
   * \brief A virtual member.
   * \param[in] iPoint - Point index.
   */
  inline virtual su2double GetRoe_Dissipation(unsigned long iPoint) const { return 0.0; }

  /*!
   * \brief A virtual member.
   * \param[in] iPoint - Point index.
   */
  inline virtual void SetRoe_Dissipation(unsigned long iPoint, su2double val_dissipation) {}

  /*!
   * \brief A virtual member.
   * \param[in] iPoint - Point index.
   */
  inline virtual void SetRoe_Dissipation_FD(unsigned long iPoint, su2double val_wall_dist) {}

  /*!
   * \brief A virtual member.
   * \param[in] iPoint - Point index.
   * \param[in] val_delta - A scalar measure of the grid size
   * \param[in] val_const_DES - The DES constant (C_DES)
   */
  inline virtual void SetRoe_Dissipation_NTS(unsigned long iPoint, su2double val_delta, su2double val_const_DES) {}

  /*!
   * \brief A virtual member.
   * \param[in] iPoint - Point index.
   */
  inline virtual su2double GetDES_LengthScale(unsigned long iPoint) const { return 0.0; }

  /*!
   * \brief A virtual member.
   * \param[in] iPoint - Point index.
   */
  inline virtual void SetDES_LengthScale(unsigned long iPoint, su2double val_des_lengthscale) {}

  /*!
   * \brief A virtual member.
   * \param[in] iPoint - Point index.
   */
  virtual void SetSolution_New() {}

  /*!
   * \brief Set external contributions to zero.
   */
  void SetExternalZero();

  /*!
   * \brief Set old External to the value of the current variables.
   */
  void Set_OldExternal();

  /*!
   * \brief A virtual member.
   * \param[in] iPoint - Point index.
   * \param[in] iVar - Number of the variable.
   * \param[in] solution - Value that we want to add to the solution.
   */
  inline virtual void AddSolution_New(unsigned long iPoint, unsigned long iVar, su2double solution) {}

  /*!
   * \brief Add a value to the External vector.
   * \param[in] iPoint - Point index.
   * \param[in] val_sol - vector that has to be added component-wise
   */
  inline void Add_External(unsigned long iPoint, const su2double* val_sol) {
    for(unsigned long iVar = 0; iVar < nVar; iVar++) External(iPoint,iVar) += val_sol[iVar];
  }

  /*!
   * \brief Add a value to the solution, clipping the values.
   * \param[in] iPoint - Point index.
   * \param[in] iVar - Index of the variable.
   * \param[in] solution - Value of the solution change.
   * \param[in] lowerlimit - Lower value.
   * \param[in] upperlimit - Upper value.
   */
  inline void AddClippedSolution(unsigned long iPoint, unsigned long iVar, su2double solution,
                                 su2double lowerlimit, su2double upperlimit) {

    su2double val_new = Solution_Old(iPoint, iVar) + solution;
    Solution(iPoint,iVar) = min(max(val_new, lowerlimit), upperlimit);
  }

  /*!
   * \brief Update the variables using a conservative format.
   * \param[in] iPoint - Point index.
   * \param[in] iVar - Index of the variable.
   * \param[in] solution - Value of the solution change.
   * \param[in] val_density - Value of the density.
   * \param[in] val_density_old - Value of the old density.
   * \param[in] lowerlimit - Lower value.
   * \param[in] upperlimit - Upper value.
   */
  inline void AddConservativeSolution(unsigned long iPoint, unsigned long iVar, su2double solution,
                                      su2double val_density, su2double val_density_old,
                                      su2double lowerlimit, su2double upperlimit) {

    su2double val_new = (Solution_Old(iPoint,iVar)*val_density_old + solution)/val_density;
    Solution(iPoint,iVar) = min(max(val_new, lowerlimit), upperlimit);
  }

  /*!
   * \brief Add a value to the solution.
   * \param[in] iPoint - Point index.
   * \param[in] iVar - Number of the variable.
   * \param[in] solution - Value that we want to add to the solution.
   */
  virtual void AddConservative(unsigned long iPoint, unsigned long iVar, su2double solution,
                               su2double val_density, su2double lowerlimit, su2double upperlimit) { }
  
  virtual void InitializeWallSolution(unsigned long nWallElem) { }
  
  virtual inline void SetWallMap(unsigned long iPoint, long index) { }
  
  virtual inline void SetWallDensity(unsigned long iPoint, unsigned short jNode, su2double density) { }
  
  virtual inline void SetWallLamVisc(unsigned long iPoint, unsigned short jNode, su2double lamvisc) { }
  
  virtual inline su2double GetWallDensity(unsigned long iPoint, unsigned short jNode) { return 0.; }
  
  virtual inline su2double GetWallLamVisc(unsigned long iPoint, unsigned short jNode) { return 0.; }

  /*!
   * \brief Get the entire solution of the problem.
   * \return Reference to the solution matrix.
   */
  inline const MatrixType& GetSolution(void) { return Solution; }

  /*!
   * \brief Get the solution of the problem.
   * \param[in] iPoint - Point index.
   * \return Pointer to the solution vector.
   */
  inline su2double *GetSolution(unsigned long iPoint) { return Solution[iPoint]; }

  /*!
   * \brief Get the Source Terms of the problem.
   * \return Pointer to the solution vector.
   */
  inline su2double *GetSource(unsigned long iPoint) { return Source[iPoint]; }

  /*!
   * \brief Get the old solution of the problem (Runge-Kutta method)
   * \param[in] iPoint - Point index.
   * \return Pointer to the old solution vector.
   */
  inline su2double *GetSolution_Old(unsigned long iPoint) { return Solution_Old[iPoint]; }

  /*!
   * \brief Get the external contributions of the problem.
   * \param[in] iPoint - Point index.
   * \return Pointer to the External row for iPoint.
   */
  inline const su2double *Get_External(unsigned long iPoint) const { return External[iPoint]; }

  /*!
   * \brief Get the solution at time n.
   * \param[in] iPoint - Point index.
   * \return Pointer to the solution (at time n) vector.
   */
  inline su2double *GetSolution_time_n(unsigned long iPoint) { return Solution_time_n[iPoint]; }

  /*!
   * \brief Get the solution at time n-1.
   * \param[in] iPoint - Point index.
   * \return Pointer to the solution (at time n-1) vector.
   */
  inline su2double *GetSolution_time_n1(unsigned long iPoint) { return Solution_time_n1[iPoint]; }

  /*!
   * \brief Set the value of the old residual.
   * \param[in] iPoint - Point index.
   * \param[in] val_residual_old - Pointer to the residual vector.
   */
  inline void SetResidual_Old(unsigned long iPoint, const su2double *val_residual_old) {
    for (unsigned long iVar = 0; iVar < nVar; iVar++)
      Residual_Old(iPoint,iVar) = val_residual_old[iVar];
  }

  /*!
   * \brief Add a value to the summed residual vector.
   * \param[in] iPoint - Point index.
   * \param[in] val_residual - Pointer to the residual vector.
   */
  inline void AddResidual_Sum(unsigned long iPoint, const su2double *val_residual) {
    for (unsigned long iVar = 0; iVar < nVar; iVar++)
      Residual_Sum(iPoint,iVar) += val_residual[iVar];
  }

  /*!
   * \brief Set summed residual vector to zero value.
   */
  inline void SetResidualSumZero(unsigned long iPoint) {
    for (unsigned long iVar = 0; iVar < nVar; iVar++) Residual_Sum(iPoint,iVar) = 0.0;
  }

  /*!
   * \brief Set the velocity of the truncation error to zero.
   * \param[in] iPoint - Point index.
   */
  inline virtual void SetVel_ResTruncError_Zero(unsigned long iPoint, unsigned long iSpecies) {}

  /*!
   * \brief Get the value of the summed residual.
   * \param[in] iPoint - Point index.
   * \return Pointer to the summed residual.
   */
  inline su2double *GetResidual_Sum(unsigned long iPoint) { return Residual_Sum[iPoint]; }

  /*!
   * \brief Get the value of the old residual.
   * \param[in] iPoint - Point index.
   * \return Pointer to the old residual.
   */
  inline su2double *GetResidual_Old(unsigned long iPoint) { return Residual_Old[iPoint]; }

  /*!
   * \brief Get the value of the summed residual.
   * \param[in] iPoint - Point index.
   * \param[in] val_residual - Pointer to the summed residual.
   */
  inline void GetResidual_Sum(unsigned long iPoint, su2double *val_residual) const {
    for (unsigned long iVar = 0; iVar < nVar; iVar++)
      val_residual[iVar] = Residual_Sum(iPoint,iVar);
  }

  /*!  
   * \brief Set the value of the sensor gradient. 
<<<<<<< HEAD
   * \param[in] val_var  - Index value. 
   * \param[in] val_sens - Sensor gradient value. 
   */ 
  inline void SetAnisoGrad(unsigned long iPoint, unsigned short val_var, su2double val_sens_grad) { AnisoGrad(iPoint,val_var) = val_sens_grad; }

   /*!  
   * \brief Add the value of the sensor gradient. 
   * \param[in] val_var  - Index value. 
   * \param[in] val_sens - Sensor gradient value. 
   */ 
  inline void AddAnisoGrad(unsigned long iPoint, unsigned short val_var, su2double val_sens_grad) { AnisoGrad(iPoint,val_var) += val_sens_grad; }

   /*!  
   * \brief Get the value of the sensor gradient. 
   * \param[in] val_var  - Index value. 
   */ 
  inline su2double GetAnisoGrad(unsigned long iPoint, unsigned short val_var) { return AnisoGrad(iPoint,val_var); }

   /*!  
   * \brief Set the value of the sensor Hessian.  
   * \param[in] val_var  - Index value. 
   * \param[in] val_sens - Sensor Hessian value.  
=======
   * \param[in] ivar  - Index value.
   * \param[in] val_sens - Sensor gradient value. 
   */ 
  inline void SetGradient_Adaptation(unsigned long iPoint, unsigned short ivar, unsigned short idim, su2double val_grad) { Gradient_Adaptation(iPoint,ivar,idim) = val_grad; }

   /*!  
   * \brief Add the value of the sensor gradient. 
   * \param[in] ivar  - Index value.
   * \param[in] val_sens - Sensor gradient value. 
   */ 
  inline void AddGradient_Adaptation(unsigned long iPoint, unsigned short ivar, unsigned short idim, su2double val_grad) { Gradient_Adaptation(iPoint,ivar,idim) += val_grad; }

   /*!  
   * \brief Get the value of the sensor gradient. 
   * \param[in] ivar  - Index value.
>>>>>>> de17d08f
   */ 
  inline su2double GetGradient_Adaptation(unsigned long iPoint, unsigned short ivar, unsigned short idim) { return Gradient_Adaptation(iPoint,ivar,idim); }
  
  /*!
   * \brief Get the gradient of the entire solution.
   * \return Reference to gradient.
   */
  inline VectorOfMatrix& GetGradient_Adaptation(void) { return Gradient_Adaptation; }

   /*!  
<<<<<<< HEAD
   * \brief Get the value of the sensor Hessian.  
   * \param[in] val_var  - Index value. 
   */ 
  inline su2double GetAnisoHess(unsigned long iPoint, unsigned short val_var) { return AnisoHess(iPoint,val_var); }
=======
   * \brief Set the value of the sensor Hessian.  
   * \param[in] ivar  - Index value.
   * \param[in] val_sens - Sensor Hessian value.  
   */ 
  inline void SetHessian(unsigned long iPoint, unsigned short ivar, unsigned short ihess, su2double val_hess) { Hessian(iPoint,ivar,ihess) = val_hess; }

   /*!  
   * \brief Add the value of the sensor Hessian.  
   * \param[in] ivar  - Index value.
   * \param[in] val_sens - Sensor Hessian value.  
   */ 
  inline void AddHessian(unsigned long iPoint, unsigned short ivar, unsigned short ihess, su2double val_hess) { Hessian(iPoint,ivar,ihess) += val_hess; }

   /*!  
   * \brief Get the value of the sensor Hessian.  
   * \param[in] ivar  - Index value.
   */ 
  inline su2double GetHessian(unsigned long iPoint, unsigned short ivar, unsigned short ihess) { return Hessian(iPoint,ivar,ihess); }
  
  /*!
   * \brief Get the Hessian of the entire solution.
   * \return Reference to Hessian.
   */
  inline VectorOfMatrix& GetHessian(void) { return Hessian; }
  
  /*!
   * \brief Set the value of the auxiliary variable, one variable.
   * \param[in] iPoint - Point index.
   * \param[in] iVar - Index of the variable.
   * \param[in] solution - Value of the solution for the index <i>iVar</i>.
   */
  inline void SetAuxVar_Adaptation(unsigned long iPoint, unsigned long iVar, su2double valaux) { AuxVar_Adaptation(iPoint,iVar) = valaux; }
  
  /*!
   * \brief Get the auxiliary variable.
   * \param[in] iPoint - Point index.
   * \param[in] iVar - Index of the variable.
   * \return Value of the solution for the index <i>iVar</i>.
   */
  inline su2double GetAuxVar_Adaptation(unsigned long iPoint, unsigned long iVar) const { return AuxVar_Adaptation(iPoint,iVar); }
  
  /*!
   * \brief Get the entire auxiliary variable matrix of the problem.
   * \return Reference to the solution matrix.
   */
  inline const MatrixType& GetAuxVar_Adaptation(void) { return AuxVar_Adaptation; }
  
  /*!
   * \brief Set the value of the sensor gradient.
   * \param[in] ivar  - Index value.
   * \param[in] val_sens - Sensor gradient value.
   */
  inline void SetGradientAuxVar_Adaptation(unsigned long iPoint, unsigned short ivar, unsigned short idim, su2double val_grad) { GradientAuxVar_Adaptation(iPoint,ivar,idim) = val_grad; }
  
  /*!
   * \brief Get the value of the sensor gradient.
   * \param[in] ivar  - Index value.
   */
  inline su2double GetGradientAuxVar_Adaptation(unsigned long iPoint, unsigned short ivar, unsigned short idim) { return GradientAuxVar_Adaptation(iPoint,ivar,idim); }
  
  /*!
   * \brief Get the gradient of the entire solution.
   * \return Reference to gradient.
   */
  inline VectorOfMatrix& GetGradientAuxVar_Adaptation(void) { return GradientAuxVar_Adaptation; }
  
  /*!
   * \brief Set the value of the sensor Hessian.
   * \param[in] ivar  - Index value.
   * \param[in] val_sens - Sensor Hessian value.
   */
  inline void SetHessianAuxVar(unsigned long iPoint, unsigned short ivar, unsigned short ihess, su2double val_hess) { HessianAuxVar(iPoint,ivar,ihess) = val_hess; }
  
  /*!
   * \brief Get the value of the sensor Hessian.
   * \param[in] ivar  - Index value.
   */
  inline su2double GetHessianAuxVar(unsigned long iPoint, unsigned short ivar, unsigned short ihess) { return HessianAuxVar(iPoint,ivar,ihess); }
  
  /*!
   * \brief Get the Hessian of the entire solution.
   * \return Reference to Hessian.
   */
  inline VectorOfMatrix& GetHessianAuxVar(void) { return HessianAuxVar; }
>>>>>>> de17d08f

   /*!  
   * \brief Set the value of the metric.  
   * \param[in] ivar       - Index value.
   * \param[in] val_sens_metr - Metric value. 
   */ 
  inline void SetMetric(unsigned long iPoint, unsigned short imetr, su2double val_sens_metr) { Metric(iPoint,imetr) = val_sens_metr; }

   /*!  
   * \brief Add the value of the metric.  
   * \param[in] ivar       - Index value.
   * \param[in] val_sens_metr - Metric value. 
   */ 
  inline void AddMetric(unsigned long iPoint, unsigned short imetr, su2double val_sens_metr) { Metric(iPoint,imetr) += val_sens_metr; }

   /*!  
   * \brief Get the value of the metric.  
   * \param[in] ivar  - Index value.
   */ 
  inline su2double GetMetric(unsigned long iPoint, unsigned short imetr) { return Metric(iPoint,imetr); }

  /*!
   * \brief Set the value of the under-relaxation parameter for the current control volume (CV).
   * \param[in] iPoint - Point index.
   * \param[in] val_under_relaxation - the input value of the under-relaxation parameter for this CV.
   */
  inline void SetUnderRelaxation(unsigned long iPoint, su2double val_under_relaxation) { UnderRelaxation(iPoint) = val_under_relaxation; }

  /*!
   * \brief Get the value of the under-relaxation parameter for the current control volume (CV).
   * \param[in] iPoint - Point index.
   * \return Value of the under-relaxation parameter for this CV.
   */
  inline su2double GetUnderRelaxation(unsigned long iPoint) const { return UnderRelaxation(iPoint); }

  /*!
   * \brief Set the value of the local CFL number for the current control volume (CV).
   * \param[in] iPoint - Point index.
   * \param[in] val_cfl - the input value of the local CFL number for this CV.
   */
  inline void SetLocalCFL(unsigned long iPoint, su2double val_cfl) { LocalCFL(iPoint) = val_cfl; }

  /*!
   * \brief Get the value of the local CFL number for the current control volume (CV).
   * \param[in] iPoint - Point index.
   * \return Value of the local CFL number for this CV.
   */
  inline su2double GetLocalCFL(unsigned long iPoint) const { return LocalCFL(iPoint); }

  /*!
   * \brief Set auxiliar variables, we are looking for the gradient of that variable.
   * \param[in] iPoint - Point index.
   * \param[in] val_auxvar - Value of the auxiliar variable.
   */
  inline void SetAuxVar(unsigned long iPoint, su2double val_auxvar) { AuxVar(iPoint) = val_auxvar; }

  /*!
   * \brief Get the value of the auxiliary variable.
   * \param[in] iPoint - Point index.
   * \return Value of the auxiliary variable.
   */
  inline su2double GetAuxVar(unsigned long iPoint) const { return AuxVar(iPoint); }

  /*!
   * \brief Get the auxiliary variable.
   * \return 2D view of the auxiliary variable.
   */
  inline C2DDummyLastView<const VectorType> GetAuxVar(void) const {
    return C2DDummyLastView<const VectorType>(AuxVar);
  }

  /*!
   * \brief Set the value of the auxiliary variable gradient.
   * \param[in] iPoint - Point index.
   * \param[in] iDim - Index of the dimension.
   * \param[in] val_gradient - Value of the gradient for the index <i>iDim</i>.
   */
  inline void SetAuxVarGradient(unsigned long iPoint, unsigned long iDim, su2double val_gradient) { Grad_AuxVar(iPoint,iDim) = val_gradient; }

  /*!
   * \brief Add a value to the auxiliary variable gradient.
   * \param[in] iPoint - Point index.
   * \param[in] iDim - Index of the dimension.
   * \param[in] val_value - Value of the gradient to be added for the index <i>iDim</i>.
   */
  inline void AddAuxVarGradient(unsigned long iPoint, unsigned long iDim, su2double val_value) { Grad_AuxVar(iPoint,iDim) += val_value;}

  /*!
   * \brief Get the gradient of the auxiliary variable.
   * \param[in] iPoint - Point index.
   * \return Value of the gradient of the auxiliary variable.
   */
  inline su2double *GetAuxVarGradient(unsigned long iPoint) { return Grad_AuxVar[iPoint]; }

  /*!
   * \brief Get the gradient of the auxiliary variable.
   * \return 3D view of the gradient of the auxiliary variable.
   */
  inline C3DDummyMiddleView<MatrixType> GetAuxVarGradient() {
    return C3DDummyMiddleView<MatrixType>(Grad_AuxVar);
  }

  /*!
   * \brief Get the gradient of the auxiliary variable.
   * \param[in] iPoint - Point index.
   * \param[in] iDim - Index of the dimension.
   * \return Value of the gradient of the auxiliary variable for the dimension <i>iDim</i>.
   */
  inline su2double GetAuxVarGradient(unsigned long iPoint, unsigned long iDim) const { return Grad_AuxVar(iPoint,iDim); }

  /*!
   * \brief Add a value to the truncation error.
   * \param[in] iPoint - Point index.
   * \param[in] val_truncation_error - Value that we want to add to the truncation error.
   */
  inline void AddRes_TruncError(unsigned long iPoint, const su2double *val_truncation_error) {
    for (unsigned long iVar = 0; iVar < nVar; iVar++)
      Res_TruncError(iPoint, iVar) += val_truncation_error[iVar];
  }

  /*!
   * \brief Subtract a value to the truncation error.
   * \param[in] iPoint - Point index.
   * \param[in] val_truncation_error - Value that we want to subtract to the truncation error.
   */
  inline void SubtractRes_TruncError(unsigned long iPoint, const su2double *val_truncation_error) {
    for (unsigned long iVar = 0; iVar < nVar; iVar++)
      Res_TruncError(iPoint, iVar) -= val_truncation_error[iVar];
  }

  /*!
   * \brief Set the truncation error to zero.
   * \param[in] iPoint - Point index.
   */
  inline void SetRes_TruncErrorZero(unsigned long iPoint) {
    for (unsigned long iVar = 0; iVar < nVar; iVar++) Res_TruncError(iPoint, iVar) = 0.0;
  }

  /*!
   * \brief Set the truncation error to zero.
   * \param[in] iPoint - Point index.
   */
  inline void SetVal_ResTruncError_Zero(unsigned long iPoint, unsigned long iVar) {Res_TruncError(iPoint, iVar) = 0.0;}

  /*!
   * \brief Set the velocity of the truncation error to zero.
   * \param[in] iPoint - Point index.
   */
  inline void SetVel_ResTruncError_Zero(unsigned long iPoint) {
    for (unsigned long iDim = 0; iDim < nDim; iDim++) Res_TruncError(iPoint,iDim+1) = 0.0;
  }

  /*!
   * \brief Set the velocity of the truncation error to zero.
   * \param[in] iPoint - Point index.
   */
  inline void SetEnergy_ResTruncError_Zero(unsigned long iPoint) { Res_TruncError(iPoint,nDim+1) = 0.0;}

  /*!
   * \brief Get the truncation error.
   * \param[in] iPoint - Point index.
   * \return Pointer to the truncation error.
   */
  inline su2double *GetResTruncError(unsigned long iPoint) { return Res_TruncError[iPoint]; }

  /*!
   * \brief Get the truncation error.
   * \param[in] iPoint - Point index.
   * \param[in] val_trunc_error - Pointer to the truncation error.
   */
  inline void GetResTruncError(unsigned long iPoint, su2double *val_trunc_error) const {
    for (unsigned long iVar = 0; iVar < nVar; iVar++)
      val_trunc_error[iVar] = Res_TruncError(iPoint, iVar);
  }

  /*!
   * \brief Set the gradient of the solution.
   * \param[in] iPoint - Point index.
   * \param[in] gradient - Gradient of the solution.
   */
  inline void SetGradient(unsigned long iPoint, su2double **gradient) {
    for (unsigned long iVar = 0; iVar < nVar; iVar++)
      for (unsigned long iDim = 0; iDim < nDim; iDim++)
        Gradient(iPoint,iVar,iDim) = gradient[iVar][iDim];
  }

  /*!
   * \overload
   * \param[in] iPoint - Point index.
   * \param[in] iVar - Index of the variable.
   * \param[in] iDim - Index of the dimension.
   * \param[in] value - Value of the gradient.
   */
  inline void SetGradient(unsigned long iPoint, unsigned long iVar, unsigned long iDim, su2double value) { Gradient(iPoint,iVar,iDim) = value; }

  /*!
   * \brief Add <i>value</i> to the solution gradient.
   * \param[in] iPoint - Point index.
   * \param[in] iVar - Index of the variable.
   * \param[in] iDim - Index of the dimension.
   * \param[in] value - Value to add to the solution gradient.
   */
  inline void AddGradient(unsigned long iPoint, unsigned long iVar, unsigned long iDim, su2double value) { Gradient(iPoint,iVar,iDim) += value; }

  /*!
   * \brief Get the gradient of the entire solution.
   * \return Reference to gradient.
   */
  inline VectorOfMatrix& GetGradient(void) { return Gradient; }

  /*!
   * \brief Get the value of the solution gradient.
   * \param[in] iPoint - Point index.
   * \return Value of the gradient solution.
   */
  inline su2double **GetGradient(unsigned long iPoint) { return Gradient[iPoint]; }

  /*!
   * \brief Get the value of the solution gradient.
   * \param[in] iPoint - Point index.
   * \param[in] iVar - Index of the variable.
   * \param[in] iDim - Index of the dimension.
   * \return Value of the solution gradient.
   */
  inline su2double GetGradient(unsigned long iPoint, unsigned long iVar, unsigned long iDim) const { return Gradient(iPoint,iVar,iDim); }

  /*!
   * \brief Add <i>value</i> to the Rmatrix for least squares gradient calculations.
   * \param[in] iPoint - Point index.
   * \param[in] iDim - Index of the dimension.
   * \param[in] jDim - Index of the dimension.
   * \param[in] value - Value of the Rmatrix entry.
   */
  inline void AddRmatrix(unsigned long iPoint, unsigned long iDim, unsigned long jDim, su2double value) { Rmatrix(iPoint,iDim,jDim) += value; }

  /*!
   * \brief Get the value of the Rmatrix entry for least squares gradient calculations.
   * \param[in] iPoint - Point index.
   * \param[in] iDim - Index of the dimension.
   * \param[in] jDim - Index of the dimension.
   * \return Value of the Rmatrix entry.
   */
  inline su2double GetRmatrix(unsigned long iPoint, unsigned long iDim, unsigned long jDim) const { return Rmatrix(iPoint,iDim,jDim); }

  /*!
   * \brief Get the value of the Rmatrix entry for least squares gradient calculations.
   * \param[in] iPoint - Point index.
   * \return Value of the Rmatrix entry.
   */
  inline su2double **GetRmatrix(unsigned long iPoint) { return Rmatrix[iPoint]; }

  /*!
   * \brief Get the value Rmatrix for the entire domain.
   * \return Reference to the Rmatrix.
   */
  inline VectorOfMatrix& GetRmatrix(void) { return Rmatrix; }

  /*!
   * \brief Set the value of the limiter.
   * \param[in] iPoint - Point index.
   * \param[in] iVar - Index of the variable.
   * \param[in] val_limiter - Value of the limiter for the index <i>iVar</i>.
   */
  inline void SetLimiter(unsigned long iPoint, unsigned long iVar, su2double val_limiter) { Limiter(iPoint,iVar) = val_limiter; }

  /*!
   * \brief Set the value of the limiter.
   * \param[in] iPoint - Point index.
   * \param[in] val_species - Index of the species .
   * \param[in] iVar - Index of the variable.
   * \param[in] val_limiter - Value of the limiter for the index <i>iVar</i>.
   */
  inline virtual void SetLimiterPrimitive(unsigned long iPoint, unsigned long val_species, unsigned long iVar, su2double val_limiter) {}

  /*!
   * \brief Set the value of the limiter.
   * \param[in] iPoint - Point index.
   * \param[in] val_species - Index of the species .
   * \param[in] iVar - Index of the variable.
   */
  inline virtual su2double GetLimiterPrimitive(unsigned long iPoint, unsigned long val_species, unsigned long iVar) const { return 0.0; }

  /*!
   * \brief Set the value of the max solution.
   * \param[in] iPoint - Point index.
   * \param[in] iVar - Index of the variable.
   * \param[in] solution - Value of the max solution for the index <i>iVar</i>.
   */
  inline void SetSolution_Max(unsigned long iPoint, unsigned long iVar, su2double solution) { Solution_Max(iPoint,iVar) = solution; }

  /*!
   * \brief Set the value of the min solution.
   * \param[in] iPoint - Point index.
   * \param[in] iVar - Index of the variable.
   * \param[in] solution - Value of the min solution for the index <i>iVar</i>.
   */
  inline void SetSolution_Min(unsigned long iPoint, unsigned long iVar, su2double solution) { Solution_Min(iPoint,iVar) = solution; }

  /*!
   * \brief Get the slope limiter.
   * \return Reference to the limiters vector.
   */
  inline MatrixType& GetLimiter(void) { return Limiter; }

  /*!
   * \brief Get the value of the slope limiter.
   * \param[in] iPoint - Point index.
   * \return Pointer to the limiters vector.
   */
  inline su2double *GetLimiter(unsigned long iPoint) { return Limiter[iPoint]; }

  /*!
   * \brief Get the value of the slope limiter.
   * \param[in] iPoint - Point index.
   * \param[in] iVar - Index of the variable.
   * \return Value of the limiter vector for the variable <i>iVar</i>.
   */
  inline su2double GetLimiter(unsigned long iPoint, unsigned long iVar) const { return Limiter(iPoint,iVar); }

  /*!
   * \brief Get the value of the min solution.
   * \param[in] iPoint - Point index.
   * \param[in] iVar - Index of the variable.
   * \return Value of the min solution for the variable <i>iVar</i>.
   */
  inline su2double GetSolution_Max(unsigned long iPoint, unsigned long iVar) const { return Solution_Max(iPoint,iVar); }

  /*!
   * \brief Get the min solution.
   * \return Value of the min solution for the domain.
   */
  inline MatrixType& GetSolution_Max(void) { return Solution_Max; }

  /*!
   * \brief Set the value of the preconditioner Beta.
   * \param[in] val_Beta - Value of the low Mach preconditioner variable Beta
   * \param[in] iPoint - Point index.
   * \param[in] iVar - Index of the variable.
   * \return Value of the min solution for the variable <i>iVar</i>.
   */
  inline su2double GetSolution_Min(unsigned long iPoint, unsigned long iVar) const { return Solution_Min(iPoint,iVar); }

  /*!
   * \brief Get the min solution.
   * \return Value of the min solution for the domain.
   */
  inline MatrixType& GetSolution_Min(void) { return Solution_Min; }

  /*!
   * \brief Get the value of the wind gust
   * \param[in] iPoint - Point index.
   * \return Value of the wind gust
   */
  inline virtual su2double* GetWindGust(unsigned long iPoint) { return nullptr; }

  /*!
   * \brief Set the value of the wind gust
   * \param[in] iPoint - Point index.
   * \param[in] val_WindGust - Value of the wind gust
   */
  inline virtual void SetWindGust(unsigned long iPoint, const su2double* val_WindGust) {}

  /*!
   * \brief Get the value of the derivatives of the wind gust
   * \param[in] iPoint - Point index.
   * \return Value of the derivatives of the wind gust
   */
  inline virtual su2double* GetWindGustDer(unsigned long iPoint) { return nullptr;}

  /*!
   * \brief Set the value of the derivatives of the wind gust
   * \param[in] iPoint - Point index.
   * \param[in] val_WindGust - Value of the derivatives of the wind gust
   */
  inline virtual void SetWindGustDer(unsigned long iPoint, const su2double* val_WindGust) {}

  /*!
   * \brief Set the value of the time step.
   * \param[in] iPoint - Point index.
   * \param[in] val_delta_time - Value of the time step.
   */
  inline void SetDelta_Time(unsigned long iPoint, su2double val_delta_time) { Delta_Time(iPoint) = val_delta_time; }

  /*!
   * \brief Set the value of the time step.
   * \param[in] iPoint - Point index.
   * \param[in] val_delta_time - Value of the time step.
   * \param[in] iSpecies - Index of the Species.
   */
  inline virtual void SetDelta_Time(unsigned long iPoint, su2double val_delta_time, unsigned long iSpecies) {}

  /*!
   * \brief Get the value of the time step.
   * \param[in] iPoint - Point index.
   * \return Value of the time step.
   */
  inline su2double GetDelta_Time(unsigned long iPoint) const {return Delta_Time(iPoint); }

  /*!
   * \brief Get the value of the time step.
   * \param[in] iPoint - Point index.
   * \param[in] iSpecies - Index of the Species
   * \return Value of the time step.
   */
  inline virtual su2double GetDelta_Time(unsigned long iPoint, unsigned long iSpecies) { return 0.0; }

  /*!
   * \brief Set the value of the maximum eigenvalue for the inviscid terms of the PDE.
   * \param[in] iPoint - Point index.
   * \param[in] val_max_lambda - Value of the maximum eigenvalue for the inviscid terms of the PDE.
   */
  inline void SetMax_Lambda_Inv(unsigned long iPoint, su2double val_max_lambda) { Max_Lambda_Inv(iPoint) = val_max_lambda; }

  /*!
   * \brief Set the value of the maximum eigenvalue for the inviscid terms of the PDE.
   * \param[in] iPoint - Point index.
   * \param[in] val_max_lambda - Value of the maximum eigenvalue for the inviscid terms of the PDE.
   * \param[in] val_species - Value of the species index to set the maximum eigenvalue.
   */
  inline virtual void SetMax_Lambda_Inv(unsigned long iPoint, su2double val_max_lambda, unsigned long val_species) {}

  /*!
   * \brief Set the value of the maximum eigenvalue for the viscous terms of the PDE.
   * \param[in] iPoint - Point index.
   * \param[in] val_max_lambda - Value of the maximum eigenvalue for the viscous terms of the PDE.
   */
  inline void SetMax_Lambda_Visc(unsigned long iPoint, su2double val_max_lambda) { Max_Lambda_Visc(iPoint) = val_max_lambda; }

  /*!
   * \brief Set the value of the maximum eigenvalue for the viscous terms of the PDE.
   * \param[in] iPoint - Point index.
   * \param[in] val_max_lambda - Value of the maximum eigenvalue for the viscous terms of the PDE.
   * \param[in] val_species - Index of the species to set the maximum eigenvalue of the viscous terms.
   */
  inline virtual void SetMax_Lambda_Visc(unsigned long iPoint, su2double val_max_lambda, unsigned long val_species) {}

  /*!
   * \brief Add a value to the maximum eigenvalue for the inviscid terms of the PDE.
   * \param[in] iPoint - Point index.
   * \param[in] val_max_lambda - Value of the maximum eigenvalue for the inviscid terms of the PDE.
   */
  inline void AddMax_Lambda_Inv(unsigned long iPoint, su2double val_max_lambda) { Max_Lambda_Inv(iPoint) += val_max_lambda; }

  /*!
   * \brief Add a value to the maximum eigenvalue for the viscous terms of the PDE.
   * \param[in] iPoint - Point index.
   * \param[in] val_max_lambda - Value of the maximum eigenvalue for the viscous terms of the PDE.
   */
  inline void AddMax_Lambda_Visc(unsigned long iPoint, su2double val_max_lambda) { Max_Lambda_Visc(iPoint) += val_max_lambda; }

  /*!
   * \brief Get the value of the maximum eigenvalue for the inviscid terms of the PDE.
   * \param[in] iPoint - Point index.
   * \return the value of the maximum eigenvalue for the inviscid terms of the PDE.
   */
  inline su2double GetMax_Lambda_Inv(unsigned long iPoint) const { return Max_Lambda_Inv(iPoint); }

  /*!
   * \brief Get the value of the maximum eigenvalue for the viscous terms of the PDE.
   * \param[in] iPoint - Point index.
   * \return the value of the maximum eigenvalue for the viscous terms of the PDE.
   */
  inline su2double GetMax_Lambda_Visc(unsigned long iPoint) const { return Max_Lambda_Visc(iPoint); }

  /*!
   * \brief Set the value of the spectral radius.
   * \param[in] iPoint - Point index.
   * \param[in] val_lambda - Value of the spectral radius.
   */
  inline void SetLambda(unsigned long iPoint, su2double val_lambda) { Lambda(iPoint) = val_lambda; }

  /*!
   * \brief Set the value of the spectral radius.
   * \param[in] iPoint - Point index.
   * \param[in] val_lambda - Value of the spectral radius.
   * \param[in] val_iSpecies -Index of species
   */
  inline virtual void SetLambda(unsigned long iPoint, su2double val_lambda, unsigned long val_iSpecies) {}

  /*!
   * \brief Add the value of the spectral radius.
   * \param[in] iPoint - Point index.
   * \param[in] val_lambda - Value of the spectral radius.
   */
  inline void AddLambda(unsigned long iPoint, su2double val_lambda) { Lambda(iPoint) += val_lambda; }

  /*!
   * \brief Add the value of the spectral radius.
   * \param[in] iPoint - Point index.
   * \param[in] val_iSpecies -Index of species
   * \param[in] val_lambda - Value of the spectral radius.
   */
  inline virtual void AddLambda(unsigned long iPoint, su2double val_lambda, unsigned long val_iSpecies) {}

  /*!
   * \brief Get the value of the spectral radius.
   * \param[in] iPoint - Point index.
   * \return Value of the spectral radius.
   */
  inline su2double GetLambda(unsigned long iPoint) const { return Lambda(iPoint); }

  /*!
   * \brief Get the value of the spectral radius.
   * \param[in] iPoint - Point index.
   * \param[in] val_iSpecies -Index of species
   * \return Value of the spectral radius.
   */
  inline virtual su2double GetLambda(unsigned long iPoint, unsigned long val_iSpecies) { return 0.0; }

  /*!
   * \brief Set pressure sensor.
   * \param[in] iPoint - Point index.
   * \param[in] val_sensor - Value of the pressure sensor.
   */
  inline void SetSensor(unsigned long iPoint, su2double val_sensor) { Sensor(iPoint) = val_sensor; }

  /*!
   * \brief Set pressure sensor.
   * \param[in] iPoint - Point index.
   * \param[in] val_sensor - Value of the pressure sensor.
   * \param[in] iSpecies - Index of the species.
   */
  inline virtual void SetSensor(unsigned long iPoint, su2double val_sensor, unsigned long iSpecies) {}

  /*!
   * \brief Get the pressure sensor.
   * \param[in] iPoint - Point index.
   * \return Value of the pressure sensor.
   */
  inline su2double GetSensor(unsigned long iPoint) const { return Sensor(iPoint); }

  /*!
   * \brief Get the pressure sensor.
   * \param[in] iPoint - Point index.
   * \param[in] iSpecies - index of species
   * \return Value of the pressure sensor.
   */
  inline virtual su2double GetSensor(unsigned long iPoint, unsigned long iSpecies) const { return 0.0; }

  /*!
   * \brief Add the value of the undivided laplacian of the solution.
   * \param[in] iPoint - Point index.
   * \param[in] val_und_lapl - Value of the undivided solution.
   */
  inline void AddUnd_Lapl(unsigned long iPoint, const su2double *val_und_lapl) {
    for (unsigned long iVar = 0; iVar < nVar; iVar++)
      Undivided_Laplacian(iPoint, iVar) += val_und_lapl[iVar];
  }

  /*!
   * \brief Subtract the value of the undivided laplacian of the solution.
   * \param[in] iPoint - Point index.
   * \param[in] val_und_lapl - Value of the undivided solution.
   */
  inline void SubtractUnd_Lapl(unsigned long iPoint, const su2double *val_und_lapl) {
    for (unsigned long iVar = 0; iVar < nVar; iVar++)
      Undivided_Laplacian(iPoint, iVar) -= val_und_lapl[iVar];
  }

  /*!
   * \brief Increment the value of the undivided laplacian of the solution.
   * \param[in] iPoint - Point index.
   * \param[in] iVar - Variable of the undivided laplacian.
   * \param[in] val_und_lapl - Value of the undivided solution.
   */
  inline void AddUnd_Lapl(unsigned long iPoint, unsigned long iVar, su2double val_und_lapl) {
    Undivided_Laplacian(iPoint, iVar) += val_und_lapl;
  }

  /*!
   * \brief Set the undivided laplacian of the solution to zero.
   */
  void SetUnd_LaplZero();

  /*!
   * \brief Set a value to the undivided laplacian.
   * \param[in] iPoint - Point index.
   * \param[in] iVar - Variable of the undivided laplacian.
   * \param[in] val_und_lapl - Value of the undivided laplacian.
   */
  inline void SetUnd_Lapl(unsigned long iPoint, unsigned long iVar, su2double val_und_lapl) {
    Undivided_Laplacian(iPoint, iVar) = val_und_lapl;
  }

  /*!
   * \brief Get the undivided laplacian of the solution.
   * \param[in] iPoint - Point index.
   * \return Pointer to the undivided laplacian vector.
   */
  inline su2double *GetUndivided_Laplacian(unsigned long iPoint) { return Undivided_Laplacian[iPoint]; }

  /*!
   * \brief Get the undivided laplacian of the solution.
   * \param[in] iPoint - Point index.
   * \param[in] iVar - Variable of the undivided laplacian.
   * \return Value of the undivided laplacian vector.
   */
  inline su2double GetUndivided_Laplacian(unsigned long iPoint, unsigned long iVar) const { return Undivided_Laplacian(iPoint, iVar); }

  /*!
   * \brief A virtual member.
   * \param[in] iPoint - Point index.
   * \return Value of the flow density.
   */
  inline virtual su2double GetDensity(unsigned long iPoint) const { return 0.0; }

  /*!
   * \brief A virtual member.
   * \param[in] iPoint - Point index.
   * \return Old value of the flow density.
   */
  inline virtual su2double GetDensity_Old(unsigned long iPoint) const { return 0.0; }

  /*!
   * \brief A virtual member.
   * \param[in] iPoint - Point index.
   * \return Value of the flow density.
   */
  inline virtual su2double GetDensity(unsigned long iPoint, unsigned long val_iSpecies) const { return 0.0; }

  /*!
   * \brief A virtual member.
   * \param[in] iPoint - Point index.
   * \param[in] val_Species - Index of species s.
   * \return Value of the mass fraction of species s.
   */
  inline virtual su2double GetMassFraction(unsigned long iPoint, unsigned long val_Species) const { return 0.0; }

  /*!
   * \brief A virtual member.
   * \param[in] iPoint - Point index.
   * \return Value of the flow energy.
   */
  inline virtual su2double GetEnergy(unsigned long iPoint) const { return 0.0; }

  /*!
   * \brief A virtual member.
   * \param[in] iPoint - Point index.
   * \return Pointer to the force projection vector.
   */
  inline virtual su2double *GetForceProj_Vector(unsigned long iPoint) { return nullptr; }

  /*!
   * \brief A virtual member.
   * \param[in] iPoint - Point index.
   * \return Pointer to the objective function source.
   */
  inline virtual su2double *GetObjFuncSource(unsigned long iPoint) { return nullptr; }

  /*!
   * \brief A virtual member.
   * \param[in] iPoint - Point index.
   * \return Pointer to the internal boundary vector.
   */
  inline virtual su2double *GetIntBoundary_Jump(unsigned long iPoint) { return nullptr; }

  /*!
   * \brief A virtual member.
   * \param[in] iPoint - Point index.
   * \return Value of the eddy viscosity.
   */
  inline virtual su2double GetEddyViscosity(unsigned long iPoint) const { return 0.0; }

  /*!
   * \brief A virtual member.
   * \param[in] iPoint - Point index.
   * \return Value of the flow enthalpy.
   */
  inline virtual su2double GetEnthalpy(unsigned long iPoint) const { return 0.0; }

  /*!
   * \brief A virtual member.
   * \param[in] iPoint - Point index.
   * \return Value of the flow pressure.
   */
  inline virtual su2double GetPressure(unsigned long iPoint) const { return 0.0; }

  /*!
   * \brief A virtual member.
   * \param[in] iPoint - Point index.
   * \param[in] val_vector - Direction of projection.
   * \return Value of the projected velocity.
   */
  inline virtual su2double GetProjVel(unsigned long iPoint, const su2double *val_vector) const { return 0.0; }

  /*!
   * \brief A virtual member.
   * \param[in] iPoint - Point index.
   * \param[in] val_vector - Direction of projection.
   * \param[in] val_species - Index of the desired species.
   * \return Value of the projected velocity.
   */
  inline virtual su2double GetProjVel(unsigned long iPoint, su2double *val_vector, unsigned long val_species) const { return 0.0; }

  /*!
   * \brief A virtual member.
   * \param[in] iPoint - Point index.
   * \return Value of the sound speed.
   */
  inline virtual su2double GetSoundSpeed(unsigned long iPoint) const { return 0.0; }

  /*!
   * \brief A virtual member.
   * \param[in] iPoint - Point index.
   * \return Value of the beta for the incompressible flow.
   */
  inline virtual su2double GetBetaInc2(unsigned long iPoint) const { return 0.0; }

  /*!
   * \brief A virtual member.
   * \return Value of the temperature.
   */
  inline virtual su2double GetTemperature(unsigned long iPoint) const { return 0.0; }

  /*!
   * \brief A virtual member.
   * \param[in] iPoint - Point index.
   * \return Value of the vibrational-electronic temperature.
   */
  inline virtual su2double GetTemperature_ve(unsigned long iPoint) const { return 0.0; }

  /*!
   * \brief A virtual member -- Get the mixture specific heat at constant volume (trans.-rot.).
   * \param[in] iPoint - Point index.
   * \return \f$\rho C^{t-r}_{v} \f$
   */
  inline virtual su2double GetRhoCv_tr(unsigned long iPoint) const { return 0.0; }

  /*!
   * \brief A virtual member -- Get the mixture specific heat at constant volume (vib.-el.).
   * \param[in] iPoint - Point index.
   * \return \f$\rho C^{v-e}_{v} \f$
   */
  inline virtual su2double GetRhoCv_ve(unsigned long iPoint) const { return 0.0; }

  /*!
   * \brief A virtual member.
   * \param[in] iPoint - Point index.
   * \param[in] iDim - Index of the dimension.
   * \return Value of the velocity for the dimension <i>iDim</i>.
   */
  inline virtual su2double GetVelocity(unsigned long iPoint, unsigned long iDim) const { return 0.0; }

  /*!
   * \brief A virtual member.
   * \param[in] iPoint - Point index.
   * \return Norm 2 of the velocity vector.
   */
  inline virtual su2double GetVelocity2(unsigned long iPoint) const { return 0.0; }

  /*!
   * \brief A virtual member.
   * \param[in] iPoint - Point index.
   * \return Norm 2 of the velocity vector of Fluid val_species.
   */
  inline virtual su2double GetVelocity2(unsigned long iPoint, unsigned long val_species) const { return 0.0; }

  /*!
   * \brief A virtual member.
   * \param[in] iPoint - Point index.
   * \return The laminar viscosity of the flow.
   */
  inline virtual su2double GetLaminarViscosity(unsigned long iPoint) const { return 0.0; }


  /*!
   * \brief A virtual member.
   * \param[in] iPoint - Point index.
   * \return The laminar viscosity of the flow.
   */
  inline virtual su2double GetLaminarViscosity(unsigned long iPoint, unsigned long iSpecies) const { return 0.0; }

  /*!
   * \brief A virtual member.
   * \param[in] iPoint - Point index.
   * \return Value of the species diffusion coefficient.
   */
  inline virtual su2double* GetDiffusionCoeff(unsigned long iPoint) {return nullptr; }

  /*!
   * \brief A virtual member.
   * \param[in] iPoint - Point index.
   * \return Value of the thermal conductivity (translational/rotational)
   */
  inline virtual su2double GetThermalConductivity(unsigned long iPoint) const { return 0.0; }

  /*!
   * \brief A virtual member.
   * \param[in] iPoint - Point index.
   * \return Value of the specific heat at constant P
   */
  inline virtual su2double GetSpecificHeatCp(unsigned long iPoint) const { return 0.0; }

  /*!
   * \brief A virtual member.
   * \param[in] iPoint - Point index.
   * \return Value of the specific heat at constant V
   */
  inline virtual su2double GetSpecificHeatCv(unsigned long iPoint) const { return 0.0; }

  /*!
   * \brief A virtual member.
   * \param[in] iPoint - Point index.
   * \return Value of the thermal conductivity (vibrational)
   */
  inline virtual su2double GetThermalConductivity_ve(unsigned long iPoint) const { return 0.0; }

  /*!
   * \brief A virtual member.
   * \param[in] iPoint - Point index.
   * \return Sets separation intermittency
   */
  inline virtual void SetGammaSep(unsigned long iPoint, su2double gamma_sep) {}

  /*!
   * \brief A virtual member.
   * \param[in] iPoint - Point index.
   * \return Sets separation intermittency
   */
  inline virtual void SetGammaEff(unsigned long iPoint) {}

  /*!
   * \brief A virtual member.
   * \param[in] iPoint - Point index.
   * \return Returns intermittency
   */
  inline virtual su2double GetIntermittency(unsigned long iPoint) const { return 0.0; }

  /*!
   * \brief A virtual member.
   * \param[in] iPoint - Point index.
   * \return Value of the vorticity.
   */
  inline virtual su2double *GetVorticity(unsigned long iPoint) { return nullptr; }

  /*!
   * \brief A virtual member.
   * \param[in] iPoint - Point index.
   * \return Value of the rate of strain magnitude.
   */
  inline virtual su2double GetStrainMag(unsigned long iPoint) const { return 0.0; }

  /*!
   * \brief A virtual member.
   * \param[in] iPoint - Point index.
   * \param[in] val_ForceProj_Vector - Pointer to the force projection vector.
   */
  inline virtual void SetForceProj_Vector(unsigned long iPoint, const su2double *val_ForceProj_Vector) {}

  /*!
   * \brief A virtual member.
   * \param[in] iPoint - Point index.
   * \param[in] val_SetObjFuncSource - Pointer to the objective function source.
   */
  inline virtual void SetObjFuncSource(unsigned long iPoint, const su2double *val_SetObjFuncSource) {}

  /*!
   * \brief A virtual member.
   * \param[in] iPoint - Point index.
   * \param[in] val_IntBoundary_Jump - Pointer to the interior boundary jump.
   */
  inline virtual void SetIntBoundary_Jump(unsigned long iPoint, const su2double *val_IntBoundary_Jump) {}

  /*!
   * \brief A virtual member.
   * \param[in] iPoint - Point index.
   * \return Value of the gamma_BC of B-C transition model.
   */
  inline virtual su2double GetGammaBC(unsigned long iPoint) const { return 0.0; }

  /*!
   * \brief A virtual member.
   * \param[in] iPoint - Point index.
   */
  inline virtual void SetGammaBC(unsigned long iPoint, su2double val_gamma) {}

  /*!
   * \brief A virtual member.
   * \param[in] iPoint - Point index.
   * \param[in] eddy_visc - Value of the eddy viscosity.
   */
  inline virtual void SetEddyViscosity(unsigned long iPoint, su2double eddy_visc) {}

  /*!
   * \brief A virtual member.
   * \param[in] iPoint - Point index.
   */
  inline virtual void SetEnthalpy(unsigned long iPoint) {}

  /*!
   * \brief A virtual member.
   * \param[in] iPoint - Point index.
   */
  inline virtual bool SetPrimVar(unsigned long iPoint, CConfig *config) { return true; }

  /*!
   * \brief A virtual member.
   * \param[in] iPoint - Point index.
   */
  inline virtual bool SetPrimVar(unsigned long iPoint, CFluidModel *FluidModel) { return true; }

  /*!
   * \brief A virtual member.
   */
  inline virtual void SetSecondaryVar(unsigned long iPoint, CFluidModel *FluidModel) {}

  /*!
   * \brief A virtual member.
   */
  inline virtual bool Cons2PrimVar(CConfig *config, unsigned long iPoint, su2double *U, su2double *V, su2double *dPdU,
                                   su2double *dTdU, su2double *dTvedU) { return false; }
  /*!
   * \brief A virtual member.
   */
  inline virtual void Prim2ConsVar(CConfig *config, unsigned long iPoint, su2double *V, su2double *U) { }

  /*!
   * \brief A virtual member.
   */
  inline virtual bool SetPrimVar(unsigned long iPoint, su2double SharpEdge_Distance, bool check, CConfig *config) { return true; }

  /*!
   * \brief A virtual member.
   */
  inline virtual bool SetPrimVar(unsigned long iPoint, su2double eddy_visc, su2double turb_ke, CConfig *config) { return true; }

  /*!
   * \brief A virtual member.
   */
  inline virtual bool SetPrimVar(unsigned long iPoint, su2double eddy_visc, su2double turb_ke, CFluidModel *FluidModel) { return true; }

  /*!
   * \brief A virtual member.
   */
  inline virtual bool SetPrimVar(unsigned long iPoint, su2double Density_Inf, CConfig *config) { return true; }

  /*!
   * \brief A virtual member.
   */
  inline virtual bool SetPrimVar(unsigned long iPoint, su2double Density_Inf, su2double Viscosity_Inf,
                                 su2double eddy_visc, su2double turb_ke, CConfig *config) {return true; }

  /*!
   * \brief A virtual member.
   */
  inline virtual su2double GetPrimitive(unsigned long iPoint, unsigned long iVar) const { return 0.0; }

  /*!
   * \brief A virtual member.
   */
  inline virtual void SetPrimitive(unsigned long iPoint, unsigned long iVar, su2double val_prim) {}

  /*!
   * \brief A virtual member.
   */
  inline virtual void SetPrimitive(unsigned long iPoint, const su2double *val_prim) {}

  /*!
   * \brief A virtual member.
   */
  inline virtual su2double *GetPrimitive(unsigned long iPoint) { return nullptr; }

  /*!
   * \brief A virtual member.
   */
  inline virtual su2double GetSecondary(unsigned long iPoint, unsigned long iVar) const { return 0.0; }

  /*!
   * \brief A virtual member.
   */
  inline virtual void SetSecondary(unsigned long iPoint, unsigned long iVar, su2double val_secondary) {}

  /*!
   * \brief A virtual member.
   */
  inline virtual void SetSecondary(unsigned long iPoint, const su2double *val_secondary) {}

  /*!
   * \brief A virtual member.
   */
  inline virtual void SetdPdrho_e(unsigned long iPoint, su2double dPdrho_e) {}

  /*!
   * \brief A virtual member.
   */
  inline virtual void SetdPde_rho(unsigned long iPoint, su2double dPde_rho) {}

  /*!
   * \brief A virtual member.
   */
  inline virtual void SetdTdrho_e(unsigned long iPoint, su2double dTdrho_e) {}

  /*!
   * \brief A virtual member.
   */
  inline virtual void SetdTde_rho(unsigned long iPoint, su2double dTde_rho) {}

  /*!
   * \brief A virtual member.
   */
  inline virtual void Setdmudrho_T(unsigned long iPoint, su2double dmudrho_T) {}

  /*!
   * \brief A virtual member.
   */
  inline virtual void SetdmudT_rho(unsigned long iPoint, su2double dmudT_rho) {}

  /*!
   * \brief A virtual member.
   */
  inline virtual void Setdktdrho_T(unsigned long iPoint, su2double dktdrho_T) {}

  /*!
   * \brief A virtual member.
   */
  inline virtual void SetdktdT_rho(unsigned long iPoint, su2double dktdT_rho) {}

  /*!
   * \brief A virtual member.
   */
  inline virtual su2double *GetSecondary(unsigned long iPoint) { return nullptr; }

  /*!
   * \brief A virtual member.
   */
  inline virtual bool SetDensity(unsigned long iPoint, su2double val_density) { return false; }

  /*!
   * \brief A virtual member.
   */
  inline virtual bool SetDensity(unsigned long iPoint) { return false; }

  /*!
   * \brief A virtual member.
   */
  inline virtual void SetPressure(unsigned long iPoint) {}

  /*!
   * \brief A virtual member.
   */
  inline virtual void SetVelocity(unsigned long iPoint) {}

  /*!
   * \brief A virtual member.
   */
  inline virtual void SetBetaInc2(unsigned long iPoint, su2double val_betainc2) {}

  /*!
   * \brief A virtual member.
   * \param[in] val_phi - Value of the adjoint velocity.
   */
  inline virtual void SetPhi_Old(unsigned long iPoint, const su2double *val_phi) {}

  /*!
   * \brief A virtual member.
   * \param[in] Gamma - Ratio of Specific heats
   */
  inline virtual bool SetPressure(unsigned long iPoint, su2double Gamma) { return false; }

  /*!
   * \brief A virtual member.
   * \param[in] config
   */
  inline virtual bool SetPressure(unsigned long iPoint, CConfig *config) { return false; }

  /*!
   * \brief A virtual member.
   */
  inline virtual bool SetPressure(unsigned long iPoint, su2double Gamma, su2double turb_ke) { return false; }

  /*!
   * \brief Calculates vib.-el. energy per mass, \f$e^{vib-el}_s\f$, for input species (not including KE)
   */
  inline virtual su2double CalcEve(unsigned long iPoint, su2double *V, CConfig *config, unsigned long val_Species) { return 0.0; }

  /*!
   * \brief Calculates enthalpy per mass, \f$h_s\f$, for input species (not including KE)
   */
  inline virtual su2double CalcHs(unsigned long iPoint, su2double *V, CConfig *config, unsigned long val_Species) { return 0.0; }

  /*!
   * \brief Calculates enthalpy per mass, \f$Cv_s\f$, for input species (not including KE)
   */
  inline virtual su2double CalcCvve(unsigned long iPoint, su2double val_Tve, CConfig *config, unsigned long val_Species) { return 0.0; }

  /*!
   * \brief A virtual member.
   * \param[in] V
   * \param[in] config - Configuration settings
   * \param[in] dPdU
   */
  inline virtual void CalcdPdU(unsigned long iPoint, su2double *V, CConfig *config, su2double *dPdU) {}

  /*!
   * \brief Set partial derivative of temperature w.r.t. density \f$\frac{\partial P}{\partial \rho_s}\f$
   * \param[in] V
   * \param[in] config - Configuration settings
   * \param[in] dTdU
   */
  inline virtual void CalcdTdU(unsigned long iPoint, su2double *V, CConfig *config, su2double *dTdU) {}

  /*!
   * \brief Set partial derivative of temperature w.r.t. density \f$\frac{\partial P}{\partial \rho_s}\f$
   * \param[in] V
   * \param[in] config - Configuration settings
   * \param[in] dTdU
   */
  inline virtual void CalcdTvedU(unsigned long iPoint, su2double *V, CConfig *config, su2double *dTdU) {}

  /*!
   * \brief A virtual member.
   */
  inline virtual su2double *GetdPdU(unsigned long iPoint) { return nullptr; }

  /*!
   * \brief A virtual member.
   */
  inline virtual su2double *GetdTdU(unsigned long iPoint) { return nullptr; }

  /*!
   * \brief A virtual member.
   */
  inline virtual su2double *GetdTvedU(unsigned long iPoint) { return nullptr; }

  /*!
   * \brief A virtual member.
   * \param[in] val_velocity - Value of the velocity.
   * \param[in] Gamma - Ratio of Specific heats
   */
  inline virtual void SetDeltaPressure(unsigned long iPoint, const su2double *val_velocity, su2double Gamma) {}

  /*!
   * \brief A virtual member.
   * \param[in] Gamma - Ratio of specific heats.
   */
  inline virtual bool SetSoundSpeed(unsigned long iPoint, su2double Gamma) { return false; }

  /*!
   * \brief A virtual member.
   * \param[in] config - Configuration parameters.
   */
  inline virtual bool SetSoundSpeed(unsigned long iPoint, CConfig *config) { return false; }

  /*!
   * \brief A virtual member.
   */
  inline virtual bool SetSoundSpeed(unsigned long iPoint) { return false; }

  /*!
   * \brief A virtual member.
   * \param[in] Gas_Constant - Value of the Gas Constant
   */
  inline virtual bool SetTemperature(unsigned long iPoint, su2double Gas_Constant) { return false; }

  /*!
   * \brief Sets the vibrational electronic temperature of the flow.
   * \return Value of the temperature of the flow.
   */
  inline virtual bool SetTemperature_ve(unsigned long iPoint, su2double val_Tve) { return false; }

  /*!
   * \brief A virtual member.
   * \param[in] config - Configuration parameters.
   */
  inline virtual bool SetTemperature(unsigned long iPoint, CConfig *config) { return false; }

  /*!
   * \brief A virtual member.
   * \param[in] config - Configuration parameters.
   */
  inline virtual void SetPrimitive(unsigned long iPoint, CConfig *config) {}

  /*!
   * \brief A virtual member.
   * \param[in] config - Configuration parameters.
   * \param[in] Coord - Physical coordinates.
   */
  inline virtual void SetPrimitive(unsigned long iPoint, CConfig *config, su2double *Coord) {}

  /*!
   * \brief A virtual member.
   * \param[in] Temperature_Wall - Value of the Temperature at the wall
   */
  inline virtual void SetWallTemperature(unsigned long iPoint, su2double Temperature_Wall) {}

  /*!
   * \brief A virtual member.
   * \param[in] Temperature_Wall - Value of the Temperature at the wall
   */
  inline virtual void SetWallTemperature(unsigned long iPoint, su2double* Temperature_Wall) {}

  /*!
   * \brief Set the thermal coefficient.
   * \param[in] config - Configuration parameters.
   */
  inline virtual void SetThermalCoeff(unsigned long iPoint, CConfig *config) {}

  /*!
   * \brief A virtual member.
   */
  inline virtual void SetStress_FEM(unsigned long iPoint, unsigned long iVar, su2double val_stress) {}

  /*!
   * \brief A virtual member.
   */
  inline virtual void AddStress_FEM(unsigned long iPoint, unsigned long iVar, su2double val_stress) {}

  /*!
   * \brief A virtual member.

   */
  inline virtual const su2double *GetStress_FEM(unsigned long iPoint) const {return nullptr;}

  /*!
   * \brief A virtual member.
   */
  inline virtual void SetVonMises_Stress(unsigned long iPoint, su2double val_stress) {}

  /*!
   * \brief A virtual member.
   */
  inline virtual su2double GetVonMises_Stress(unsigned long iPoint) const { return 0.0; }

  /*!
   * \brief A virtual member.
   */
  inline virtual void Add_SurfaceLoad_Res(unsigned long iPoint, const su2double *val_surfForce) {}

  /*!
   * \brief A virtual member.
   */
  inline virtual su2double Get_SurfaceLoad_Res(unsigned long iPoint, unsigned long iVar) const { return 0.0; }

  /*!
   * \brief A virtual member.
   */
  inline virtual void Clear_SurfaceLoad_Res() {}

  /*!
   * \brief A virtual member.
   */
  virtual void Set_SurfaceLoad_Res_n() {}

  /*!
   * \brief A virtual member.
   */
  inline virtual su2double Get_SurfaceLoad_Res_n(unsigned long iPoint, unsigned long iVar) const { return 0.0; }

  /*!
   * \brief A virtual member.
   */
  inline virtual void Add_BodyForces_Res(unsigned long iPoint, const su2double *val_bodyForce) {}

  /*!
   * \brief A virtual member.
   */
  inline virtual su2double Get_BodyForces_Res(unsigned long iPoint, unsigned long iVar) const { return 0.0; }

  /*!
   * \brief A virtual member.
   */
  inline virtual void Clear_BodyForces_Res(unsigned long iPoint) {}

  /*!
   * \brief A virtual member.
   */
  inline virtual void Set_FlowTraction(unsigned long iPoint, const su2double *val_flowTraction) {}

  /*!
   * \brief A virtual member.
   */
  inline virtual void Add_FlowTraction(unsigned long iPoint, const su2double *val_flowTraction) {}

  /*!
   * \brief A virtual member.
   */
  inline virtual su2double Get_FlowTraction(unsigned long iPoint, unsigned long iVar) const { return 0.0; }

  /*!
   * \brief A virtual member.
   */
  virtual void Set_FlowTraction_n() {}

  /*!
   * \brief A virtual member.
   */
  inline virtual su2double Get_FlowTraction_n(unsigned long iPoint, unsigned long iVar) const { return 0.0; }

  /*!
   * \brief A virtual member.
   */
  inline virtual void Clear_FlowTraction() {}

  /*!
   * \brief A virtual member.
   */
  inline virtual void Set_isVertex(unsigned long iPoint, bool isVertex) {}

  /*!
   * \brief A virtual member.
   */
  inline virtual bool Get_isVertex(unsigned long iPoint) const { return false; }

  /*!
   * \brief A virtual member.
   */
  inline virtual void SetVelocity2(unsigned long iPoint) {}

  /*!
   * \brief A virtual member.
   * \param[in] val_velocity - Pointer to the velocity.
   */
  inline virtual void SetVelocity_Old(unsigned long iPoint, const su2double *val_velocity) {}

  /*!
   * \brief A virtual member.
   * \param[in] laminarViscosity
   */
  inline virtual void SetLaminarViscosity(unsigned long iPoint, su2double laminarViscosity) {}

  /*!
   * \brief A virtual member.
   * \param[in] config - Definition of the particular problem.
   */
  inline virtual void SetLaminarViscosity(unsigned long iPoint, CConfig *config) {}

  /*!
   * \brief A virtual member.
   * \param[in] thermalConductivity
   */
  inline virtual void SetThermalConductivity(unsigned long iPoint, su2double thermalConductivity) {}

  /*!
   * \brief A virtual member.
   * \param[in] config - Definition of the particular problem.
   */
  inline virtual void SetThermalConductivity(unsigned long iPoint, CConfig *config) {}

  /*!
   * \brief A virtual member.
   * \param[in] Cp - Constant pressure specific heat.
   */
  inline virtual void SetSpecificHeatCp(unsigned long iPoint, su2double Cp) {}

  /*!
   * \brief A virtual member.
   * \param[in] Cv - Constant volume specific heat.
   */
  inline virtual void SetSpecificHeatCv(unsigned long iPoint, su2double Cv) {}

  /*!
   * \brief A virtual member.
   */
  inline virtual bool SetVorticity_StrainMag() { return false; }

  /*!
   * \brief A virtual member.
   */
  inline virtual void SetVelSolutionDVector(unsigned long iPoint) {}

  /*!
   * \brief A virtual member.
   * \param[in] iVar - Index of the variable.
   * \param[in] iDim - Index of the dimension.
   * \param[in] val_value - Value to add to the gradient of the primitive variables.
   */
  inline virtual void AddGradient_Primitive(unsigned long iPoint, unsigned long iVar, unsigned long iDim, su2double val_value) {}

  /*!
   * \brief A virtual member.
   * \param[in] iVar - Index of the variable.
   * \param[in] iDim - Index of the dimension.
   * \return Value of the primitive variables gradient.
   */
  inline virtual su2double GetGradient_Primitive(unsigned long iPoint, unsigned long iVar, unsigned long iDim) const { return 0.0; }

  /*!
   * \brief A virtual member.
   * \param[in] iVar - Index of the variable.
   * \return Value of the primitive variables gradient.
   */
  inline virtual su2double GetLimiter_Primitive(unsigned long iPoint, unsigned long iVar) const { return 0.0; }

  /*!
   * \brief A virtual member.
   * \param[in] iVar - Index of the variable.
   * \param[in] iDim - Index of the dimension.
   * \param[in] val_value - Value of the gradient.
   */
  inline virtual void SetGradient_Primitive(unsigned long iPoint, unsigned long iVar, unsigned long iDim, su2double val_value) {}

  /*!
   * \brief A virtual member.
   * \param[in] iVar - Index of the variable.
   * \param[in] val_value - Value of the gradient.
   */
  inline virtual void SetLimiter_Primitive(unsigned long iPoint, unsigned long iVar, su2double val_value) {}

  /*!
   * \brief A virtual member.
   * \return Value of the primitive variables gradient.
   */
  inline virtual su2double **GetGradient_Primitive(unsigned long iPoint) { return nullptr; }

  /*!
   * \brief A virtual member.
   * \return Value of the primitive variables gradient.
   */
  inline virtual su2double *GetLimiter_Primitive(unsigned long iPoint) { return nullptr; }

  /*!
   * \brief Get the value of the primitive gradient for MUSCL reconstruction.
   * \param[in] val_var - Index of the variable.
   * \param[in] val_dim - Index of the dimension.
   * \return Value of the primitive variables gradient.
   */
  inline virtual su2double GetGradient_Reconstruction(unsigned long iPoint, unsigned long val_var, unsigned long val_dim) const { return 0.0; }

  /*!
   * \brief Set the value of the primitive gradient for MUSCL reconstruction.
   * \param[in] val_var - Index of the variable.
   * \param[in] val_dim - Index of the dimension.
   * \param[in] val_value - Value of the gradient.
   */
  inline virtual void SetGradient_Reconstruction(unsigned long iPoint, unsigned long val_var, unsigned long val_dim, su2double val_value) {}

  /*!
   * \brief Get the value of the primitive gradient for MUSCL reconstruction.
   * \return Value of the primitive gradient for MUSCL reconstruction.
   */
  inline virtual su2double **GetGradient_Reconstruction(unsigned long iPoint) { return nullptr; }

  /*!
   * \brief Get the reconstruction gradient for primitive variable at all points.
   * \return Reference to variable reconstruction gradient.
   */
  inline virtual VectorOfMatrix& GetGradient_Reconstruction(void) { return Gradient; }

  /*!
   * \brief Set the blending function for the blending of k-w and k-eps.
   * \param[in] val_viscosity - Value of the vicosity.
   * \param[in] val_density - Value of the density.
   * \param[in] val_dist - Value of the distance to the wall.
   */
  inline virtual void SetBlendingFunc(unsigned long iPoint, su2double val_viscosity, su2double val_dist, su2double val_density) {}

  /*!
   * \brief Get the first blending function of the SST model.
   */
  inline virtual su2double GetF1blending(unsigned long iPoint) const { return 0.0; }

  /*!
   * \brief Get the second blending function of the SST model.
   */
  inline virtual su2double GetF2blending(unsigned long iPoint) const { return 0.0; }

  /*!
   * \brief Get the value of the cross diffusion of tke and omega.
   */
  inline virtual su2double GetCrossDiff(unsigned long iPoint) const { return 0.0; }

  /*!
   * \brief Get the value of the eddy viscosity.
   * \return the value of the eddy viscosity.
   */
  inline virtual su2double GetmuT(unsigned long iPoint) const { return 0.0; }

  /*!
   * \brief Set the value of the eddy viscosity.
   * \param[in] val_muT
   */
  inline virtual void SetmuT(unsigned long iPoint, su2double val_muT) {}

  /*!
   * \brief Add a value to the maximum eigenvalue for the inviscid terms of the PDE.
   * \param[in] val_max_lambda - Value of the maximum eigenvalue for the inviscid terms of the PDE.
   * \param[in] iSpecies - Value of iSpecies to which the eigenvalue belongs
   */
  inline virtual void AddMax_Lambda_Inv(unsigned long iPoint, su2double val_max_lambda, unsigned long iSpecies) {}

  /*!
   * \brief Add a value to the maximum eigenvalue for the viscous terms of the PDE.
   * \param[in] val_max_lambda - Value of the maximum eigenvalue for the viscous terms of the PDE.
   * \param[in] iSpecies - Value of iSpecies to which the eigenvalue belongs
   */
  inline virtual void AddMax_Lambda_Visc(unsigned long iPoint, su2double val_max_lambda, unsigned long iSpecies) {}

  /*!
   * \brief A virtual member.
   * \param[in] iVar - Index of the variable.
   * \param[in] val_source - Value of the harmonic balance source.
   */
  inline virtual void SetHarmonicBalance_Source(unsigned long iPoint, unsigned long iVar, su2double val_source) {}

  /*!
   * \brief A virtual member.
   */
  inline virtual su2double GetHarmonicBalance_Source(unsigned long iPoint, unsigned long iVar) const { return 0.0; }

  /*!
   * \brief Set the Eddy Viscosity Sensitivity of the problem.
   * \param[in] val_EddyViscSens - Eddy Viscosity Sensitivity.
   * \param[in] numTotalVar - Number of variables.
   */
  inline virtual void SetEddyViscSens(unsigned long iPoint, const su2double *val_EddyViscSens, unsigned long numTotalVar) {}

  /*!
   * \brief Get the Eddy Viscosity Sensitivity of the problem.
   * \return Pointer to the Eddy Viscosity Sensitivity.
   */
  inline virtual su2double *GetEddyViscSens(unsigned long iPoint) { return nullptr; }

  /*!
   * \brief A virtual member. Set the direct solution for the adjoint solver.
   * \param[in] solution_direct - Value of the direct solution.
   */
  inline virtual void SetSolution_Direct(unsigned long iPoint, const su2double *solution_direct) {}

  /*!
   * \brief A virtual member. Get the direct solution for the adjoint solver.
   * \return Pointer to the direct solution vector.
   */
  inline virtual su2double *GetSolution_Direct(unsigned long iPoint) { return nullptr; }

  /*!
   * \brief A virtual member. Set the restart geometry (coordinate of the converged solution)
   * \param[in] val_coordinate_direct - Value of the restart coordinate.
   */
  inline virtual void SetGeometry_Direct(unsigned long iPoint, const su2double *val_coordinate_direct) {}

  /*!
   * \brief A virtual member. Get the restart geometry (coordinate of the converged solution).
   * \return Pointer to the restart coordinate vector.
   */
  inline virtual su2double *GetGeometry_Direct(unsigned long iPoint) { return nullptr; }

  /*!
   * \brief A virtual member. Get the restart geometry (coordinate of the converged solution).
   * \return Coordinate of the direct solver restart for .
   */
  inline virtual su2double GetGeometry_Direct(unsigned long iPoint, unsigned long iDim) const { return 0.0; }

  /*!
   * \brief A virtual member. Get the geometry solution.
   * \param[in] iVar - Index of the variable.
   * \return Value of the solution for the index <i>iVar</i>.
   */
  inline virtual su2double GetSolution_Geometry(unsigned long iPoint, unsigned long iVar) const { return 0.0; }

  /*!
   * \brief A virtual member. Set the value of the mesh solution (adjoint).
   * \param[in] solution - Solution of the problem (acceleration).
   */
  inline virtual void SetSolution_Geometry(unsigned long iPoint, const su2double *solution_geometry) {}

  /*!
   * \brief A virtual member. Set the value of the mesh solution (adjoint).
   * \param[in] solution - Solution of the problem (acceleration).
   */
  inline virtual void SetSolution_Geometry(unsigned long iPoint, unsigned long iVar, su2double solution_geometry) {}

  /*!
   * \brief A virtual member. Set the value of the old geometry solution (adjoint).
   */
  inline virtual void Set_OldSolution_Geometry() {}

  /*!
   * \brief A virtual member. Get the value of the old geometry solution (adjoint).
   * \param[out] solution - old adjoint solution for coordinate iDim
   */
  inline virtual su2double Get_OldSolution_Geometry(unsigned long iPoint, unsigned long iDim) const { return 0.0; }

  /*!
   * \brief Get BGS solution to compute the BGS residual (difference between BGS and BGS_k).
   * \note This is virtual because for some classes the result of a BGS iteration is not "Solution".
   *       If this method is overriden, the BGSSolution_k ones proabably have to be too.
   */
  inline virtual su2double Get_BGSSolution(unsigned long iPoint, unsigned long iVar) const {
    return Solution(iPoint, iVar);
  }

  /*!
   * \brief Set the value of the solution in the previous BGS subiteration.
   */
  virtual void Set_BGSSolution_k();

  /*!
   * \brief Restore the previous BGS subiteration to solution.
   */
  virtual void Restore_BGSSolution_k();

  /*!
   * \brief Set the value of the solution in the previous BGS subiteration.
   */
  inline virtual void Set_BGSSolution_k(unsigned long iPoint, unsigned long iVar, su2double val_var) {
    Solution_BGS_k(iPoint,iVar) = val_var;
  }

  /*!
   * \brief Get the value of the solution in the previous BGS subiteration.
   * \param[out] val_solution - solution in the previous BGS subiteration.
   */
  inline virtual su2double Get_BGSSolution_k(unsigned long iPoint, unsigned long iVar) const {
    return Solution_BGS_k(iPoint,iVar);
  }

  /*!
   * \brief A virtual member. Set the direct velocity solution for the adjoint solver.
   * \param[in] solution_direct - Value of the direct velocity solution.
   */
  inline virtual void SetSolution_Vel_Direct(unsigned long iPoint, const su2double *sol) {}

  /*!
   * \brief A virtual member. Set the direct acceleration solution for the adjoint solver.
   * \param[in] solution_direct - Value of the direct acceleration solution.
   */
  inline virtual void SetSolution_Accel_Direct(unsigned long iPoint, const su2double *sol) {}

  /*!
   * \brief A virtual member. Get the direct velocity solution for the adjoint solver.
   * \return Pointer to the direct velocity solution vector.
   */
  inline virtual su2double* GetSolution_Vel_Direct(unsigned long iPoint) { return nullptr; }

  /*!
   * \brief A virtual member. Get the direct acceleraction solution for the adjoint solver.
   * \return Pointer to the direct acceleraction solution vector.
   */
  inline virtual su2double* GetSolution_Accel_Direct(unsigned long iPoint) { return nullptr; }

  /*!
   * \brief Set the value of the velocity (Structural Analysis).
   * \param[in] solution - Solution of the problem (velocity).
   */
  inline virtual void SetSolution_Vel(unsigned long iPoint, const su2double *solution) {}

  /*!
   * \overload
   * \param[in] iVar - Index of the variable.
   * \param[in] solution_vel - Value of the solution for the index <i>iVar</i>.
   */
  inline virtual void SetSolution_Vel(unsigned long iPoint, unsigned long iVar, su2double solution_vel) {}

  /*!
   * \brief Set the value of the velocity (Structural Analysis) at time n.
   * \param[in] solution_vel_time_n - Value of the old solution.
   */
  inline virtual void SetSolution_Vel_time_n(unsigned long iPoint, const su2double *solution_vel_time_n) {}

  /*!
   * \brief Set the value of the velocity (Structural Analysis) at time n.
   */
  inline virtual void SetSolution_Vel_time_n() {}

  /*!
   * \overload
   * \param[in] iVar - Index of the variable.
   * \param[in] solution_vel_time_n - Value of the old solution for the index <i>iVar</i>.
   */
  inline virtual void SetSolution_Vel_time_n(unsigned long iPoint, unsigned long iVar, su2double solution_vel_time_n) {}

  /*!
   * \brief Get the solution at time n.
   * \param[in] iVar - Index of the variable.
   * \return Value of the solution for the index <i>iVar</i>.
   */
  inline su2double GetSolution_time_n(unsigned long iPoint, unsigned long iVar) const { return Solution_time_n(iPoint,iVar); }

  /*!
   * \brief Get the solution at time n-1.
   * \param[in] iVar - Index of the variable.
   * \return Value of the solution for the index <i>iVar</i>.
   */
  inline su2double GetSolution_time_n1(unsigned long iPoint, unsigned long iVar) const { return Solution_time_n1(iPoint,iVar); }

  /*!
   * \brief Get the velocity (Structural Analysis).
   * \param[in] iVar - Index of the variable.
   * \return Value of the solution for the index <i>iVar</i>.
   */
  inline virtual su2double GetSolution_Vel(unsigned long iPoint, unsigned long iVar) const { return 0.0; }

  /*!
   * \brief Get the solution of the problem.
   * \return Pointer to the solution vector.
   */
  inline virtual su2double *GetSolution_Vel(unsigned long iPoint) {return nullptr; }

  /*!
   * \brief Get the velocity of the nodes (Structural Analysis) at time n.
   * \param[in] iVar - Index of the variable.
   * \return Pointer to the old solution vector.
   */
  inline virtual su2double GetSolution_Vel_time_n(unsigned long iPoint, unsigned long iVar) const { return 0.0; }

  /*!
   * \brief Get the solution at time n.
   * \return Pointer to the solution (at time n) vector.
   */
  inline virtual su2double *GetSolution_Vel_time_n(unsigned long iPoint) { return nullptr; }


  /*!
   * \brief Set the value of the acceleration (Structural Analysis).
   * \param[in] solution_accel - Solution of the problem (acceleration).
   */
  inline virtual void SetSolution_Accel(unsigned long iPoint, const su2double *solution_accel) {}

  /*!
   * \overload
   * \param[in] iVar - Index of the variable.
   * \param[in] solution_accel - Value of the solution for the index <i>iVar</i>.
   */
  inline virtual void SetSolution_Accel(unsigned long iPoint, unsigned long iVar, su2double solution_accel) {}

  /*!
   * \brief Set the value of the acceleration (Structural Analysis) at time n.
   * \param[in] solution_accel_time_n - Pointer to the residual vector.
   */
  inline virtual void SetSolution_Accel_time_n(unsigned long iPoint, const su2double *solution_accel_time_n) {}

  /*!
   * \brief Set the value of the acceleration (Structural Analysis) at time n.
   */
  inline virtual void SetSolution_Accel_time_n() {}

  /*!
   * \overload
   * \param[in] iVar - Index of the variable.
   * \param[in] solution_accel_time_n - Value of the old solution for the index <i>iVar</i>.
   */
  inline virtual void SetSolution_Accel_time_n(unsigned long iPoint, unsigned long iVar, su2double solution_accel_time_n) {}

  /*!
   * \brief Get the acceleration (Structural Analysis).
   * \param[in] iVar - Index of the variable.
   * \return Value of the solution for the index <i>iVar</i>.
   */
  inline virtual su2double GetSolution_Accel(unsigned long iPoint, unsigned long iVar) const { return 0.0; }

  /*!
   * \brief Get the solution of the problem.
   * \return Pointer to the solution vector.
   */
  inline virtual su2double *GetSolution_Accel(unsigned long iPoint) { return nullptr; }

  /*!
   * \brief Get the acceleration of the nodes (Structural Analysis) at time n.
   * \param[in] iVar - Index of the variable.
   * \return Pointer to the old solution vector.
   */
  inline virtual su2double GetSolution_Accel_time_n(unsigned long iPoint, unsigned long iVar) const { return 0.0; }

  /*!
   * \brief Get the solution at time n.
   * \return Pointer to the solution (at time n) vector.
   */
  inline virtual su2double *GetSolution_Accel_time_n(unsigned long iPoint) { return nullptr; }

  /*!
   * \brief A virtual member.
   */
  inline virtual void Set_OldSolution_Vel() {}

  /*!
   * \brief A virtual member.
   */
  inline virtual void Set_OldSolution_Accel() {}

  /*!
   * \brief  A virtual member. Set the value of the solution predictor.
   */
  inline virtual void SetSolution_Pred(unsigned long iPoint) {}

  /*!
   * \brief  A virtual member. Set the value of the old solution.
   * \param[in] solution_pred - Pointer to the residual vector.
   */
  inline virtual void SetSolution_Pred(unsigned long iPoint, const su2double *solution_pred) {}

  /*!
   * \brief  A virtual member. Set the value of the solution predicted.
   * \param[in] solution_old - Pointer to the residual vector.
   */
  inline virtual void SetSolution_Pred(unsigned long iPoint, unsigned long iVar, su2double solution_pred) {}

  /*!
   * \brief  A virtual member. Get the value of the solution predictor.
   * \param[in] iVar - Index of the variable.
   * \return Pointer to the old solution vector.
   */
  inline virtual su2double GetSolution_Pred(unsigned long iPoint, unsigned long iVar) const { return 0.0; }

  /*!
   * \brief  A virtual member. Get the solution at time n.
   * \return Pointer to the solution (at time n) vector.
   */
  inline virtual su2double *GetSolution_Pred(unsigned long iPoint) {return nullptr; }

  /*!
   * \brief  A virtual member. Set the value of the solution predictor.
   */
  inline virtual void SetSolution_Pred_Old(unsigned long iPoint) {}

  /*!
   * \brief  A virtual member. Set the value of the old solution.
   * \param[in] solution_pred_Old - Pointer to the residual vector.
   */
  inline virtual void SetSolution_Pred_Old(unsigned long iPoint, const su2double *solution_pred_Old) {}

  /*!
   * \brief  A virtual member. Set the value of the old solution predicted.
   * \param[in] solution_pred_old - Pointer to the residual vector.
   */
  inline virtual void SetSolution_Pred_Old(unsigned long iPoint, unsigned long iVar, su2double solution_pred_old) {}

  /*!
   * \brief  A virtual member. Get the value of the solution predictor.
   * \param[in] iVar - Index of the variable.
   * \return Pointer to the old solution vector.
   */
  inline virtual su2double GetSolution_Pred_Old(unsigned long iPoint, unsigned long iVar) const { return 0.0; }

  /*!
   * \brief  A virtual member. Get the solution at time n.
   * \return Pointer to the solution (at time n) vector.
   */
  inline virtual su2double *GetSolution_Pred_Old(unsigned long iPoint) { return nullptr; }

  /*!
   * \brief A virtual member.
   */
  inline virtual void SetReference_Geometry(unsigned long iPoint, unsigned long iVar, su2double ref_geometry) {}

  /*!
   * \brief A virtual member.
   */
  inline virtual su2double *GetReference_Geometry(unsigned long iPoint) {return nullptr; }

  /*!
   * \brief A virtual member.
   */
  inline virtual void SetPrestretch(unsigned long iPoint, unsigned long iVar, su2double val_prestretch) {}

  /*!
   * \brief A virtual member.
   */
  inline virtual const su2double *GetPrestretch(unsigned long iPoint) const {return nullptr; }

  /*!
   * \brief A virtual member.
   */
  inline virtual su2double GetPrestretch(unsigned long iPoint, unsigned long iVar) const { return 0.0; }

  /*!
   * \brief A virtual member.
   */
  inline virtual su2double GetReference_Geometry(unsigned long iPoint, unsigned long iVar) const { return 0.0; }

  /*!
   * \brief A virtual member. Get the value of the undeformed coordinates.
   * \param[in] iDim - Index of Mesh_Coord[nDim]
   * \return Value of the original coordinate iDim.
   */
  inline virtual su2double GetMesh_Coord(unsigned long iPoint, unsigned long iDim) const { return 0.0; }

  /*!
   * \brief A virtual member. Get the undeformed coordinates.
   * \return Pointer to the reference coordinates.
   */
  inline virtual const su2double *GetMesh_Coord(unsigned long iPoint) const { return nullptr; }

  /*!
   * \brief A virtual member. Set the value of the undeformed coordinates.
   * \param[in] iDim - Index of Mesh_Coord[nDim]
   * \param[in] val_coord - Value of Mesh_Coord[nDim]
   */
  inline virtual void SetMesh_Coord(unsigned long iPoint, unsigned long iDim, su2double val_coord) { }

    /*!
   * \brief A virtual member. Get the value of the wall distance in reference coordinates.
   * \param[in] iDim - Index of Mesh_Coord[nDim]
   * \return Value of the wall distance in reference coordinates.
   */
  inline virtual su2double GetWallDistance(unsigned long iPoint) const { return 0.0; }

  /*!
   * \brief A virtual member. Set the value of the wall distance in reference coordinates.
   * \param[in] val_dist - Value of wall distance.
   */
  inline virtual void SetWallDistance(unsigned long iPoint, su2double val_dist) { }

  /*!
   * \brief A virtual member. Register the reference coordinates of the mesh.
   * \param[in] input - Defines whether we are registering the variable as input or as output.
   */
  inline virtual void Register_MeshCoord(bool input) { }

  /*!
   * \brief A virtual member. Recover the value of the adjoint of the mesh coordinates.
   */
  inline virtual void GetAdjoint_MeshCoord(unsigned long iPoint, su2double *adj_mesh) const { }

  /*!
   * \brief A virtual member. Get the value of the displacement imposed at the boundary.
   * \return Value of the boundary displacement.
   */
  inline virtual su2double GetBound_Disp(unsigned long iPoint, unsigned long iDim) const { return 0.0; }

  /*!
   * \brief A virtual member. Set the boundary displacement.
   * \param[in] val_BoundDisp - Pointer to the boundary displacements.
   */
  inline virtual void SetBound_Disp(unsigned long iPoint, const su2double *val_BoundDisp) { }


  /*!
   * \brief A virtual member. Set the boundary displacement.
   * \param[in] iDim - Index of the dimension of interest.
   * \param[in] val_BoundDisp - Value of the boundary displacements.
   */
  inline virtual void SetBound_Disp(unsigned long iPoint, unsigned long iDim, const su2double val_BoundDisp) { }

  /*!
   * \brief A virtual member. Get the value of the displacement imposed at the boundary.
   * \return Value of the boundary displacement.
   */
  inline virtual const su2double* GetBoundDisp_Direct(unsigned long iPoint) const { return nullptr; }

  /*!
   * \brief A virtual member. Set the solution for the boundary displacements.
   * \param[in] val_BoundDisp - Pointer to the boundary displacements.
   */
  inline virtual void SetBoundDisp_Direct(unsigned long iPoint, const su2double *val_BoundDisp) { }

  /*!
   * \brief Set the value of the sensitivity with respect to the undeformed coordinates.
   * \param[in] val_sens - Pointer to the sensitivities of the boundary displacements.
   */
  inline virtual void SetBoundDisp_Sens(unsigned long iPoint, const su2double *val_sens) { }

  /*!
   * \brief A virtual member. Get the value of the sensitivity with respect to the undeformed coordinates.
   * \param[in] iDim - Index of Mesh_Coord_Sens[nDim]
   * \return Value of the original Mesh_Coord_Sens iDim.
   */
  inline virtual su2double GetBoundDisp_Sens(unsigned long iPoint, unsigned long iDim) const { return 0.0; }

  /*!
   * \brief A virtual member. Register the boundary displacements of the mesh.
   * \param[in] input - Defines whether we are registering the variable as input or as output.
   */
  inline virtual void Register_BoundDisp(bool input) { }

  /*!
   * \brief A virtual member. Recover the value of the adjoint of the boundary displacements.
   */
  inline virtual void GetAdjoint_BoundDisp(unsigned long iPoint, su2double *adj_disp) const { }

   /*!
    * \brief A virtual member.
    */
  inline virtual void Register_femSolution_time_n() {}

  /*!
   * \brief A virtual member.
   */
  inline virtual void RegisterSolution_Vel(bool input) {}

  /*!
   * \brief A virtual member.
   */
  inline virtual void RegisterSolution_Vel_time_n() {}

  /*!
   * \brief A virtual member.
   */
  inline virtual void RegisterSolution_Accel(bool input) {}

  /*!
   * \brief A virtual member.
   */
  inline virtual void RegisterSolution_Accel_time_n() {}

  /*!
   * \brief A virtual member.
   */
  inline virtual void SetAdjointSolution_Vel(unsigned long iPoint, const su2double *adj_sol) {}

  /*!
   * \brief A virtual member.
   */
  inline virtual void RegisterFlowTraction() { }

  /*!
   * \brief A virtual member.
   */
  inline virtual su2double ExtractFlowTraction_Sensitivity(unsigned long iPoint, unsigned long iDim) const { return 0.0; }

  /*!
   * \brief A virtual member.
   */
  inline virtual void GetAdjointSolution_Vel(unsigned long iPoint, su2double *adj_sol) const {}

  /*!
   * \brief A virtual member.
   */
  inline virtual void SetAdjointSolution_Vel_time_n(unsigned long iPoint, const su2double *adj_sol) {}

  /*!
   * \brief A virtual member.
   */
  inline virtual void GetAdjointSolution_Vel_time_n(unsigned long iPoint, su2double *adj_sol) const {}

  /*!
   * \brief A virtual member.
   */
  inline virtual void SetAdjointSolution_Accel(unsigned long iPoint, const su2double *adj_sol) {}

  /*!
   * \brief A virtual member.
   */
  inline virtual void GetAdjointSolution_Accel(unsigned long iPoint, su2double *adj_sol) const {}

  /*!
   * \brief A virtual member.
   */
  inline virtual void SetAdjointSolution_Accel_time_n(unsigned long iPoint, const su2double *adj_sol) {}

  /*!
   * \brief A virtual member.
   */
  inline virtual void GetAdjointSolution_Accel_time_n(unsigned long iPoint, su2double *adj_sol) const {}

  /*!
   * \brief Register the variables in the solution array as input/output variable.
   * \param[in] input - input or output variables.
   * \param[in] push_index - boolean whether we want to push the index or save it in a member variable.
   */
  void RegisterSolution(bool input, bool push_index = true);

  /*!
   * \brief Register the variables in the solution_time_n array as input/output variable.
   */
  void RegisterSolution_time_n();

  /*!
   * \brief Register the variables in the solution_time_n1 array as input/output variable.
   */
  void RegisterSolution_time_n1();

  /*!
   * \brief Set the adjoint values of the solution.
   * \param[in] adj_sol - The adjoint values of the solution.
   */
  inline void SetAdjointSolution(unsigned long iPoint, const su2double *adj_sol) {
    for (unsigned long iVar = 0; iVar < nVar; iVar++)
      SU2_TYPE::SetDerivative(Solution(iPoint,iVar), SU2_TYPE::GetValue(adj_sol[iVar]));
  }

  /*!
   * \brief Set the adjoint values of the solution.
   * \param[in] adj_sol - The adjoint values of the solution.
   */
  inline void SetAdjointSolution_LocalIndex(unsigned long iPoint, const su2double *adj_sol) {
    for (unsigned long iVar = 0; iVar < nVar; iVar++)
      AD::SetDerivative(AD_OutputIndex(iPoint,iVar), SU2_TYPE::GetValue(adj_sol[iVar]));
  }

  /*!
   * \brief Get the adjoint values of the solution.
   * \param[out] adj_sol - The adjoint values of the solution.
   */
  inline void GetAdjointSolution(unsigned long iPoint, su2double *adj_sol) const {
    for (unsigned long iVar = 0; iVar < nVar; iVar++)
      adj_sol[iVar] = SU2_TYPE::GetDerivative(Solution(iPoint,iVar));
  }

  /*!
   * \brief Get the adjoint values of the solution.
   * \param[in] adj_sol - The adjoint values of the solution.
   */
  inline void GetAdjointSolution_LocalIndex(unsigned long iPoint, su2double *adj_sol) const {
    for (unsigned long iVar = 0; iVar < nVar; iVar++)
      adj_sol[iVar] = AD::GetDerivative(AD_InputIndex(iPoint,iVar));
  }

  /*!
   * \brief Set the adjoint values of the solution at time n.
   * \param[in] adj_sol - The adjoint values of the solution.
   */
  inline void SetAdjointSolution_time_n(unsigned long iPoint, const su2double *adj_sol) {
    for (unsigned long iVar = 0; iVar < nVar; iVar++)
      SU2_TYPE::SetDerivative(Solution_time_n(iPoint,iVar), SU2_TYPE::GetValue(adj_sol[iVar]));
  }

  /*!
   * \brief Get the adjoint values of the solution at time n.
   * \param[out] adj_sol - The adjoint values of the solution.
   */
  inline void GetAdjointSolution_time_n(unsigned long iPoint, su2double *adj_sol) const {
    for (unsigned long iVar = 0; iVar < nVar; iVar++)
      adj_sol[iVar] = SU2_TYPE::GetDerivative(Solution_time_n(iPoint,iVar));
  }

  /*!
   * \brief Set the adjoint values of the solution at time n-1.
   * \param[in] adj_sol - The adjoint values of the solution.
   */
  inline void SetAdjointSolution_time_n1(unsigned long iPoint, const su2double *adj_sol) {
    for (unsigned long iVar = 0; iVar < nVar; iVar++)
      SU2_TYPE::SetDerivative(Solution_time_n1(iPoint,iVar), SU2_TYPE::GetValue(adj_sol[iVar]));
  }

  /*!
   * \brief Get the adjoint values of the solution at time n-1.
   * \param[out] adj_sol - The adjoint values of the solution.
   */
  inline void GetAdjointSolution_time_n1(unsigned long iPoint, su2double *adj_sol) const {
    for (unsigned long iVar = 0; iVar < nVar; iVar++)
      adj_sol[iVar] = SU2_TYPE::GetDerivative(Solution_time_n1(iPoint,iVar));
  }

  /*!
   * \brief Set the sensitivity at the node
   * \param[in] iDim - spacial component
   * \param[in] val - value of the Sensitivity
   */
  inline virtual void SetSensitivity(unsigned long iPoint, unsigned long iDim, su2double val) {}

  /*!
   * \brief Get the Sensitivity at the node
   * \param[in] iDim - spacial component
   * \return value of the Sensitivity
   */
  inline virtual su2double GetSensitivity(unsigned long iPoint, unsigned long iDim) const { return 0.0; }

  inline virtual void SetDual_Time_Derivative(unsigned long iPoint, unsigned long iVar, su2double der) {}

  inline virtual void SetDual_Time_Derivative_n(unsigned long iPoint, unsigned long iVar, su2double der) {}

  inline virtual su2double GetDual_Time_Derivative(unsigned long iPoint, unsigned long iVar) const {return 0.0;}

  inline virtual su2double GetDual_Time_Derivative_n(unsigned long iPoint, unsigned long iVar) const {return 0.0;}

  inline virtual void SetTauWall(unsigned long iPoint, su2double val_tau_wall) {}

  inline virtual su2double GetTauWall(unsigned long iPoint) const { return 0.0; }

  inline virtual void SetVortex_Tilting(unsigned long iPoint, const su2double* const* PrimGrad_Flow,
                                        const su2double* Vorticity, su2double LaminarViscosity) {}

  inline virtual su2double GetVortex_Tilting(unsigned long iPoint) const { return 0.0; }

  inline virtual void SetDynamic_Derivative(unsigned long iPoint, unsigned long iVar, su2double der) {}

  inline virtual void SetDynamic_Derivative_n(unsigned long iPoint, unsigned long iVar, su2double der) {}

  inline virtual su2double GetDynamic_Derivative(unsigned long iPoint, unsigned long iVar) const { return 0.0; }

  inline virtual su2double GetDynamic_Derivative_n(unsigned long iPoint, unsigned long iVar) const { return 0.0; }

  inline virtual void SetDynamic_Derivative_Vel(unsigned long iPoint, unsigned long iVar, su2double der) {}

  inline virtual void SetDynamic_Derivative_Vel_n(unsigned long iPoint, unsigned long iVar, su2double der) {}

  inline virtual su2double GetDynamic_Derivative_Vel(unsigned long iPoint, unsigned long iVar) const { return 0.0; }

  inline virtual su2double GetDynamic_Derivative_Vel_n(unsigned long iPoint, unsigned long iVar) const { return 0.0; }

  inline virtual void SetDynamic_Derivative_Accel(unsigned long iPoint, unsigned long iVar, su2double der) {}

  inline virtual void SetDynamic_Derivative_Accel_n(unsigned long iPoint, unsigned long iVar, su2double der) {}

  inline virtual su2double GetDynamic_Derivative_Accel(unsigned long iPoint, unsigned long iVar) const { return 0.0; }

  inline virtual su2double GetDynamic_Derivative_Accel_n(unsigned long iPoint, unsigned long iVar) const { return 0.0; }

  inline virtual su2double GetSolution_Old_Vel(unsigned long iPoint, unsigned long iVar) const { return 0.0; }

  inline virtual su2double GetSolution_Old_Accel(unsigned long iPoint, unsigned long iVar) const { return 0.0; }

  /*!
   * \brief Virtual member: Set the Radiative source term at the node
   * \return value of the radiative source term
   */
  inline virtual const su2double *GetRadiative_SourceTerm(unsigned long iPoint) const { return nullptr;}

  /*!
   * \brief  Virtual member: Set the Radiative source term at the node
   * \param[in] val_RadSourceTerm - value of the radiative source term
   */
  inline virtual void SetRadiative_SourceTerm(unsigned long iPoint, unsigned long iVar, su2double val_RadSourceTerm) { }

  /*!
   * \brief Get whether a volumetric heat source is to be introduced in point iPoint
   * \return Bool, determines if this point introduces volumetric heat
   */
  inline virtual bool GetVol_HeatSource(unsigned long iPoint) const { return false; }

  /*!
   * \brief Set the FSI force sensitivity at the node
   * \param[in] iDim - spacial component
   * \param[in] val - value of the Sensitivity
   */
  virtual void SetFlowTractionSensitivity(unsigned long iPoint, unsigned long iDim, su2double val) { }

  /*!
   * \brief Get the FSI force sensitivity at the node
   * \param[in] iDim - spacial component
   * \return value of the Sensitivity
   */
  virtual su2double GetFlowTractionSensitivity(unsigned long iPoint, unsigned long iDim) const { return 0.0; }

  /*!
   * \brief Set the source term applied into the displacement adjoint coming from external solvers
   * \param[in] iDim - spacial component
   * \param[in] val - value of the source term
   */
  virtual void SetSourceTerm_DispAdjoint(unsigned long iPoint, unsigned long iDim, su2double val) { }

  /*!
   * \brief Get the source term applied into the displacement adjoint coming from external solvers
   * \param[in] iDim - spacial component
   * \return value of the source term
   */
  virtual su2double GetSourceTerm_DispAdjoint(unsigned long iPoint, unsigned long iDim) const { return 0.0; }

};<|MERGE_RESOLUTION|>--- conflicted
+++ resolved
@@ -120,23 +120,6 @@
 
   MatrixType Solution_BGS_k;     /*!< \brief Old solution container for BGS iterations. */
 
-<<<<<<< HEAD
-  MatrixType AnisoGrad;       /*!< \brief Gradient of sensor used for anisotropy in mesh adaptation. */ 
-  MatrixType AnisoHess;       /*!< \brief Hessian of sensor used for anisotropy in mesh adaptation. */ 
-  MatrixType AnisoMetr;       /*!< \brief Metric tensor used for anisotropy in mesh adaptation. */
-
-  su2matrix<int> Input_AdjIndices;    /*!< \brief Indices of Solution variables in the adjoint vector. */
-  su2matrix<int> Output_AdjIndices;   /*!< \brief Indices of Solution variables in the adjoint vector after having been updated. */
-
-  unsigned long nPoint = {0};  /*!< \brief Number of points in the domain. */
-  unsigned long nDim = {0};      /*!< \brief Number of dimension of the problem. */
-  unsigned long nVar = {0};        /*!< \brief Number of variables of the problem. */
-  unsigned long nPrimVar = {0};      /*!< \brief Number of primitive variables. */
-  unsigned long nPrimVarGrad = {0};    /*!< \brief Number of primitives for which a gradient is computed. */
-  unsigned long nSecondaryVar = {0};     /*!< \brief Number of secondary variables. */
-  unsigned long nSecondaryVarGrad = {0};   /*!< \brief Number of secondaries for which a gradient is computed. */
-  
-=======
   VectorOfMatrix Gradient_Adaptation;        /*!< \brief Gradient of sensor used for anisotropy in mesh adaptation. */
   VectorOfMatrix Hessian;                    /*!< \brief Hessian of sensor used for anisotropy in mesh adaptation. */
   MatrixType AuxVar_Adaptation;              /*!< \brief Auxiliary variable of the problem. */
@@ -157,7 +140,6 @@
 
   /*--- Only allow default construction by derived classes. ---*/
   CVariable() = default;
->>>>>>> de17d08f
 public:
   /*--- Disable copy and assignment. ---*/
   CVariable(const CVariable&) = delete;
@@ -649,30 +631,6 @@
 
   /*!  
    * \brief Set the value of the sensor gradient. 
-<<<<<<< HEAD
-   * \param[in] val_var  - Index value. 
-   * \param[in] val_sens - Sensor gradient value. 
-   */ 
-  inline void SetAnisoGrad(unsigned long iPoint, unsigned short val_var, su2double val_sens_grad) { AnisoGrad(iPoint,val_var) = val_sens_grad; }
-
-   /*!  
-   * \brief Add the value of the sensor gradient. 
-   * \param[in] val_var  - Index value. 
-   * \param[in] val_sens - Sensor gradient value. 
-   */ 
-  inline void AddAnisoGrad(unsigned long iPoint, unsigned short val_var, su2double val_sens_grad) { AnisoGrad(iPoint,val_var) += val_sens_grad; }
-
-   /*!  
-   * \brief Get the value of the sensor gradient. 
-   * \param[in] val_var  - Index value. 
-   */ 
-  inline su2double GetAnisoGrad(unsigned long iPoint, unsigned short val_var) { return AnisoGrad(iPoint,val_var); }
-
-   /*!  
-   * \brief Set the value of the sensor Hessian.  
-   * \param[in] val_var  - Index value. 
-   * \param[in] val_sens - Sensor Hessian value.  
-=======
    * \param[in] ivar  - Index value.
    * \param[in] val_sens - Sensor gradient value. 
    */ 
@@ -688,7 +646,6 @@
    /*!  
    * \brief Get the value of the sensor gradient. 
    * \param[in] ivar  - Index value.
->>>>>>> de17d08f
    */ 
   inline su2double GetGradient_Adaptation(unsigned long iPoint, unsigned short ivar, unsigned short idim) { return Gradient_Adaptation(iPoint,ivar,idim); }
   
@@ -699,12 +656,6 @@
   inline VectorOfMatrix& GetGradient_Adaptation(void) { return Gradient_Adaptation; }
 
    /*!  
-<<<<<<< HEAD
-   * \brief Get the value of the sensor Hessian.  
-   * \param[in] val_var  - Index value. 
-   */ 
-  inline su2double GetAnisoHess(unsigned long iPoint, unsigned short val_var) { return AnisoHess(iPoint,val_var); }
-=======
    * \brief Set the value of the sensor Hessian.  
    * \param[in] ivar  - Index value.
    * \param[in] val_sens - Sensor Hessian value.  
@@ -789,7 +740,6 @@
    * \return Reference to Hessian.
    */
   inline VectorOfMatrix& GetHessianAuxVar(void) { return HessianAuxVar; }
->>>>>>> de17d08f
 
    /*!  
    * \brief Set the value of the metric.  
