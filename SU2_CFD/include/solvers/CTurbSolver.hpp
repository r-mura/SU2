/*!
 * \file CTurbSolver.hpp
 * \brief Headers of the CTurbSolver class
 * \author A. Bueno.
 * \version 7.0.3 "Blackbird"
 *
 * SU2 Project Website: https://su2code.github.io
 *
 * The SU2 Project is maintained by the SU2 Foundation
 * (http://su2foundation.org)
 *
 * Copyright 2012-2020, SU2 Contributors (cf. AUTHORS.md)
 *
 * SU2 is free software; you can redistribute it and/or
 * modify it under the terms of the GNU Lesser General Public
 * License as published by the Free Software Foundation; either
 * version 2.1 of the License, or (at your option) any later version.
 *
 * SU2 is distributed in the hope that it will be useful,
 * but WITHOUT ANY WARRANTY; without even the implied warranty of
 * MERCHANTABILITY or FITNESS FOR A PARTICULAR PURPOSE. See the GNU
 * Lesser General Public License for more details.
 *
 * You should have received a copy of the GNU Lesser General Public
 * License along with SU2. If not, see <http://www.gnu.org/licenses/>.
 */

#pragma once

#include "CSolver.hpp"
#include "../variables/CTurbVariable.hpp"
#include "../../../Common/include/omp_structure.hpp"

/*!
 * \class CTurbSolver
 * \brief Main class for defining the turbulence model solver.
 * \ingroup Turbulence_Model
 * \author A. Bueno.
 */
class CTurbSolver : public CSolver {
protected:
<<<<<<< HEAD
  su2double *FlowPrimVar_i,    /*!< \brief Store the flow solution at point i. */
  *FlowPrimVar_j,              /*!< \brief Store the flow solution at point j. */
  *lowerlimit,                 /*!< \brief contains lower limits for turbulence variables. */
  *upperlimit;                 /*!< \brief contains upper limits for turbulence variables. */
  su2double Gamma;             /*!< \brief Fluid's Gamma constant (ratio of specific heats). */
  su2double Gamma_Minus_One;   /*!< \brief Fluids's Gamma - 1.0  . */
  su2double*** Inlet_TurbVars; /*!< \brief Turbulence variables at inlet profiles */
  bool UpdateKOmega;           /*!< \brief Whether flow has converged adequately. */
=======
  enum : size_t {MAXNDIM = 3};         /*!< \brief Max number of space dimensions, used in some static arrays. */
  enum : size_t {MAXNVAR = 2};         /*!< \brief Max number of variables, used in some static arrays. */
  enum : size_t {MAXNVARFLOW = 12};    /*!< \brief Max number of flow variables, used in some static arrays. */
>>>>>>> 58bc0dc8

  enum : size_t {OMP_MAX_SIZE = 512};  /*!< \brief Max chunk size for light point loops. */
  enum : size_t {OMP_MIN_SIZE = 32};   /*!< \brief Min chunk size for edge loops (max is color group size). */

  unsigned long omp_chunk_size; /*!< \brief Chunk size used in light point loops. */

  su2double
  lowerlimit[MAXNVAR] = {0.0},  /*!< \brief contains lower limits for turbulence variables. */
  upperlimit[MAXNVAR] = {0.0},  /*!< \brief contains upper limits for turbulence variables. */
  Gamma,                        /*!< \brief Fluid's Gamma constant (ratio of specific heats). */
  Gamma_Minus_One,              /*!< \brief Fluids's Gamma - 1.0  . */
  ***Inlet_TurbVars = nullptr;  /*!< \brief Turbulence variables at inlet profiles */

  /*--- Sliding meshes variables. ---*/

  su2double ****SlidingState = nullptr;
  int **SlidingStateNodes = nullptr;

  /*--- Shallow copy of grid coloring for OpenMP parallelization. ---*/

#ifdef HAVE_OMP
  vector<GridColor<> > EdgeColoring;   /*!< \brief Edge colors. */
  bool ReducerStrategy = false;        /*!< \brief If the reducer strategy is in use. */
#else
  array<DummyGridColor<>,1> EdgeColoring;
  /*--- Never use the reducer strategy if compiling for MPI-only. ---*/
  static constexpr bool ReducerStrategy = false;
#endif

  /*--- Edge fluxes for reducer strategy (see the notes in CEulerSolver.hpp). ---*/
  CSysVector<su2double> EdgeFluxes; /*!< \brief Flux across each edge. */

  /*!
   * \brief The highest level in the variable hierarchy this solver can safely use.
   */
  CTurbVariable* nodes = nullptr;

  /*!
   * \brief Return nodes to allow CSolver::base_nodes to be set.
   */
  inline CVariable* GetBaseClassPointerToNodes() final { return nodes; }

private:

  /*!
   * \brief Compute the viscous flux for the turbulent equation at a particular edge.
   * \param[in] iEdge - Edge for which we want to compute the flux
   * \param[in] geometry - Geometrical definition of the problem.
   * \param[in] solver_container - Container vector with all the solutions.
   * \param[in] numerics - Description of the numerical method.
   * \param[in] config - Definition of the particular problem.
   */
  void Viscous_Residual(unsigned long iEdge,
                        CGeometry *geometry,
                        CSolver **solver_container,
                        CNumerics *numerics,
                        CConfig *config);

  /*!
   * \brief Sum the edge fluxes for each cell to populate the residual vector, only used on coarse grids.
   * \param[in] geometry - Geometrical definition of the problem.
   */
  void SumEdgeFluxes(CGeometry* geometry);

public:

  /*!
   * \brief Constructor of the class.
   */
  CTurbSolver(void);

  /*!
   * \brief Destructor of the class.
   */
  virtual ~CTurbSolver(void);

  /*!
   * \brief Constructor of the class.
   * \param[in] geometry - Geometrical definition of the problem.
   * \param[in] config - Definition of the particular problem.
   */
  CTurbSolver(CGeometry* geometry, CConfig *config);

  /*!
   * \brief Compute the spatial integration using a upwind scheme.
   * \param[in] geometry - Geometrical definition of the problem.
   * \param[in] solver_container - Container vector with all the solutions.
   * \param[in] numerics_container - Description of the numerical method.
   * \param[in] config - Definition of the particular problem.
   * \param[in] iMesh - Index of the mesh in multigrid computations.
   */
  void Upwind_Residual(CGeometry *geometry,
                       CSolver **solver_container,
                       CNumerics **numerics_container,
                       CConfig *config,
                       unsigned short iMesh) override;

  /*!
   * \brief Impose the Symmetry Plane boundary condition.
   * \param[in] geometry - Geometrical definition of the problem.
   * \param[in] solver_container - Container vector with all the solutions.
   * \param[in] conv_numerics - Description of the numerical method.
   * \param[in] visc_numerics - Description of the numerical method.
   * \param[in] config - Definition of the particular problem.
   * \param[in] val_marker - Surface marker where the boundary condition is applied.
   */
  void BC_Sym_Plane(CGeometry      *geometry,
                    CSolver        **solver_container,
                    CNumerics      *conv_numerics,
                    CNumerics      *visc_numerics,
                    CConfig        *config,
                    unsigned short val_marker) override;

  /*!
   * \brief Impose via the residual the Euler wall boundary condition.
   * \param[in] geometry - Geometrical definition of the problem.
   * \param[in] solver_container - Container vector with all the solutions.
   * \param[in] conv_numerics - Description of the numerical method.
   * \param[in] visc_numerics - Description of the numerical method.
   * \param[in] config - Definition of the particular problem.
   * \param[in] val_marker - Surface marker where the boundary condition is applied.
   */
  void BC_Euler_Wall(CGeometry      *geometry,
                     CSolver        **solver_container,
                     CNumerics      *conv_numerics,
                     CNumerics      *visc_numerics,
                     CConfig        *config,
                     unsigned short val_marker) override;
  /*!
   * \brief Impose via the residual the Euler wall boundary condition.
   * \param[in] geometry - Geometrical definition of the problem.
   * \param[in] solver_container - Container vector with all the solutions.
   * \param[in] numerics - Description of the numerical method.
   * \param[in] config - Definition of the particular problem.
   * \param[in] val_marker - Surface marker where the boundary condition is applied.
   */
  void BC_Riemann(CGeometry *geometry,
                  CSolver **solver_container,
                  CNumerics *conv_numerics,
                  CNumerics *visc_numerics,
                  CConfig *config,
                  unsigned short val_marker) final;

  /*!
   * \brief Impose via the residual the Euler wall boundary condition.
   * \param[in] geometry - Geometrical definition of the problem.
   * \param[in] solver_container - Container vector with all the solutions.
   * \param[in] numerics - Description of the numerical method.
   * \param[in] config - Definition of the particular problem.
   * \param[in] val_marker - Surface marker where the boundary condition is applied.
   */
  void BC_TurboRiemann(CGeometry *geometry,
                       CSolver **solver_container,
                       CNumerics *conv_numerics,
                       CNumerics *visc_numerics,
                       CConfig *config,
                       unsigned short val_marker) final;

  /*!
   * \brief Impose via the residual the Euler wall boundary condition.
   * \param[in] geometry - Geometrical definition of the problem.
   * \param[in] solver_container - Container vector with all the solutions.
   * \param[in] numerics - Description of the numerical method.
   * \param[in] config - Definition of the particular problem.
   * \param[in] val_marker - Surface marker where the boundary condition is applied.
   */
  void BC_Giles(CGeometry *geometry,
                CSolver **solver_container,
                CNumerics *conv_numerics,
                CNumerics *visc_numerics,
                CConfig *config,
                unsigned short val_marker) final;

  /*!
   * \brief Impose a periodic boundary condition by summing contributions from the complete control volume.
   * \param[in] geometry - Geometrical definition of the problem.
   * \param[in] solver_container - Container vector with all the solutions.
   * \param[in] numerics - Description of the numerical method.
   * \param[in] config - Definition of the particular problem.
   */
  void BC_Periodic(CGeometry *geometry,
                   CSolver **solver_container,
                   CNumerics *numerics,
                   CConfig *config) final;

  /*!
   * \brief Update the solution using an implicit solver.
   * \param[in] geometry - Geometrical definition of the problem.
   * \param[in] solver_container - Container vector with all the solutions.
   * \param[in] config - Definition of the particular problem.
   */
  void ImplicitEuler_Iteration(CGeometry *geometry,
                               CSolver **solver_container,
                               CConfig *config) override;
  /*!
   * \brief Set the total residual adding the term that comes from the Dual Time-Stepping Strategy.
   * \param[in] geometry - Geometric definition of the problem.
   * \param[in] solver_container - Container vector with all the solutions.
   * \param[in] config - Definition of the particular problem.
   * \param[in] iRKStep - Current step of the Runge-Kutta iteration.
   * \param[in] iMesh - Index of the mesh in multigrid computations.
   * \param[in] RunTime_EqSystem - System of equations which is going to be solved.
   */
  void SetResidual_DualTime(CGeometry *geometry,
                            CSolver **solver_container,
                            CConfig *config,
                            unsigned short iRKStep,
                            unsigned short iMesh,
                            unsigned short RunTime_EqSystem) final;

  /*!
   * \brief Compute a suitable under-relaxation parameter to limit the change in the solution variables over a nonlinear iteration for stability.
   * \param[in] solver - Container vector with all the solutions.
   * \param[in] config - Definition of the particular problem.
   */
  void ComputeUnderRelaxationFactor(CSolver **solver, CConfig *config) final;

  /*!
   * \brief Load a solution from a restart file.
   * \param[in] geometry - Geometrical definition of the problem.
   * \param[in] solver - Container vector with all of the solvers.
   * \param[in] config - Definition of the particular problem.
   * \param[in] val_iter - Current external iteration number.
   * \param[in] val_update_geo - Flag for updating coords and grid velocity.
   */
  void LoadRestart(CGeometry **geometry,
                   CSolver ***solver,
                   CConfig *config,
                   int val_iter,
                   bool val_update_geo) final;

 /*!
  * \brief Get the outer state for fluid interface nodes.
  * \param[in] val_marker - marker index
  * \param[in] val_vertex - vertex index
  * \param[in] val_state  - requested state component
  * \param[in] donor_index- index of the donor node to get
  */
  inline su2double GetSlidingState(unsigned short val_marker,
                                   unsigned long val_vertex,
                                   unsigned short val_state,
                                   unsigned long donor_index) const final {
    return SlidingState[val_marker][val_vertex][val_state][donor_index];
  }

  /*!
   * \brief Allocates the final pointer of SlidingState depending on how many donor vertex donate to it. That number is stored in SlidingStateNodes[val_marker][val_vertex].
   * \param[in] val_marker   - marker index
   * \param[in] val_vertex   - vertex index
   */
  inline void SetSlidingStateStructure(unsigned short val_marker, unsigned long val_vertex) final {
    int iVar;

    for( iVar = 0; iVar < nVar+1; iVar++){
      if( SlidingState[val_marker][val_vertex][iVar] != NULL )
        delete [] SlidingState[val_marker][val_vertex][iVar];
    }

    for( iVar = 0; iVar < nVar+1; iVar++)
      SlidingState[val_marker][val_vertex][iVar] = new su2double[ GetnSlidingStates(val_marker, val_vertex) ];
  }


  /*!
   * \brief Set the outer state for fluid interface nodes.
   * \param[in] val_marker   - marker index
   * \param[in] val_vertex   - vertex index
   * \param[in] val_state    - requested state component
   * \param[in] donor_index  - index of the donor node to set
   * \param[in] component    - set value
   */
  inline void SetSlidingState(unsigned short val_marker,
                              unsigned long val_vertex,
                              unsigned short val_state,
                              unsigned long donor_index,
                              su2double component) final {
    SlidingState[val_marker][val_vertex][val_state][donor_index] = component;
  }


  /*!
   * \brief Set the number of outer state for fluid interface nodes.
   * \param[in] val_marker - marker index
   * \param[in] val_vertex - vertex index
   * \param[in] value - number of outer states
   */
  inline void SetnSlidingStates(unsigned short val_marker,
                                unsigned long val_vertex,
                                int value) final { SlidingStateNodes[val_marker][val_vertex] = value; }

  /*!
   * \brief Get the number of outer state for fluid interface nodes.
   * \param[in] val_marker - marker index
   * \param[in] val_vertex - vertex index
   */
  inline int GetnSlidingStates(unsigned short val_marker, unsigned long val_vertex) const final {
    return SlidingStateNodes[val_marker][val_vertex];
  }

  /*!
   * \brief Set custom turbulence variables at the vertex of an inlet.
   * \param[in] iMarker - Marker identifier.
   * \param[in] iVertex - Vertex identifier.
   * \param[in] iDim - Index of the turbulence variable (i.e. k is 0 in SST)
   * \param[in] val_turb_var - Value of the turbulence variable to be used.
   */
  inline void SetInlet_TurbVar(unsigned short val_marker,
                               unsigned long val_vertex,
                               unsigned short val_dim,
                               su2double val_turb_var) final {
    /*--- Since this call can be accessed indirectly using python, do some error
     * checking to prevent segmentation faults ---*/
    if (val_marker >= nMarker)
      SU2_MPI::Error("Out-of-bounds marker index used on inlet.", CURRENT_FUNCTION);
    else if (Inlet_TurbVars == NULL || Inlet_TurbVars[val_marker] == NULL)
      SU2_MPI::Error("Tried to set custom inlet BC on an invalid marker.", CURRENT_FUNCTION);
    else if (val_vertex >= nVertex[val_marker])
      SU2_MPI::Error("Out-of-bounds vertex index used on inlet.", CURRENT_FUNCTION);
    else if (val_dim >= nVar)
      SU2_MPI::Error("Out-of-bounds index used for inlet turbulence variable.", CURRENT_FUNCTION);
    else
      Inlet_TurbVars[val_marker][val_vertex][val_dim] = val_turb_var;
  }

  /*!
   * \brief SA and SST support OpenMP+MPI.
   */
  inline bool GetHasHybridParallel() const override { return true; }

};<|MERGE_RESOLUTION|>--- conflicted
+++ resolved
@@ -39,20 +39,9 @@
  */
 class CTurbSolver : public CSolver {
 protected:
-<<<<<<< HEAD
-  su2double *FlowPrimVar_i,    /*!< \brief Store the flow solution at point i. */
-  *FlowPrimVar_j,              /*!< \brief Store the flow solution at point j. */
-  *lowerlimit,                 /*!< \brief contains lower limits for turbulence variables. */
-  *upperlimit;                 /*!< \brief contains upper limits for turbulence variables. */
-  su2double Gamma;             /*!< \brief Fluid's Gamma constant (ratio of specific heats). */
-  su2double Gamma_Minus_One;   /*!< \brief Fluids's Gamma - 1.0  . */
-  su2double*** Inlet_TurbVars; /*!< \brief Turbulence variables at inlet profiles */
-  bool UpdateKOmega;           /*!< \brief Whether flow has converged adequately. */
-=======
   enum : size_t {MAXNDIM = 3};         /*!< \brief Max number of space dimensions, used in some static arrays. */
   enum : size_t {MAXNVAR = 2};         /*!< \brief Max number of variables, used in some static arrays. */
   enum : size_t {MAXNVARFLOW = 12};    /*!< \brief Max number of flow variables, used in some static arrays. */
->>>>>>> 58bc0dc8
 
   enum : size_t {OMP_MAX_SIZE = 512};  /*!< \brief Max chunk size for light point loops. */
   enum : size_t {OMP_MIN_SIZE = 32};   /*!< \brief Min chunk size for edge loops (max is color group size). */
