/*!
 * \file output_structure.cpp
 * \brief Main subroutines for output solver information
 * \author F. Palacios, T. Economon
 * \version 6.2.0 "Falcon"
 *
 * The current SU2 release has been coordinated by the
 * SU2 International Developers Society <www.su2devsociety.org>
 * with selected contributions from the open-source community.
 *
 * The main research teams contributing to the current release are:
 *  - Prof. Juan J. Alonso's group at Stanford University.
 *  - Prof. Piero Colonna's group at Delft University of Technology.
 *  - Prof. Nicolas R. Gauger's group at Kaiserslautern University of Technology.
 *  - Prof. Alberto Guardone's group at Polytechnic University of Milan.
 *  - Prof. Rafael Palacios' group at Imperial College London.
 *  - Prof. Vincent Terrapon's group at the University of Liege.
 *  - Prof. Edwin van der Weide's group at the University of Twente.
 *  - Lab. of New Concepts in Aeronautics at Tech. Institute of Aeronautics.
 *
 * Copyright 2012-2019, Francisco D. Palacios, Thomas D. Economon,
 *                      Tim Albring, and the SU2 contributors.
 *
 * SU2 is free software; you can redistribute it and/or
 * modify it under the terms of the GNU Lesser General Public
 * License as published by the Free Software Foundation; either
 * version 2.1 of the License, or (at your option) any later version.
 *
 * SU2 is distributed in the hope that it will be useful,
 * but WITHOUT ANY WARRANTY; without even the implied warranty of
 * MERCHANTABILITY or FITNESS FOR A PARTICULAR PURPOSE. See the GNU
 * Lesser General Public License for more details.
 *
 * You should have received a copy of the GNU Lesser General Public
 * License along with SU2. If not, see <http://www.gnu.org/licenses/>.
 */

#include "../../include/output/COutput.hpp"
#include "../../include/output/filewriter/CFVMDataSorter.hpp"
#include "../../include/output/filewriter/CFEMDataSorter.hpp"
#include "../../include/output/filewriter/CSurfaceFVMDataSorter.hpp"
#include "../../include/output/filewriter/CSurfaceFEMDataSorter.hpp"
#include "../../include/output/filewriter/CParaviewFileWriter.hpp"
#include "../../include/output/filewriter/CParaviewBinaryFileWriter.hpp"
#include "../../include/output/filewriter/CTecplotFileWriter.hpp"
#include "../../include/output/filewriter/CTecplotBinaryFileWriter.hpp"
#include "../../include/output/filewriter/CCSVFileWriter.hpp"
#include "../../include/output/filewriter/CSTLFileWriter.hpp"
#include "../../include/output/filewriter/CSU2FileWriter.hpp"
#include "../../include/output/filewriter/CSU2BinaryFileWriter.hpp"
#include "../../include/output/filewriter/CSU2MeshFileWriter.hpp"


#include "../../../Common/include/geometry_structure.hpp"
#include "../../include/solver_structure.hpp"

COutput::COutput(CConfig *config, unsigned short nDim, bool fem_output): femOutput(fem_output) {

  this->nDim = nDim;

  rank = SU2_MPI::GetRank();
  size = SU2_MPI::GetSize();

  fieldWidth = 12;

  convergenceTable = new PrintingToolbox::CTablePrinter(&std::cout);
  multiZoneHeaderTable = new PrintingToolbox::CTablePrinter(&std::cout);
  fileWritingTable = new PrintingToolbox::CTablePrinter(&std::cout);
  historyFileTable = new PrintingToolbox::CTablePrinter(&histFile, "");

  /*--- Set default filenames ---*/

  surfaceFilename = "surface";
  volumeFilename  = "volume";
  restartFilename = "restart";

  /*--- Retrieve the history filename ---*/

  historyFilename = config->GetConv_FileName();

  /*--- Add the correct file extension depending on the file format ---*/

  string hist_ext = ".csv";
  if (config->GetTabular_FileFormat() == TAB_TECPLOT) hist_ext = ".dat";

  /*--- Append the zone ID ---*/

  historyFilename = config->GetMultizone_HistoryFileName(historyFilename, config->GetiZone(), hist_ext);

  /*--- Append the restart iteration ---*/

  if (config->GetTime_Domain() && config->GetRestart()) {
    historyFilename = config->GetUnsteady_FileName(historyFilename, config->GetRestart_Iter(), hist_ext);
  }

  historySep = ",";

  /*--- Initialize residual ---*/

  rhoResNew = EPS;
  rhoResOld = EPS;

  nRequestedHistoryFields = config->GetnHistoryOutput();
  for (unsigned short iField = 0; iField < nRequestedHistoryFields; iField++){
    requestedHistoryFields.push_back(config->GetHistoryOutput_Field(iField));
  }

  nRequestedScreenFields = config->GetnScreenOutput();
  for (unsigned short iField = 0; iField < nRequestedScreenFields; iField++){
    requestedScreenFields.push_back(config->GetScreenOutput_Field(iField));
  }

  nRequestedVolumeFields = config->GetnVolumeOutput();
  for (unsigned short iField = 0; iField < nRequestedVolumeFields; iField++){
    requestedVolumeFields.push_back(config->GetVolumeOutput_Field(iField));
  }

  gridMovement = config->GetGrid_Movement();

  multiZone     = config->GetMultizone_Problem();

  /*--- Default is to write history to file and screen --- */

  noWriting = false;

  /*--- Initialize convergence monitoring structure ---*/

  nCauchy_Elems = config->GetCauchy_Elems();
  cauchyEps = config->GetCauchy_Eps();
  minLogResidual = config->GetMinLogResidual();

  for (unsigned short iField = 0; iField < config->GetnConv_Field(); iField++){
    convFields.emplace_back(config->GetConv_Field(iField));
  }

  newFunc = vector<su2double>(convFields.size());
  oldFunc = vector<su2double>(convFields.size());
  cauchySerie = vector<vector<su2double>>(convFields.size(), vector<su2double>(nCauchy_Elems, 0.0));
  cauchyValue = 0.0;
  convergence = false;


  /*--- Check that the number of cauchy elems is not too large ---*/

  if (nCauchy_Elems > 1000){
    SU2_MPI::Error("Number of Cauchy Elems must be smaller than 1000", CURRENT_FUNCTION);
  }

  /*--- Initialize all convergence flags to false. ---*/

  convergence        = false;

  buildFieldIndexCache = false;

  curInnerIter = 0;
  curOuterIter = 0;
  curTimeIter  = 0;

  volumeDataSorter = nullptr;
  surfaceDataSorter = nullptr;

  headerNeeded = false;

}

COutput::~COutput(void) {

  delete convergenceTable;
  delete multiZoneHeaderTable;
  delete fileWritingTable;
  delete historyFileTable;

  if (volumeDataSorter != nullptr)
    delete volumeDataSorter;

  volumeDataSorter = nullptr;

  if (surfaceDataSorter != nullptr)
    delete surfaceDataSorter;

  surfaceDataSorter = nullptr;


}



void COutput::SetHistory_Output(CGeometry *geometry,
                                  CSolver **solver_container,
                                  CConfig *config,
                                  unsigned long TimeIter,
                                  unsigned long OuterIter,
                                  unsigned long InnerIter) {

  curTimeIter  = TimeIter;
  curAbsTimeIter = TimeIter - config->GetRestart_Iter();
  curOuterIter = OuterIter;
  curInnerIter = InnerIter;

  bool write_header, write_history, write_screen;

  /*--- Retrieve residual and extra data -----------------------------------------------------------------*/

  LoadCommonHistoryData(config);

  LoadHistoryData(config, geometry, solver_container);

  Convergence_Monitoring(config, curInnerIter);

  Postprocess_HistoryData(config);

  /*--- Output using only the master node ---*/

  if (rank == MASTER_NODE && !noWriting) {

    /*--- Write the history file ---------------------------------------------------------------------------*/
    write_history = WriteHistoryFile_Output(config);
    if (write_history) SetHistoryFile_Output(config);

    /*--- Write the screen header---------------------------------------------------------------------------*/
    write_header = WriteScreen_Header(config);
    if (write_header) SetScreen_Header(config);

    /*--- Write the screen output---------------------------------------------------------------------------*/
    write_screen = WriteScreen_Output(config);
    if (write_screen) SetScreen_Output(config);

  }

}

void COutput::SetHistory_Output(CGeometry *geometry,
                                CSolver **solver_container,
                                CConfig *config) {

  /*--- Retrieve residual and extra data -----------------------------------------------------------------*/

  LoadCommonHistoryData(config);

  LoadHistoryData(config, geometry, solver_container);

  Convergence_Monitoring(config, curInnerIter);

  Postprocess_HistoryData(config);

}
void COutput::SetMultizoneHistory_Output(COutput **output, CConfig **config, CConfig *driver_config, unsigned long TimeIter, unsigned long OuterIter){

  curTimeIter  = TimeIter;
  curAbsTimeIter = TimeIter - driver_config->GetRestart_Iter();
  curOuterIter = OuterIter;

  bool write_header, write_screen, write_history;

  /*--- Retrieve residual and extra data -----------------------------------------------------------------*/

  LoadCommonHistoryData(driver_config);

  LoadMultizoneHistoryData(output, config);

  Convergence_Monitoring(driver_config, curOuterIter);

  Postprocess_HistoryData(driver_config);

  /*--- Output using only the master node ---*/

  if (rank == MASTER_NODE && !noWriting) {

    /*--- Write the history file ---------------------------------------------------------------------------*/
    write_history = WriteHistoryFile_Output(driver_config);
    if (write_history) SetHistoryFile_Output(driver_config);

    /*--- Write the screen header---------------------------------------------------------------------------*/
    write_header = WriteScreen_Header(driver_config);
    if (write_header) SetScreen_Header(driver_config);

    /*--- Write the screen output---------------------------------------------------------------------------*/
    write_screen = WriteScreen_Output(driver_config);
    if (write_screen) SetScreen_Output(driver_config);

  }

}
void COutput::SetCFL_Number(CSolver ****solver_container, CConfig *config) {

  su2double CFLFactor = 1.0, power = 1.0, CFL = 0.0, CFLMin = 0.0, CFLMax = 0.0, Div = 1.0, Diff = 0.0, MGFactor[100];
  unsigned short iMesh;

  unsigned short FinestMesh = config->GetFinestMesh();
  unsigned short nVar = 1;

  bool energy = config->GetEnergy_Equation();
  bool weakly_coupled_heat = config->GetWeakly_Coupled_Heat();

  switch( config->GetKind_Solver()) {
    case EULER : case NAVIER_STOKES : case RANS:
    case INC_EULER : case INC_NAVIER_STOKES : case INC_RANS:
      if (energy) {
        nVar = solver_container[INST_0][FinestMesh][FLOW_SOL]->GetnVar();
        rhoResNew = solver_container[INST_0][FinestMesh][FLOW_SOL]->GetRes_RMS(nVar-1);
      }
      else if (weakly_coupled_heat) {
        rhoResNew = solver_container[INST_0][FinestMesh][HEAT_SOL]->GetRes_RMS(0);
      }
      else {
        rhoResNew = solver_container[INST_0][FinestMesh][FLOW_SOL]->GetRes_RMS(0);
      }
      break;
    case ADJ_EULER : case ADJ_NAVIER_STOKES: case ADJ_RANS:
      rhoResNew = solver_container[INST_0][FinestMesh][ADJFLOW_SOL]->GetRes_RMS(0);
      break;
    case HEAT_EQUATION_FVM:
      rhoResNew = solver_container[INST_0][FinestMesh][HEAT_SOL]->GetRes_RMS(0);
      break;
  }

  if (rhoResNew < EPS) rhoResNew = EPS;
  if (rhoResOld < EPS) rhoResOld = rhoResNew;

  Div = rhoResOld/rhoResNew;
  Diff = rhoResNew-rhoResOld;

  /*--- Compute MG factor ---*/

  for (iMesh = 0; iMesh <= config->GetnMGLevels(); iMesh++) {
    if (iMesh == MESH_0) MGFactor[iMesh] = 1.0;
    else MGFactor[iMesh] = MGFactor[iMesh-1] * config->GetCFL(iMesh)/config->GetCFL(iMesh-1);
  }

  if (Div < 1.0) power = config->GetCFL_AdaptParam(0);
  else power = config->GetCFL_AdaptParam(1);

  /*--- Detect a stall in the residual ---*/

  if ((fabs(Diff) <= rhoResNew*1E-8) && (curInnerIter != 0)) { Div = 0.1; power = config->GetCFL_AdaptParam(1); }

  CFLMin = config->GetCFL_AdaptParam(2);
  CFLMax = config->GetCFL_AdaptParam(3);

  CFLFactor = pow(Div, power);

  for (iMesh = 0; iMesh <= config->GetnMGLevels(); iMesh++) {
    CFL = config->GetCFL(iMesh);
    CFL *= CFLFactor;

    if ((iMesh == MESH_0) && (CFL <= CFLMin)) {
      for (iMesh = 0; iMesh <= config->GetnMGLevels(); iMesh++) {
        config->SetCFL(iMesh, 1.001*CFLMin*MGFactor[iMesh]);
      }
      break;
    }
    if ((iMesh == MESH_0) && (CFL >= CFLMax)) {
      for (iMesh = 0; iMesh <= config->GetnMGLevels(); iMesh++)
        config->SetCFL(iMesh, 0.999*CFLMax*MGFactor[iMesh]);
      break;
    }

    config->SetCFL(iMesh, CFL);
  }

  switch( config->GetKind_Solver()) {
  case EULER : case NAVIER_STOKES : case RANS:
  case INC_EULER : case INC_NAVIER_STOKES : case INC_RANS:
    nVar = solver_container[INST_0][FinestMesh][FLOW_SOL]->GetnVar();
    if (energy) rhoResOld = solver_container[INST_0][FinestMesh][FLOW_SOL]->GetRes_RMS(nVar-1);
    else if (weakly_coupled_heat) rhoResOld = solver_container[INST_0][FinestMesh][HEAT_SOL]->GetRes_RMS(0);
    else rhoResOld = solver_container[INST_0][FinestMesh][FLOW_SOL]->GetRes_RMS(0);
    break;
  case ADJ_EULER : case ADJ_NAVIER_STOKES: case ADJ_RANS:
    rhoResOld = solver_container[INST_0][FinestMesh][ADJFLOW_SOL]->GetRes_RMS(0);
    break;
  case HEAT_EQUATION_FVM:
    rhoResOld = solver_container[INST_0][FinestMesh][HEAT_SOL]->GetRes_RMS(0);
    break;
  }

}

void COutput::AllocateDataSorters(CConfig *config, CGeometry *geometry){

  /*---- Construct a data sorter object to partition and distribute
   *  the local data into linear chunks across the processors ---*/

  if (femOutput){

    if (volumeDataSorter == nullptr)
      volumeDataSorter = new CFEMDataSorter(config, geometry, nVolumeFields);

    if (surfaceDataSorter == nullptr)
      surfaceDataSorter = new CSurfaceFEMDataSorter(config, geometry, nVolumeFields,
                                                  dynamic_cast<CFEMDataSorter*>(volumeDataSorter));

  }  else {

    if (volumeDataSorter == nullptr)
      volumeDataSorter = new CFVMDataSorter(config, geometry, nVolumeFields);

    if (surfaceDataSorter == nullptr)
      surfaceDataSorter = new CSurfaceFVMDataSorter(config, geometry, nVolumeFields,
                                                  dynamic_cast<CFVMDataSorter*>(volumeDataSorter));

  }

}

void COutput::Load_Data(CGeometry *geometry, CConfig *config, CSolver** solver_container){

  /*--- Check if the data sorters are allocated, if not, allocate them. --- */

  AllocateDataSorters(config, geometry);

  /*--- Loop over all points and store the requested volume output data into the data sorter objects ---*/

  LoadDataIntoSorter(config, geometry, solver_container);

  /*--- Partition and sort the volume output data -- */

  volumeDataSorter->SortOutputData();

}

void COutput::WriteToFile(CConfig *config, CGeometry *geometry, unsigned short format, string fileName){

  CFileWriter *fileWriter = NULL;

  unsigned short lastindex = fileName.find_last_of(".");
  fileName = fileName.substr(0, lastindex);

  /*--- Write files depending on the format --- */

  switch (format) {

    case SURFACE_CSV:

      if (fileName.empty())
        fileName = config->GetFilename(surfaceFilename, "", curTimeIter);

      surfaceDataSorter->SortConnectivity(config, geometry);
      surfaceDataSorter->SortOutputData();

      if (rank == MASTER_NODE) {
        (*fileWritingTable) << "CSV file" << fileName + CSU2FileWriter::fileExt;
      }

      fileWriter = new CSU2FileWriter(volumeFieldNames, nDim, fileName, surfaceDataSorter);

      break;

    case RESTART_ASCII: case CSV:

      if (fileName.empty())
        fileName = config->GetFilename(restartFilename, "", curTimeIter);

      if (rank == MASTER_NODE) {
          (*fileWritingTable) << "SU2 ASCII restart" << fileName + CSU2FileWriter::fileExt;
      }

      fileWriter = new CSU2FileWriter(volumeFieldNames, nDim, fileName, volumeDataSorter);

      break;

    case RESTART_BINARY:

      if (fileName.empty())
        fileName = config->GetFilename(restartFilename, "", curTimeIter);

      if (rank == MASTER_NODE) {
          (*fileWritingTable) << "SU2 restart" << fileName + CSU2BinaryFileWriter::fileExt;
      }

      fileWriter = new CSU2BinaryFileWriter(volumeFieldNames, nDim, fileName, volumeDataSorter);

      break;

    case MESH:

      if (fileName.empty())
        fileName = volumeFilename;

      /*--- Load and sort the output data and connectivity. ---*/

      volumeDataSorter->SortConnectivity(config, geometry, true);

      /*--- Set the mesh ASCII format ---*/

      if (rank == MASTER_NODE) {
          (*fileWritingTable) << "SU2 mesh" << fileName + CSU2MeshFileWriter::fileExt;
      }

      fileWriter = new CSU2MeshFileWriter(volumeFieldNames, nDim, fileName, volumeDataSorter,
                                          config->GetiZone(), config->GetnZone());


      break;

    case TECPLOT_BINARY:

      if (fileName.empty())
        fileName = config->GetFilename(volumeFilename, "", curTimeIter);

      /*--- Load and sort the output data and connectivity. ---*/

      volumeDataSorter->SortConnectivity(config, geometry, false);

      /*--- Write tecplot binary ---*/

      if (rank == MASTER_NODE) {
          (*fileWritingTable) << "Tecplot" << fileName + CTecplotBinaryFileWriter::fileExt;
      }

      fileWriter = new CTecplotBinaryFileWriter(volumeFieldNames, nDim, fileName, volumeDataSorter,
                                                curTimeIter, GetHistoryFieldValue("TIME_STEP"));

      break;

    case TECPLOT:

      if (fileName.empty())
        fileName = config->GetFilename(volumeFilename, "", curTimeIter);

      /*--- Load and sort the output data and connectivity. ---*/

      volumeDataSorter->SortConnectivity(config, geometry, true);

      /*--- Write tecplot binary ---*/

      if (rank == MASTER_NODE) {
          (*fileWritingTable) << "Tecplot ASCII" << fileName + CTecplotFileWriter::fileExt;
      }

      fileWriter = new CTecplotFileWriter(volumeFieldNames, nDim, fileName, volumeDataSorter,
                                          curTimeIter, GetHistoryFieldValue("TIME_STEP"));

      break;

    case PARAVIEW_BINARY:

      if (fileName.empty())
        fileName = config->GetFilename(volumeFilename, "", curTimeIter);

      /*--- Load and sort the output data and connectivity. ---*/

      volumeDataSorter->SortConnectivity(config, geometry, true);

      /*--- Write paraview binary ---*/
      if (rank == MASTER_NODE) {
          (*fileWritingTable) << "Paraview" << fileName + CParaviewBinaryFileWriter::fileExt;
      }

      fileWriter = new CParaviewBinaryFileWriter(volumeFieldNames, nDim, fileName, volumeDataSorter);

      break;

    case PARAVIEW:

      if (fileName.empty())
        fileName = config->GetFilename(volumeFilename, "", curTimeIter);

      /*--- Load and sort the output data and connectivity. ---*/

      volumeDataSorter->SortConnectivity(config, geometry, true);

      /*--- Write paraview binary ---*/
      if (rank == MASTER_NODE) {
          (*fileWritingTable) << "Paraview ASCII" << fileName + CParaviewFileWriter::fileExt;
      }

      fileWriter = new CParaviewFileWriter(volumeFieldNames, nDim, fileName, volumeDataSorter);

      break;

    case SURFACE_PARAVIEW:

      if (fileName.empty())
        fileName = config->GetFilename(surfaceFilename, "", curTimeIter);

      /*--- Load and sort the output data and connectivity. ---*/

      surfaceDataSorter->SortConnectivity(config, geometry);
      surfaceDataSorter->SortOutputData();

      /*--- Write paraview binary ---*/
      if (rank == MASTER_NODE) {
          (*fileWritingTable) << "Paraview ASCII surface" << fileName + CParaviewFileWriter::fileExt;
      }

      fileWriter = new CParaviewFileWriter(volumeFieldNames, nDim, fileName, surfaceDataSorter);

      break;

    case SURFACE_PARAVIEW_BINARY:

      if (fileName.empty())
        fileName = config->GetFilename(surfaceFilename, "", curTimeIter);

      /*--- Load and sort the output data and connectivity. ---*/

      surfaceDataSorter->SortConnectivity(config, geometry);
      surfaceDataSorter->SortOutputData();

      /*--- Write paraview binary ---*/
      if (rank == MASTER_NODE) {
          (*fileWritingTable) << "Paraview surface" << fileName + CParaviewBinaryFileWriter::fileExt;
      }

      fileWriter = new CParaviewBinaryFileWriter(volumeFieldNames, nDim, fileName, surfaceDataSorter);

      break;

    case SURFACE_TECPLOT:

      if (fileName.empty())
        fileName = config->GetFilename(surfaceFilename, "", curTimeIter);

      /*--- Load and sort the output data and connectivity. ---*/

      surfaceDataSorter->SortConnectivity(config, geometry);
      surfaceDataSorter->SortOutputData();

      /*--- Write paraview binary ---*/
      if (rank == MASTER_NODE) {
          (*fileWritingTable) << "Tecplot ASCII surface" << fileName + CTecplotFileWriter::fileExt;
      }

      fileWriter = new CTecplotFileWriter(volumeFieldNames, nDim, fileName, surfaceDataSorter,
                                          curTimeIter, GetHistoryFieldValue("TIME_STEP"));

      break;

    case SURFACE_TECPLOT_BINARY:

      if (fileName.empty())
        fileName = config->GetFilename(surfaceFilename, "", curTimeIter);

      /*--- Load and sort the output data and connectivity. ---*/

      surfaceDataSorter->SortConnectivity(config, geometry);
      surfaceDataSorter->SortOutputData();

      /*--- Write paraview binary ---*/
      if (rank == MASTER_NODE) {
          (*fileWritingTable) << "Tecplot surface" << fileName + CTecplotBinaryFileWriter::fileExt;
      }

      fileWriter = new CTecplotBinaryFileWriter(volumeFieldNames, nDim, fileName, surfaceDataSorter,
                                                curTimeIter, GetHistoryFieldValue("TIME_STEP"));

      break;
<<<<<<< HEAD
      
    case STL:

     if (fileName.empty())
       fileName = config->GetFilename(surfaceFilename, "", curTimeIter);

       /*--- Load and sort the output data and connectivity. ---*/

      surfaceDataSorter->SortConnectivity(config, geometry);
      surfaceDataSorter->SortOutputData();
      
      if (rank == MASTER_NODE) {
          (*fileWritingTable) << "Writing STL file." << fileName + CSTLFileWriter::fileExt;
      }

      fileWriter = new CSTLFileWriter(volumeFieldNames, nDim, fileName, surfaceDataSorter);
      
      break;
=======
>>>>>>> c3af14fa

    default:
      fileWriter = NULL;
      break;
<<<<<<< HEAD
  } 
=======
  }
>>>>>>> c3af14fa

  if (fileWriter != NULL){

    /*--- Write data to file ---*/

    fileWriter->Write_Data();

    /*--- Compute and store the bandwidth ---*/

    if (format == RESTART_BINARY){
      su2double BandWidth = fileWriter->Get_Bandwidth();
      config->SetRestart_Bandwidth_Agg(config->GetRestart_Bandwidth_Agg()+BandWidth);
    }

    delete fileWriter;

  }
}



bool COutput::SetResult_Files(CGeometry *geometry, CConfig *config, CSolver** solver_container,
                              unsigned long iter, bool force_writing){

  bool writeFiles = WriteVolume_Output(config, iter, force_writing);

  /*--- Check if the data sorters are allocated, if not, allocate them. --- */

  AllocateDataSorters(config, geometry);

  /*--- Collect the volume data from the solvers.
   *  If time-domain is enabled, we also load the data although we don't output it,
   *  since we might want to do time-averaging. ---*/

  if (writeFiles || config->GetTime_Domain())
    LoadDataIntoSorter(config, geometry, solver_container);

  if (writeFiles){

    /*--- Partition and sort the data --- */

    volumeDataSorter->SortOutputData();

    unsigned short nVolumeFiles = config->GetnVolumeOutputFiles();
    unsigned short *VolumeFiles = config->GetVolumeOutputFiles();

    if (rank == MASTER_NODE && nVolumeFiles != 0){
      fileWritingTable->SetAlign(PrintingToolbox::CTablePrinter::CENTER);
      fileWritingTable->PrintHeader();
      fileWritingTable->SetAlign(PrintingToolbox::CTablePrinter::LEFT);
    }

    /*--- Loop through all requested output files and write
     * the partitioned and sorted data stored in the data sorters. ---*/

    for (unsigned short iFile = 0; iFile < nVolumeFiles; iFile++){

      WriteToFile(config, geometry, VolumeFiles[iFile]);

    }

    if (rank == MASTER_NODE && nVolumeFiles != 0){
      fileWritingTable->PrintFooter();
      headerNeeded = true;
    }

    /*--- Write any additonal files defined in the child class ----*/

    WriteAdditionalFiles(config, geometry, solver_container);

    return true;
  }

  return false;
}

void COutput::PrintConvergenceSummary(){

  PrintingToolbox::CTablePrinter  ConvSummary(&cout);

  ConvSummary.AddColumn("Convergence Field", 28);
  ConvSummary.AddColumn("Value", 14);
  ConvSummary.AddColumn("Criterion", 14);
  ConvSummary.AddColumn("Converged",12);
  ConvSummary.SetAlign(PrintingToolbox::CTablePrinter::CENTER);
  ConvSummary.PrintHeader();
  for (unsigned short iField_Conv = 0; iField_Conv < convFields.size(); iField_Conv++){
    const string &convField = convFields[iField_Conv];
    if (historyOutput_Map[convField].fieldType == HistoryFieldType::COEFFICIENT) {
      string convMark = "No";
      if ( historyOutput_Map["CAUCHY_" + convField].value < cauchyEps) convMark = "Yes";
      ConvSummary << historyOutput_Map["CAUCHY_" + convField].fieldName
          <<  historyOutput_Map["CAUCHY_" + convField].value
          << " < " + PrintingToolbox::to_string(cauchyEps) << convMark;
    }
    else if (historyOutput_Map[convField].fieldType == HistoryFieldType::RESIDUAL ||
        historyOutput_Map[convField].fieldType == HistoryFieldType::AUTO_RESIDUAL)  {
      string convMark = "No";
      if (historyOutput_Map[convField].value < minLogResidual) convMark = "Yes";
      ConvSummary << historyOutput_Map[convField].fieldName
          << historyOutput_Map[convField].value
          << " < " + PrintingToolbox::to_string(minLogResidual) << convMark;
    }
  }
  ConvSummary.PrintFooter();
}

bool COutput::Convergence_Monitoring(CConfig *config, unsigned long Iteration) {

  unsigned short iCounter;

  convergence = true;

  for (unsigned short iField_Conv = 0; iField_Conv < convFields.size(); iField_Conv++){

    bool fieldConverged = false;

    const string &convField = convFields[iField_Conv];
    if (historyOutput_Map.count(convField) > 0){
      su2double monitor = historyOutput_Map[convField].value;

      /*--- Cauchy based convergence criteria ---*/

      if (historyOutput_Map[convField].fieldType == HistoryFieldType::COEFFICIENT) {

        if (Iteration == 0){
          for (iCounter = 0; iCounter < nCauchy_Elems; iCounter++){
            cauchySerie[iField_Conv][iCounter] = 0.0;
          }
          newFunc[iField_Conv] = monitor;
        }

        oldFunc[iField_Conv] = newFunc[iField_Conv];
        newFunc[iField_Conv] = monitor;
        cauchyFunc = fabs(newFunc[iField_Conv] - oldFunc[iField_Conv])/fabs(monitor);

        cauchySerie[iField_Conv][Iteration % nCauchy_Elems] = cauchyFunc;
        cauchyValue = 0.0;
        for (iCounter = 0; iCounter < nCauchy_Elems; iCounter++)
          cauchyValue += cauchySerie[iField_Conv][iCounter];

        cauchyValue /= nCauchy_Elems;

        if (cauchyValue >= cauchyEps) { fieldConverged = false;}
        else { fieldConverged = true;}

        /*--- Start monitoring only if the current iteration
         *  is larger than the number of cauchy elements and
         * the number of start-up iterations --- */

        if (Iteration < max(config->GetStartConv_Iter(), nCauchy_Elems)){
          fieldConverged = false;
        }

        SetHistoryOutputValue("CAUCHY_" + convField, cauchyValue);

      }


      /*--- Residual based convergence criteria ---*/

      if (historyOutput_Map[convField].fieldType == HistoryFieldType::RESIDUAL ||
          historyOutput_Map[convField].fieldType == HistoryFieldType::AUTO_RESIDUAL) {

        /*--- Check the convergence ---*/

        if (Iteration != 0 && (monitor <= minLogResidual)) { fieldConverged = true;  }
        else { fieldConverged = false; }

      }

      /*--- Do not apply any convergence criteria of the number
     of iterations is less than a particular value ---*/

      if (Iteration < config->GetStartConv_Iter()) {
        fieldConverged = false;
      }

      convergence = fieldConverged && convergence;
    }
  }
  if (convFields.empty()) convergence = false;

  /*--- Apply the same convergence criteria to all the processors ---*/

#ifdef HAVE_MPI

  unsigned short *sbuf_conv = NULL, *rbuf_conv = NULL;
  sbuf_conv = new unsigned short[1]; sbuf_conv[0] = 0;
  rbuf_conv = new unsigned short[1]; rbuf_conv[0] = 0;

  /*--- Convergence criteria ---*/

  sbuf_conv[0] = convergence;
  SU2_MPI::Reduce(sbuf_conv, rbuf_conv, 1, MPI_UNSIGNED_SHORT, MPI_SUM, MASTER_NODE, MPI_COMM_WORLD);

  /*-- Compute global convergence criteria in the master node --*/

  sbuf_conv[0] = 0;
  if (rank == MASTER_NODE) {
    if (rbuf_conv[0] == size) sbuf_conv[0] = 1;
    else sbuf_conv[0] = 0;
  }

  SU2_MPI::Bcast(sbuf_conv, 1, MPI_UNSIGNED_SHORT, MASTER_NODE, MPI_COMM_WORLD);

  if (sbuf_conv[0] == 1) { convergence = true; }
  else { convergence = false;  }

  delete [] sbuf_conv;
  delete [] rbuf_conv;

#endif



    return convergence;
}

void COutput::SetHistoryFile_Header(CConfig *config) {

  unsigned short iField_Output = 0,
      iReqField = 0,
      iMarker = 0;
  stringstream out;
  int width = 20;

  for (iField_Output = 0; iField_Output < historyOutput_List.size(); iField_Output++){
    const string &fieldIdentifier = historyOutput_List[iField_Output];
    const HistoryOutputField &field = historyOutput_Map[fieldIdentifier];
    for (iReqField = 0; iReqField < nRequestedHistoryFields; iReqField++){
      const string & requestedField = requestedHistoryFields[iReqField];
      if (requestedField == field.outputGroup || (requestedField == fieldIdentifier)){
        if (field.screenFormat == ScreenOutputFormat::INTEGER) width = std::max((int)field.fieldName.size()+2, 10);
        else{ width = std::max((int)field.fieldName.size()+2, 18);}
        historyFileTable->AddColumn("\"" + field.fieldName + "\"", width);
      }
    }
  }

  for (iField_Output = 0; iField_Output < historyOutputPerSurface_List.size(); iField_Output++){
    const string &fieldIdentifier = historyOutputPerSurface_List[iField_Output];
    for (iMarker = 0; iMarker < historyOutputPerSurface_Map[fieldIdentifier].size(); iMarker++){
      const HistoryOutputField &field = historyOutputPerSurface_Map[fieldIdentifier][iMarker];
      for (iReqField = 0; iReqField < nRequestedHistoryFields; iReqField++){
        const string &requestedField = requestedHistoryFields[iReqField];
        if (requestedField == field.outputGroup || (requestedField == fieldIdentifier)){
          if (field.screenFormat == ScreenOutputFormat::INTEGER) width = std::max((int)field.fieldName.size()+2, 10);
          else{ width = std::max((int)field.fieldName.size()+2, 18);}
          historyFileTable->AddColumn("\"" + field.fieldName + "\"", width);
        }
      }
    }
  }

  if (config->GetTabular_FileFormat() == TAB_TECPLOT) {
    histFile << "VARIABLES = \\" << endl;
  }
  historyFileTable->PrintHeader();
  histFile.flush();
}


void COutput::SetHistoryFile_Output(CConfig *config) {

  unsigned short iField_Output = 0,
      iReqField = 0,
      iMarker = 0;
  stringstream out;

  for (iField_Output = 0; iField_Output < historyOutput_List.size(); iField_Output++){
    const string &fieldIdentifier = historyOutput_List[iField_Output];
    const HistoryOutputField &field = historyOutput_Map[fieldIdentifier];
    for (iReqField = 0; iReqField < nRequestedHistoryFields; iReqField++){
      const string &RequestedField = requestedHistoryFields[iReqField];
      if (RequestedField == field.outputGroup){
        (*historyFileTable) << field.value;
      }
    }
  }

  for (iField_Output = 0; iField_Output < historyOutputPerSurface_List.size(); iField_Output++){
    const string &fieldIdentifier = historyOutputPerSurface_List[iField_Output];
    for (iMarker = 0; iMarker < historyOutputPerSurface_Map[fieldIdentifier].size(); iMarker++){
      const HistoryOutputField &field = historyOutputPerSurface_Map[fieldIdentifier][iMarker];
      for (iReqField = 0; iReqField < nRequestedHistoryFields; iReqField++){
        const string &RequestedField = requestedHistoryFields[iReqField];
        if (RequestedField == field.outputGroup){
          (*historyFileTable) << field.value;
        }
      }
    }
  }

  /*--- Print the string to file and remove the last two characters (a separator and a space) ---*/

  histFile.flush();
}

void COutput::SetScreen_Header(CConfig *config) {
  if (config->GetMultizone_Problem())
    multiZoneHeaderTable->PrintHeader();
  convergenceTable->PrintHeader();
}


void COutput::SetScreen_Output(CConfig *config) {

  string RequestedField;

  for (unsigned short iReqField = 0; iReqField < nRequestedScreenFields; iReqField++){
    stringstream out;
    RequestedField = requestedScreenFields[iReqField];
    if (historyOutput_Map.count(RequestedField) > 0){
      switch (historyOutput_Map[RequestedField].screenFormat) {
        case ScreenOutputFormat::INTEGER:
          PrintingToolbox::PrintScreenInteger(out, SU2_TYPE::Int(historyOutput_Map[RequestedField].value), fieldWidth);
          break;
        case ScreenOutputFormat::FIXED:
          PrintingToolbox::PrintScreenFixed(out, historyOutput_Map[RequestedField].value, fieldWidth);
          break;
        case ScreenOutputFormat::SCIENTIFIC:
          PrintingToolbox::PrintScreenScientific(out, historyOutput_Map[RequestedField].value, fieldWidth);
          break;
      }
    }
    if (historyOutputPerSurface_Map.count(RequestedField) > 0){
      switch (historyOutputPerSurface_Map[RequestedField][0].screenFormat) {
        case ScreenOutputFormat::INTEGER:
          PrintingToolbox::PrintScreenInteger(out, SU2_TYPE::Int(historyOutputPerSurface_Map[RequestedField][0].value), fieldWidth);
          break;
        case ScreenOutputFormat::FIXED:
          PrintingToolbox::PrintScreenFixed(out, historyOutputPerSurface_Map[RequestedField][0].value, fieldWidth);
          break;
        case ScreenOutputFormat::SCIENTIFIC:
          PrintingToolbox::PrintScreenScientific(out, historyOutputPerSurface_Map[RequestedField][0].value, fieldWidth);
          break;
      }
    }
    (*convergenceTable) << out.str();
  }
  SetAdditionalScreenOutput(config);
}

void COutput::PreprocessHistoryOutput(CConfig *config, bool wrt){

    noWriting = !wrt;

    /*--- Set the common output fields ---*/

    SetCommonHistoryFields(config);

    /*--- Set the History output fields using a virtual function call to the child implementation ---*/

    SetHistoryOutputFields(config);

    /*--- Postprocess the history fields. Creates new fields based on the ones set in the child classes ---*/

    Postprocess_HistoryFields(config);

    /*--- We use a fixed size of the file output summary table ---*/

    int total_width = 72;
    fileWritingTable->AddColumn("File Writing Summary", (total_width)/2-1);
    fileWritingTable->AddColumn("Filename", total_width/2-1);
    fileWritingTable->SetAlign(PrintingToolbox::CTablePrinter::LEFT);

    if (rank == MASTER_NODE && !noWriting){

      /*--- Check for consistency and remove fields that are requested but not available --- */

      CheckHistoryOutput();

      /*--- Open history file and print the header ---*/

      PrepareHistoryFile(config);

      total_width = nRequestedScreenFields*fieldWidth + (nRequestedScreenFields-1);

      /*--- Set the multizone screen header ---*/

      if (config->GetMultizone_Problem()){
        multiZoneHeaderTable->AddColumn(multiZoneHeaderString, total_width);
        multiZoneHeaderTable->SetAlign(PrintingToolbox::CTablePrinter::CENTER);
        multiZoneHeaderTable->SetPrintHeaderBottomLine(false);
      }

    }

}

void COutput::PreprocessMultizoneHistoryOutput(COutput **output, CConfig **config, CConfig* driver_config, bool wrt){

  noWriting = !wrt;

  /*--- Set the common history fields for all solvers ---*/

  SetCommonHistoryFields(driver_config);

  /*--- Set the History output fields using a virtual function call to the child implementation ---*/

  SetMultizoneHistoryOutputFields(output, config);

  /*--- Postprocess the history fields. Creates new fields based on the ones set in the child classes ---*/

  Postprocess_HistoryFields(driver_config);

  /*--- We use a fixed size of the file output summary table ---*/

  int total_width = 72;
  fileWritingTable->AddColumn("File Writing Summary", (total_width-1)/2);
  fileWritingTable->AddColumn("Filename", total_width/2);
  fileWritingTable->SetAlign(PrintingToolbox::CTablePrinter::LEFT);

  if (rank == MASTER_NODE && !noWriting){


    /*--- Check for consistency and remove fields that are requested but not available --- */

    CheckHistoryOutput();

    /*--- Open history file and print the header ---*/

    PrepareHistoryFile(driver_config);

    total_width = nRequestedScreenFields*fieldWidth + (nRequestedScreenFields-1);

    /*--- Set the multizone screen header ---*/

    if (config[ZONE_0]->GetMultizone_Problem()){
      multiZoneHeaderTable->AddColumn(multiZoneHeaderString, nRequestedScreenFields*fieldWidth + (nRequestedScreenFields-1));
      multiZoneHeaderTable->SetAlign(PrintingToolbox::CTablePrinter::CENTER);
      multiZoneHeaderTable->SetPrintHeaderBottomLine(false);
    }

  }

}

void COutput::PrepareHistoryFile(CConfig *config){

  /*--- Open the history file ---*/

  histFile.open(historyFilename.c_str(), ios::out);

  /*--- Create and format the history file table ---*/

  historyFileTable->SetInnerSeparator(historySep);
  historyFileTable->SetAlign(PrintingToolbox::CTablePrinter::CENTER);
  historyFileTable->SetPrintHeaderTopLine(false);
  historyFileTable->SetPrintHeaderBottomLine(false);
  historyFileTable->SetPrecision(10);

  /*--- Add the header to the history file. ---*/

  SetHistoryFile_Header(config);

}

void COutput::CheckHistoryOutput(){


  /*--- Set screen convergence output header and remove unavailable fields ---*/

  string requestedField;
  vector<string> FieldsToRemove;
  vector<bool> FoundField(nRequestedHistoryFields, false);

  for (unsigned short iReqField = 0; iReqField < nRequestedScreenFields; iReqField++){
    requestedField = requestedScreenFields[iReqField];
    if (historyOutput_Map.count(requestedField) > 0){
      convergenceTable->AddColumn(historyOutput_Map[requestedField].fieldName, fieldWidth);
    }
    else if (historyOutputPerSurface_Map.count(requestedField) > 0){
      convergenceTable->AddColumn(historyOutputPerSurface_Map[requestedField][0].fieldName, fieldWidth);
    }else {
      FieldsToRemove.push_back(requestedField);
    }
  }

  /*--- Remove fields which are not defined --- */

  for (unsigned short iReqField = 0; iReqField < FieldsToRemove.size(); iReqField++){
    if (rank == MASTER_NODE) {
      if (iReqField == 0){
        cout << "  Info: Ignoring the following screen output fields:" << endl;
        cout << "  ";
      }        cout << FieldsToRemove[iReqField];
      if (iReqField != FieldsToRemove.size()-1){
        cout << ", ";
      } else {
        cout << endl;
      }
    }
    requestedScreenFields.erase(std::find(requestedScreenFields.begin(),
                                          requestedScreenFields.end(), FieldsToRemove[iReqField]));
  }

  nRequestedScreenFields = requestedScreenFields.size();

  if (rank == MASTER_NODE){
    cout <<"Screen output fields: ";
    for (unsigned short iReqField = 0; iReqField < nRequestedScreenFields; iReqField++){
      requestedField = requestedScreenFields[iReqField];
      cout << requestedScreenFields[iReqField];
      if (iReqField != nRequestedScreenFields - 1) cout << ", ";
    }
    cout << endl;
  }

  /*--- Remove unavailable fields from the history file output ---*/

  FieldsToRemove.clear();
  FoundField = vector<bool>(nRequestedHistoryFields, false);

  for (unsigned short iField_Output = 0; iField_Output < historyOutput_List.size(); iField_Output++){
    const string &fieldReference = historyOutput_List[iField_Output];
    if (historyOutput_Map.count(fieldReference) > 0){
      const HistoryOutputField &field = historyOutput_Map[fieldReference];
      for (unsigned short iReqField = 0; iReqField < nRequestedHistoryFields; iReqField++){
        requestedField = requestedHistoryFields[iReqField];
        if (requestedField == field.outputGroup){
          FoundField[iReqField] = true;
        }
      }
    }
  }

  for (unsigned short iField_Output = 0; iField_Output < historyOutputPerSurface_List.size(); iField_Output++){
    const string &fieldReference = historyOutputPerSurface_List[iField_Output];
    if (historyOutputPerSurface_Map.count(fieldReference) > 0){
      for (unsigned short iMarker = 0; iMarker < historyOutputPerSurface_Map[fieldReference].size(); iMarker++){
        const HistoryOutputField &Field = historyOutputPerSurface_Map[fieldReference][iMarker];
        for (unsigned short iReqField = 0; iReqField < nRequestedHistoryFields; iReqField++){
          requestedField = requestedHistoryFields[iReqField];
          if (requestedField == Field.outputGroup){
            FoundField[iReqField] = true;
          }
        }
      }
    }
  }

  for (unsigned short iReqField = 0; iReqField < nRequestedHistoryFields; iReqField++){
    if (!FoundField[iReqField]){
      FieldsToRemove.push_back(requestedHistoryFields[iReqField]);
    }
  }

  /*--- Remove fields which are not defined --- */

  for (unsigned short iReqField = 0; iReqField < FieldsToRemove.size(); iReqField++){
    if (rank == MASTER_NODE) {
      if (iReqField == 0){
        cout << "  Info: Ignoring the following history output groups:" << endl;
        cout << "  ";
      }        cout << FieldsToRemove[iReqField];
      if (iReqField != FieldsToRemove.size()-1){
        cout << ", ";
      } else {
        cout << endl;
      }
    }
    requestedHistoryFields.erase(std::find(requestedHistoryFields.begin(),
                                           requestedHistoryFields.end(), FieldsToRemove[iReqField]));
  }

  nRequestedHistoryFields = requestedHistoryFields.size();

  if (rank == MASTER_NODE){
    cout <<"History output group(s): ";
    for (unsigned short iReqField = 0; iReqField < nRequestedHistoryFields; iReqField++){
      requestedField = requestedHistoryFields[iReqField];
      cout << requestedHistoryFields[iReqField];
      if (iReqField != nRequestedHistoryFields - 1) cout << ", ";
    }
    cout << endl;
  }

  /*--- Check that the requested convergence monitoring field is available ---*/
  bool removedField = false;
  FieldsToRemove.clear();
  for (unsigned short iField_Conv = 0; iField_Conv < convFields.size(); iField_Conv++){
    if (historyOutput_Map.count(convFields[iField_Conv]) == 0){
      if (!removedField) {
        cout << "Ignoring Convergence Field(s): ";
        removedField = true;
      }
      cout << convFields[iField_Conv] << " ";
      FieldsToRemove.push_back(convFields[iField_Conv]);
    }
  }
  if (removedField) cout << endl;
  for (unsigned short iField_Conv = 0; iField_Conv < FieldsToRemove.size(); iField_Conv++){
    convFields.erase(std::find(convFields.begin(),
                               convFields.end(), FieldsToRemove[iField_Conv]));
  }
  if (rank == MASTER_NODE){
    cout <<"Convergence field(s): ";
    for (unsigned short iField_Conv = 0; iField_Conv < convFields.size(); iField_Conv++){
      cout << convFields[iField_Conv];
      if (iField_Conv != convFields.size() - 1) cout << ", ";
    }
    cout << endl;
  }
}

void COutput::PreprocessVolumeOutput(CConfig *config){

  /*--- Set the volume output fields using a virtual function call to the child implementation ---*/

  SetVolumeOutputFields(config);

  /*---Coordinates and solution groups must be always in the output.
   * If they are not requested, add them here. ---*/

  vector<string>::iterator itCoord = std::find(requestedVolumeFields.begin(),
                                          requestedVolumeFields.end(), "COORDINATES");
  if (itCoord == requestedVolumeFields.end()){
    requestedVolumeFields.emplace_back("COORDINATES");
    nRequestedVolumeFields++;
  }
  vector<string>::iterator itSol = std::find(requestedVolumeFields.begin(),
                                          requestedVolumeFields.end(), "SOLUTION");
  if (itSol == requestedVolumeFields.end()){
    requestedVolumeFields.emplace_back("SOLUTION");
    nRequestedVolumeFields++;
  }

  nVolumeFields = 0;

  string RequestedField;
  std::vector<bool> FoundField(nRequestedVolumeFields, false);
  vector<string> FieldsToRemove;


  /*--- Loop through all fields defined in the corresponding SetVolumeOutputFields().
 * If it is also defined in the config (either as part of a group or a single field), the field
 * object gets an offset so that we know where to find the data in the Local_Data() array.
 *  Note that the default offset is -1. An index !=-1 defines this field as part of the output. ---*/

  for (unsigned short iField_Output = 0; iField_Output < volumeOutput_List.size(); iField_Output++){

    const string &fieldReference = volumeOutput_List[iField_Output];
    if (volumeOutput_Map.count(fieldReference) > 0){
      VolumeOutputField &Field = volumeOutput_Map[fieldReference];

      /*--- Loop through all fields specified in the config ---*/

      for (unsigned short iReqField = 0; iReqField < nRequestedVolumeFields; iReqField++){

        RequestedField = requestedVolumeFields[iReqField];

        if (((RequestedField == Field.outputGroup) || (RequestedField == fieldReference)) && (Field.offset == -1)){
          Field.offset = nVolumeFields;
          volumeFieldNames.push_back(Field.fieldName);
          nVolumeFields++;

          FoundField[iReqField] = true;
        }
      }
    }
  }

  for (unsigned short iReqField = 0; iReqField < nRequestedVolumeFields; iReqField++){
    if (!FoundField[iReqField]){
      FieldsToRemove.push_back(requestedVolumeFields[iReqField]);
    }
  }

  /*--- Remove fields which are not defined --- */

  for (unsigned short iReqField = 0; iReqField < FieldsToRemove.size(); iReqField++){
    if (rank == MASTER_NODE) {
      if (iReqField == 0){
        cout << "  Info: Ignoring the following volume output fields/groups:" << endl;
        cout << "  ";
      }
      cout << FieldsToRemove[iReqField];
      if (iReqField != FieldsToRemove.size()-1){
        cout << ", ";
      } else {
        cout << endl;
      }
    }
    requestedVolumeFields.erase(std::find(requestedVolumeFields.begin(),
                                          requestedVolumeFields.end(), FieldsToRemove[iReqField]));
  }

  nRequestedVolumeFields = requestedVolumeFields.size();

  if (rank == MASTER_NODE){
    cout <<"Volume output fields: ";
    for (unsigned short iReqField = 0; iReqField < nRequestedVolumeFields; iReqField++){
      RequestedField = requestedVolumeFields[iReqField];
      cout << requestedVolumeFields[iReqField];
      if (iReqField != nRequestedVolumeFields - 1) cout << ", ";
    }
    cout << endl;
  }
}

void COutput::LoadDataIntoSorter(CConfig* config, CGeometry* geometry, CSolver** solver){

  unsigned short iMarker = 0;
  unsigned long iPoint = 0, jPoint = 0;
  unsigned long iVertex = 0;

  /*--- Reset the offset cache and index --- */
  cachePosition = 0;
  fieldIndexCache.clear();
  curGetFieldIndex = 0;
  fieldGetIndexCache.clear();

  if (femOutput){

    /*--- Create an object of the class CMeshFEM_DG and retrieve the necessary
     geometrical information for the FEM DG solver. ---*/

    CMeshFEM_DG *DGGeometry = dynamic_cast<CMeshFEM_DG *>(geometry);

    unsigned long nVolElemOwned = DGGeometry->GetNVolElemOwned();

    CVolumeElementFEM *volElem  = DGGeometry->GetVolElem();

    /*--- Access the solution by looping over the owned volume elements. ---*/

    for(unsigned long l=0; l<nVolElemOwned; ++l) {

      for(unsigned short j=0; j<volElem[l].nDOFsSol; ++j) {

        buildFieldIndexCache = fieldIndexCache.empty();

        LoadVolumeDataFEM(config, geometry, solver, l, jPoint, j);

        jPoint++;

      }
    }

  } else {

    for (iPoint = 0; iPoint < geometry->GetnPointDomain(); iPoint++) {

      /*--- Load the volume data into the data sorter. --- */

      buildFieldIndexCache = fieldIndexCache.empty();

      LoadVolumeData(config, geometry, solver, iPoint);

    }

    /*--- Reset the offset cache and index --- */
    cachePosition = 0;
    fieldIndexCache.clear();
    curGetFieldIndex = 0;
    fieldGetIndexCache.clear();

    for (iMarker = 0; iMarker < config->GetnMarker_All(); iMarker++) {

      /*--- We only want to have surface values on solid walls ---*/

      if (config->GetSolid_Wall(iMarker)){
        for (iVertex = 0; iVertex < geometry->GetnVertex(iMarker); iVertex++){

          iPoint = geometry->vertex[iMarker][iVertex]->GetNode();

          /*--- Load the surface data into the data sorter. --- */

          if(geometry->node[iPoint]->GetDomain()){

            buildFieldIndexCache = fieldIndexCache.empty();

            LoadSurfaceData(config, geometry, solver, iPoint, iMarker, iVertex);

          }
        }
      }
    }
  }
}

void COutput::SetVolumeOutputValue(string name, unsigned long iPoint, su2double value){

  if (buildFieldIndexCache){

    /*--- Build up the offset cache to speed up subsequent
     * calls of this routine since the order of calls is
     * the same for every value of iPoint --- */

    if (volumeOutput_Map.count(name) > 0){
      const short Offset = volumeOutput_Map[name].offset;
      fieldIndexCache.push_back(Offset);
      if (Offset != -1){
        volumeDataSorter->SetUnsorted_Data(iPoint, Offset, value);
      }
    } else {
      SU2_MPI::Error(string("Cannot find output field with name ") + name, CURRENT_FUNCTION);
    }
  } else {

    /*--- Use the offset cache for the access ---*/

    const short Offset = fieldIndexCache[cachePosition++];
    if (Offset != -1){
      volumeDataSorter->SetUnsorted_Data(iPoint, Offset, value);
    }
    if (cachePosition == fieldIndexCache.size()){
      cachePosition = 0;
    }
  }

}

su2double COutput::GetVolumeOutputValue(string name, unsigned long iPoint){

  if (buildFieldIndexCache){

    /*--- Build up the offset cache to speed up subsequent
     * calls of this routine since the order of calls is
     * the same for every value of iPoint --- */

    if (volumeOutput_Map.count(name) > 0){
      const short Offset = volumeOutput_Map[name].offset;
      fieldGetIndexCache.push_back(Offset);
      if (Offset != -1){
        return volumeDataSorter->GetUnsorted_Data(iPoint, Offset);
      }
    } else {
      SU2_MPI::Error(string("Cannot find output field with name ") + name, CURRENT_FUNCTION);
    }
  } else {

    /*--- Use the offset cache for the access ---*/

    const short Offset = fieldGetIndexCache[curGetFieldIndex++];

    if (curGetFieldIndex == fieldGetIndexCache.size()){
      curGetFieldIndex = 0;
    }
    if (Offset != -1){
      return volumeDataSorter->GetUnsorted_Data(iPoint, Offset);
    }
  }

  return 0.0;
}

void COutput::SetAvgVolumeOutputValue(string name, unsigned long iPoint, su2double value){

  const su2double scaling = 1.0 / su2double(curAbsTimeIter + 1);

  if (buildFieldIndexCache){

    /*--- Build up the offset cache to speed up subsequent
     * calls of this routine since the order of calls is
     * the same for every value of iPoint --- */

    if (volumeOutput_Map.count(name) > 0){
      const short Offset = volumeOutput_Map[name].offset;
      fieldIndexCache.push_back(Offset);
      if (Offset != -1){

        const su2double old_value = volumeDataSorter->GetUnsorted_Data(iPoint, Offset);
        const su2double new_value = value * scaling + old_value *( 1.0 - scaling);

        volumeDataSorter->SetUnsorted_Data(iPoint, Offset, new_value);
      }
    } else {
      SU2_MPI::Error(string("Cannot find output field with name ") + name, CURRENT_FUNCTION);
    }
  } else {

    /*--- Use the offset cache for the access ---*/

    const short Offset = fieldIndexCache[cachePosition++];
    if (Offset != -1){

      const su2double old_value = volumeDataSorter->GetUnsorted_Data(iPoint, Offset);
      const su2double new_value = value * scaling + old_value *( 1.0 - scaling);

      volumeDataSorter->SetUnsorted_Data(iPoint, Offset, new_value);
    }
    if (cachePosition == fieldIndexCache.size()){
      cachePosition = 0;
    }
  }

}





void COutput::Postprocess_HistoryData(CConfig *config){

  map<string, pair<su2double, int> > Average;
  map<string, int> Count;

  for (unsigned short iField = 0; iField < historyOutput_List.size(); iField++){
    const string &fieldIdentifier = historyOutput_List[iField];
    const HistoryOutputField &currentField = historyOutput_Map[fieldIdentifier];
    if (currentField.fieldType == HistoryFieldType::RESIDUAL){
      if ( SetInit_Residuals(config) || (currentField.value > initialResiduals[fieldIdentifier]) ) {
        initialResiduals[fieldIdentifier] = currentField.value;
      }
      SetHistoryOutputValue("REL_" + fieldIdentifier,
                            currentField.value - initialResiduals[fieldIdentifier]);

      Average[currentField.outputGroup].first += currentField.value;
      Average[currentField.outputGroup].second++;

    }

    if (currentField.fieldType == HistoryFieldType::COEFFICIENT){
      if(SetUpdate_Averages(config)){
        if (config->GetTime_Domain()){
          SetHistoryOutputValue("TAVG_" + fieldIdentifier,
                                runningAverages[fieldIdentifier].Update(currentField.value));
          if (config->GetDirectDiff() != NO_DERIVATIVE) {
            SetHistoryOutputValue("D_TAVG_" + fieldIdentifier,
                                  SU2_TYPE::GetDerivative(runningAverages[fieldIdentifier].Get()));
          }
        }
      }
      if (config->GetDirectDiff() != NO_DERIVATIVE){
        SetHistoryOutputValue("D_" + fieldIdentifier, SU2_TYPE::GetDerivative(currentField.value));
      }
    }
  }

  map<string, pair<su2double, int> >::iterator it = Average.begin();
  for (it = Average.begin(); it != Average.end(); it++){
    const su2double& value = it->second.first;
    const int& count = it->second.second;
    const su2double average = value/count;
    if (historyOutput_Map.count("AVG_" + it->first) > 0 )
      SetHistoryOutputValue("AVG_" + it->first, average);
  }

}

void COutput::Postprocess_HistoryFields(CConfig *config){

  map<string, bool> Average;
  map<string, string> AverageGroupName =  CCreateMap<string, string>("BGS_RES", "bgs")("RMS_RES","rms")("MAX_RES", "max");

  for (unsigned short iField = 0; iField < historyOutput_List.size(); iField++){
    const string &fieldIdentifier = historyOutput_List[iField];
    const HistoryOutputField &currentField = historyOutput_Map[fieldIdentifier];
    if (currentField.fieldType == HistoryFieldType::RESIDUAL){
      AddHistoryOutput("REL_" + fieldIdentifier, "rel" + currentField.fieldName, currentField.screenFormat,
                       "REL_" + currentField.outputGroup,  "Relative residual.", HistoryFieldType::AUTO_RESIDUAL);
      Average[currentField.outputGroup] = true;
    }
  }

  map<string, bool>::iterator it = Average.begin();
  for (it = Average.begin(); it != Average.end(); it++){
    if (AverageGroupName.count(it->first) > 0) {
      AddHistoryOutput("AVG_" + it->first, "avg[" + AverageGroupName[it->first] + "]", ScreenOutputFormat::FIXED,
          "AVG_" + it->first , "Average residual over all solution variables.", HistoryFieldType::AUTO_RESIDUAL);
    }
  }

  if (config->GetTime_Domain()){
    for (unsigned short iField = 0; iField < historyOutput_List.size(); iField++){
      const string &fieldIdentifier = historyOutput_List[iField];
      const HistoryOutputField &currentField = historyOutput_Map[fieldIdentifier];
      if (currentField.fieldType == HistoryFieldType::COEFFICIENT){
        AddHistoryOutput("TAVG_"   + fieldIdentifier, "tavg["  + currentField.fieldName + "]",
                         currentField.screenFormat, "TAVG_"   + currentField.outputGroup, "Time averaged values.",
                         HistoryFieldType::AUTO_COEFFICIENT);
      }
    }
  }

  if (config->GetDirectDiff()){
    for (unsigned short iField = 0; iField < historyOutput_List.size(); iField++){
      const string &fieldIdentifier = historyOutput_List[iField];
      const HistoryOutputField &currentField = historyOutput_Map[fieldIdentifier];
      if (currentField.fieldType == HistoryFieldType::COEFFICIENT){
        AddHistoryOutput("D_"      + fieldIdentifier, "d["     + currentField.fieldName + "]",
                         currentField.screenFormat, "D_"      + currentField.outputGroup,
                         "Derivative value (DIRECT_DIFF=YES)", HistoryFieldType::AUTO_COEFFICIENT);
      }
    }
  }

  if (config->GetTime_Domain() && config->GetDirectDiff()){
    for (unsigned short iField = 0; iField < historyOutput_List.size(); iField++){
      const string &fieldIdentifier = historyOutput_List[iField];
      const HistoryOutputField &currentField = historyOutput_Map[fieldIdentifier];
      if (currentField.fieldType == HistoryFieldType::COEFFICIENT){
        AddHistoryOutput("D_TAVG_" + fieldIdentifier, "dtavg[" + currentField.fieldName + "]",
                         currentField.screenFormat, "D_TAVG_" + currentField.outputGroup,
                         "Derivative of the time averaged value (DIRECT_DIFF=YES)", HistoryFieldType::AUTO_COEFFICIENT);
      }
    }
  }

  for (unsigned short iFieldConv = 0; iFieldConv < convFields.size(); iFieldConv++){
    const string &convField = convFields[iFieldConv];
    if (historyOutput_Map.count(convField) > 0){
      if (historyOutput_Map[convField].fieldType == HistoryFieldType::COEFFICIENT){
        AddHistoryOutput("CAUCHY_" + convField, "Cauchy["  + historyOutput_Map[convField].fieldName + "]", ScreenOutputFormat::SCIENTIFIC, "CAUCHY",
                         "Cauchy residual value of field set with CONV_FIELD." ,HistoryFieldType::AUTO_COEFFICIENT);
      }
    }
  }

}

bool COutput::WriteScreen_Header(CConfig *config) {

  unsigned long RestartIter = 0;

  if (config->GetRestart() && config->GetTime_Domain()){
    RestartIter = config->GetRestart_Iter();
  }

  unsigned long ScreenWrt_Freq_Inner = config->GetScreen_Wrt_Freq(2);
  unsigned long ScreenWrt_Freq_Outer = config->GetScreen_Wrt_Freq(1);
  unsigned long ScreenWrt_Freq_Time  = config->GetScreen_Wrt_Freq(0);

  /*--- Header is always disabled for multizone problems unless explicitely requested --- */

  if (config->GetMultizone_Problem() && !config->GetWrt_ZoneConv()){
    return false;
  }

  /*--- Always print header if it is forced ---*/

  if (headerNeeded){
    headerNeeded = false;
    return true;
  }

  /* --- Always print header in the first iteration --- */

  if ((curInnerIter == 0) &&
      (curOuterIter == 0) &&
      (curTimeIter == RestartIter)){
    return true;
  }

  if (!PrintOutput(curTimeIter, ScreenWrt_Freq_Time)&&
      !(curTimeIter == config->GetnTime_Iter() - 1)){
    return false;
  }

  /*--- If there is no inner or outer iteration, don't print header ---*/
  if (ScreenWrt_Freq_Outer == 0 && ScreenWrt_Freq_Inner == 0){
    return false;
  }

  /*--- Print header if we are at the first inner iteration ---*/

  if (curInnerIter == 0){
    return true;
  }

  return false;
}

bool COutput::WriteScreen_Output(CConfig *config) {

  unsigned long ScreenWrt_Freq_Inner = config->GetScreen_Wrt_Freq(2);
  unsigned long ScreenWrt_Freq_Outer = config->GetScreen_Wrt_Freq(1);
  unsigned long ScreenWrt_Freq_Time  = config->GetScreen_Wrt_Freq(0);

  if (config->GetMultizone_Problem() && !config->GetWrt_ZoneConv()){

    return false;

  }

  /*--- Check if screen output should be written --- */

  if (!PrintOutput(curTimeIter, ScreenWrt_Freq_Time)&&
      !(curTimeIter == config->GetnTime_Iter() - 1)){

    return false;

  }

  if (convergence) {return true;}

  if (!PrintOutput(curOuterIter, ScreenWrt_Freq_Outer) &&
      !(curOuterIter == config->GetnOuter_Iter() - 1)){

    return false;

  }

  if (!PrintOutput(curInnerIter, ScreenWrt_Freq_Inner) &&
      !(curInnerIter == config->GetnInner_Iter() - 1)){

    return false;

  }

  return true;

}

bool COutput::WriteHistoryFile_Output(CConfig *config) {

  unsigned long HistoryWrt_Freq_Inner = config->GetHistory_Wrt_Freq(2);
  unsigned long HistoryWrt_Freq_Outer = config->GetHistory_Wrt_Freq(1);
  unsigned long HistoryWrt_Freq_Time  = config->GetHistory_Wrt_Freq(0);

  /*--- Check if screen output should be written --- */

  if (!PrintOutput(curTimeIter, HistoryWrt_Freq_Time)&&
      !(curTimeIter == config->GetnTime_Iter() - 1)){

    return false;

  }

  if (convergence) {return true;}

  if (!PrintOutput(curOuterIter,HistoryWrt_Freq_Outer) &&
      !(curOuterIter == config->GetnOuter_Iter() - 1)){

    return false;

  }

  if (!PrintOutput(curInnerIter, HistoryWrt_Freq_Inner) &&
      !(curInnerIter == config->GetnInner_Iter() - 1)){

    return false;

  }

  return true;

}

bool COutput::WriteVolume_Output(CConfig *config, unsigned long Iter, bool force_writing){
  if (config->GetTime_Domain()) return ((Iter % config->GetVolume_Wrt_Freq() == 0)) || force_writing;
  else {
     return ((Iter > 0) && (Iter % config->GetVolume_Wrt_Freq() == 0)) || force_writing;
  }
}

void COutput::SetCommonHistoryFields(CConfig *config){

  /// BEGIN_GROUP: ITERATION, DESCRIPTION: Iteration identifier.
  /// DESCRIPTION: The time iteration index.
  AddHistoryOutput("TIME_ITER",     "Time_Iter",  ScreenOutputFormat::INTEGER, "ITER", "Time iteration index");
  /// DESCRIPTION: The outer iteration index.
  AddHistoryOutput("OUTER_ITER",   "Outer_Iter",  ScreenOutputFormat::INTEGER, "ITER", "Outer iteration index");
  /// DESCRIPTION: The inner iteration index.
  AddHistoryOutput("INNER_ITER",   "Inner_Iter", ScreenOutputFormat::INTEGER,  "ITER", "Inner iteration index");
  /// END_GROUP

  /// BEGIN_GROUP: TIME_DOMAIN, DESCRIPTION: Time integration information
  /// Description: The current time
  AddHistoryOutput("CUR_TIME", "Cur_Time", ScreenOutputFormat::SCIENTIFIC, "TIME_DOMAIN", "Current physical time (s)");
  /// Description: The current time step
  AddHistoryOutput("TIME_STEP", "Time_Step", ScreenOutputFormat::SCIENTIFIC, "TIME_DOMAIN", "Current time step (s)");

  /// DESCRIPTION: Currently used wall-clock time.
  AddHistoryOutput("WALL_TIME",   "Time(sec)", ScreenOutputFormat::SCIENTIFIC, "WALL_TIME", "Average wall-clock time");

  AddHistoryOutput("NONPHYSICAL_POINTS", "Nonphysical_Points", ScreenOutputFormat::INTEGER, "NONPHYSICAL_POINTS", "The number of non-physical points in the solution");
}

void COutput::LoadCommonHistoryData(CConfig *config){

  SetHistoryOutputValue("TIME_ITER",  curTimeIter);
  SetHistoryOutputValue("INNER_ITER", curInnerIter);
  SetHistoryOutputValue("OUTER_ITER", curOuterIter);

  if (config->GetTime_Domain()){
    SetHistoryOutputValue("TIME_STEP", config->GetDelta_UnstTimeND()*config->GetTime_Ref());
    if (curInnerIter == 0){
      SetHistoryOutputValue("CUR_TIME",  GetHistoryFieldValue("CUR_TIME") + GetHistoryFieldValue("TIME_STEP"));
    }
  }

  su2double StopTime, UsedTime;
#ifndef HAVE_MPI
  StopTime = su2double(clock())/su2double(CLOCKS_PER_SEC);
#else
  StopTime = MPI_Wtime();
#endif

  UsedTime = (StopTime - config->Get_StartTime())/((curOuterIter + 1) * (curInnerIter+1));

  SetHistoryOutputValue("WALL_TIME", UsedTime);

  SetHistoryOutputValue("NONPHYSICAL_POINTS", config->GetNonphysical_Points());
}


void COutput::PrintHistoryFields(){

  if (rank == MASTER_NODE){

    PrintingToolbox::CTablePrinter HistoryFieldTable(&std::cout);

    unsigned short NameSize = 0, GroupSize = 0, DescrSize = 0;

    for (unsigned short iField = 0; iField < historyOutput_List.size(); iField++){

      HistoryOutputField &Field = historyOutput_Map[historyOutput_List[iField]];

      if (Field.description != ""){
        if (historyOutput_List[iField].size() > NameSize){
          NameSize = historyOutput_List[iField].size();
        }
        if (Field.outputGroup.size() > GroupSize){
          GroupSize = Field.outputGroup.size();
        }
        if (Field.description.size() > DescrSize){
          DescrSize = Field.description.size();
        }
      }
    }

    cout << "Available screen/history output fields for the current configuration in " << multiZoneHeaderString << ":" << endl;

    HistoryFieldTable.AddColumn("Name", NameSize);
    HistoryFieldTable.AddColumn("Group Name", GroupSize);
    HistoryFieldTable.AddColumn("Type",5);
    HistoryFieldTable.AddColumn("Description", DescrSize);
    HistoryFieldTable.SetAlign(PrintingToolbox::CTablePrinter::LEFT);

    HistoryFieldTable.PrintHeader();

    for (unsigned short iField = 0; iField < historyOutput_List.size(); iField++){

      HistoryOutputField &Field = historyOutput_Map[historyOutput_List[iField]];

      if (Field.fieldType == HistoryFieldType::DEFAULT
          || Field.fieldType == HistoryFieldType::COEFFICIENT
          || Field.fieldType == HistoryFieldType::RESIDUAL){
        string type;
        switch (Field.fieldType) {
          case HistoryFieldType::COEFFICIENT:
            type = "C";
            break;
          case HistoryFieldType::RESIDUAL:
            type = "R";
            break;
          default:
            type = "D";
            break;
        }

        if (Field.description != "")
          HistoryFieldTable << historyOutput_List[iField] << Field.outputGroup << type << Field.description;

      }
    }

    HistoryFieldTable.PrintFooter();

    cout << "Type legend: Default (D), Residual (R), Coefficient (C)" << endl;

    cout << "Generated screen/history fields (only first field of every group is shown):" << endl;

    PrintingToolbox::CTablePrinter ModifierTable(&std::cout);

    ModifierTable.AddColumn("Name", NameSize);
    ModifierTable.AddColumn("Group Name", GroupSize);
    ModifierTable.AddColumn("Type",5);
    ModifierTable.AddColumn("Description", DescrSize);
    ModifierTable.SetAlign(PrintingToolbox::CTablePrinter::LEFT);
    ModifierTable.PrintHeader();

    std::map<string, bool> GroupVisited;

    for (unsigned short iField = 0; iField < historyOutput_List.size(); iField++){

      HistoryOutputField &Field = historyOutput_Map[historyOutput_List[iField]];

      if ((Field.fieldType == HistoryFieldType::AUTO_COEFFICIENT ||
           Field.fieldType == HistoryFieldType::AUTO_RESIDUAL) && (GroupVisited.count(Field.outputGroup) == 0)){
        string type;
        switch (Field.fieldType) {
          case HistoryFieldType::AUTO_COEFFICIENT:
            type = "AC";
            break;
          case HistoryFieldType::AUTO_RESIDUAL:
            type = "AR";
            break;
          default:
            type = "AD";
            break;
        }

        if (Field.description != "")
          ModifierTable << historyOutput_List[iField] << Field.outputGroup << type << Field.description;

        GroupVisited[Field.outputGroup] = true;
      }
    }
    ModifierTable.PrintFooter();

  }
}

void COutput::PrintVolumeFields(){

  if (rank == MASTER_NODE){

    PrintingToolbox::CTablePrinter VolumeFieldTable(&std::cout);

    unsigned short NameSize = 0, GroupSize = 0, DescrSize = 0;

    for (unsigned short iField = 0; iField < volumeOutput_List.size(); iField++){

      VolumeOutputField &Field = volumeOutput_Map[volumeOutput_List[iField]];

      if (Field.description != ""){
        if (volumeOutput_List[iField].size() > NameSize){
          NameSize = volumeOutput_List[iField].size();
        }
        if (Field.outputGroup.size() > GroupSize){
          GroupSize = Field.outputGroup.size();
        }
        if (Field.description.size() > DescrSize){
          DescrSize = Field.description.size();
        }
      }
    }

    cout << "Available volume output fields for the current configuration in " << multiZoneHeaderString << ":" << endl;
    cout << "Note: COORDINATES and SOLUTION groups are always in the volume output." << endl;
    VolumeFieldTable.AddColumn("Name", NameSize);
    VolumeFieldTable.AddColumn("Group Name", GroupSize);
    VolumeFieldTable.AddColumn("Description", DescrSize);
    VolumeFieldTable.SetAlign(PrintingToolbox::CTablePrinter::LEFT);

    VolumeFieldTable.PrintHeader();

    for (unsigned short iField = 0; iField < volumeOutput_List.size(); iField++){

      VolumeOutputField &Field = volumeOutput_Map[volumeOutput_List[iField]];

      if (Field.description != "")
        VolumeFieldTable << volumeOutput_List[iField] << Field.outputGroup << Field.description;

    }

    VolumeFieldTable.PrintFooter();
  }
}<|MERGE_RESOLUTION|>--- conflicted
+++ resolved
@@ -646,7 +646,6 @@
                                                 curTimeIter, GetHistoryFieldValue("TIME_STEP"));
 
       break;
-<<<<<<< HEAD
       
     case STL:
 
@@ -665,17 +664,11 @@
       fileWriter = new CSTLFileWriter(volumeFieldNames, nDim, fileName, surfaceDataSorter);
       
       break;
-=======
->>>>>>> c3af14fa
 
     default:
       fileWriter = NULL;
       break;
-<<<<<<< HEAD
-  } 
-=======
-  }
->>>>>>> c3af14fa
+  }
 
   if (fileWriter != NULL){
 
