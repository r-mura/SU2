/*!
 * \file CSU2TCLib.cpp
 * \brief Source of user defined 2T nonequilibrium gas model.
 * \author C. Garbacz, W. Maier, S. R. Copeland
 * \version 7.1.0 "Blackbird"
 *
 * SU2 Project Website: https://su2code.github.io
 *
 * The SU2 Project is maintained by the SU2 Foundation
 * (http://su2foundation.org)
 *
 * Copyright 2012-2020, SU2 Contributors (cf. AUTHORS.md)
 *
 * SU2 is free software; you can redistribute it and/or
 * modify it under the terms of the GNU Lesser General Public
 * License as published by the Free Software Foundation; either
 * version 2.1 of the License, or (at your option) any later version.
 *
 * SU2 is distributed in the hope that it will be useful,
 * but WITHOUT ANY WARRANTY; without even the implied warranty of
 * MERCHANTABILITY or FITNESS FOR A PARTICULAR PURPOSE. See the GNU
 * Lesser General Public License for more details.
 *
 * You should have received a copy of the GNU Lesser General Public
 * License along with SU2. If not, see <http://www.gnu.org/licenses/>.
 */

#include "../../include/fluid/CSU2TCLib.hpp"
#include "../../../Common/include/option_structure.hpp"

CSU2TCLib::CSU2TCLib(const CConfig* config, unsigned short val_nDim, bool viscous): CNEMOGas(config, val_nDim){

  unsigned short maxEl = 0;
  su2double mf = 0.0;

  const auto MassFrac_Freestream = config->GetGas_Composition();

  for (iSpecies = 0; iSpecies < nSpecies; iSpecies++)
    mf += MassFrac_Freestream[iSpecies];

  /*--- Allocate vectors for gas properties ---*/
  nElStates.resize(nSpecies,0);
  Wall_Catalycity.resize(nSpecies,0.0);
  CharVibTemp.resize(nSpecies,0.0);
  RotationModes.resize(nSpecies,0.0);
  Diss.resize(nSpecies,0.0);
  A.resize(5,0.0);
  Omega00.resize(nSpecies,nSpecies,4,0.0);
  Omega11.resize(nSpecies,nSpecies,4,0.0);
  RxnConstantTable.resize(6,5) = su2double(0.0);
  Blottner.resize(nSpecies,3)  = su2double(0.0);

  if(viscous){
    MolarFracWBE.resize(nSpecies,0.0);
    phis.resize(nSpecies,0.0);
    mus.resize(nSpecies,0.0);
  }

  if (gas_model =="ARGON"){
    if (nSpecies != 1) {
      cout << "CONFIG ERROR: nSpecies mismatch between gas model & gas composition" << endl;
    }
    mf = 0.0;
    for (iSpecies = 0; iSpecies < nSpecies; iSpecies++)
      mf += MassFrac_Freestream[iSpecies];
    if (mf != 1.0) {
      cout << "CONFIG ERROR: Intial gas mass fractions do not sum to 1!" << " mf is equal to "<< mf <<endl;
    }
    
    /*--- Define parameters of the gas model ---*/
    gamma       = 1.667;
    nReactions  = 0;

    // Molar mass [kg/kmol]
    MolarMass[0] = 39.948;
    // Rotational modes of energy storage
    RotationModes[0] = 0.0;
    // Characteristic vibrational temperatures
    CharVibTemp[0] = 0.0;

    Enthalpy_Formation[0] = 0.0;    
    Ref_Temperature[0] = 0.0;
    nElStates[0] = 7;                 

    for (iSpecies = 0; iSpecies < nSpecies; iSpecies++)
      maxEl = max(maxEl, nElStates[iSpecies]);

    /*--- Allocate and initialize electron data arrays ---*/
    CharElTemp.resize(nSpecies,maxEl) = su2double(0.0);
    ElDegeneracy.resize(nSpecies,maxEl) = su2double(0.0);

    /*--- AR: Blottner coefficients. ---*/
    Blottner(0,0) = 3.83444322E-03;   Blottner(0,1) = 6.74718764E-01;   Blottner(0,2) = -1.24290388E+01; 
    
    /*--- AR: 7 states ---*/
    CharElTemp(0,0) = 0.000000000000000E+00;
    CharElTemp(0,1) = 1.611135736988230E+05;
    CharElTemp(0,2) = 1.625833076870950E+05;
    CharElTemp(0,3) = 1.636126382960720E+05;
    CharElTemp(0,4) = 1.642329518358000E+05;
    CharElTemp(0,5) = 1.649426852542080E+05;   
    CharElTemp(0,6) = 1.653517702884570E+05; 
    ElDegeneracy(0,0) = 1;
    ElDegeneracy(0,1) = 9;
    ElDegeneracy(0,2) = 21;
    ElDegeneracy(0,3) = 7;
    ElDegeneracy(0,4) = 3;
    ElDegeneracy(0,5) = 5;
    ElDegeneracy(0,6) = 15;

  } else if (gas_model == "N2"){
    /*--- Check for errors in the initialization ---*/
    if (nSpecies != 2) {
      cout << "CONFIG ERROR: nSpecies mismatch between gas model & gas composition" << endl;
    }
    mf = 0.0;
    for (iSpecies = 0; iSpecies < nSpecies; iSpecies++)
      mf += MassFrac_Freestream[iSpecies];
    if (mf != 1.0) {
      cout << "CONFIG ERROR: Intial gas mass fractions do not sum to 1!" << endl;
    }

    /*--- Define parameters of the gas model ---*/
    gamma       = 1.4;
    nReactions  = 2;

    Reactions.resize(nReactions,2,6,0.0);
    ArrheniusCoefficient.resize(nReactions,0.0);
    ArrheniusEta.resize(nReactions,0.0);
    ArrheniusTheta.resize(nReactions,0.0);
    Tcf_a.resize(nReactions,0.0);
    Tcf_b.resize(nReactions,0.0);
    Tcb_a.resize(nReactions,0.0);
    Tcb_b.resize(nReactions,0.0);

    /*--- Assign gas properties ---*/
    // Wall mass fractions for catalytic boundaries
    Wall_Catalycity[0] = 0.999;
    Wall_Catalycity[1] = 0.001;
    // Rotational modes of energy storage
    RotationModes[0] = 2.0;
    RotationModes[1] = 0.0;
    // Molar mass [kg/kmol]
    MolarMass[0] = 2.0*14.0067;
    MolarMass[1] = 14.0067;
    // Characteristic vibrational temperatures
    CharVibTemp[0] = 3395.0;
    CharVibTemp[1] = 0.0;
    // Formation enthalpy: (JANAF values [KJ/Kmol])
    // J/kg - from Scalabrin
    Enthalpy_Formation[0] = 0.0;      //N2
    Enthalpy_Formation[1] = 3.36E7;   //N
    // Reference temperature (JANAF values, [K])
    Ref_Temperature[0] = 0.0;
    Ref_Temperature[1] = 0.0;
    // Blottner viscosity coefficients
    // A                       // B                       // C
    Blottner(0,0) = 2.68E-2;   Blottner(0,1) = 3.18E-1;   Blottner(0,2) = -1.13E1;  // N2
    Blottner(1,0) = 1.16E-2;   Blottner(1,1) = 6.03E-1;   Blottner(1,2) = -1.24E1;  // N
    // Number of electron states
    nElStates[0] = 15;                    // N2
    nElStates[1] = 3;                     // N
    for (iSpecies = 0; iSpecies < nSpecies; iSpecies++)
      maxEl = max(maxEl, nElStates[iSpecies]);

    /*--- Allocate and initialize electron data arrays ---*/
    CharElTemp.resize(nSpecies,maxEl) = su2double(0.0);
    ElDegeneracy.resize(nSpecies,maxEl) = su2double(0.0);

    /*--- Assign values to data structures ---*/
    // N2: 15 states
    CharElTemp(0,0)  = 0.000000000000000E+00;
    CharElTemp(0,1)  = 7.223156514095200E+04;
    CharElTemp(0,2)  = 8.577862640384000E+04;
    CharElTemp(0,3)  = 8.605026716160000E+04;
    CharElTemp(0,4)  = 9.535118627874400E+04;
    CharElTemp(0,5)  = 9.805635702203200E+04;
    CharElTemp(0,6)  = 9.968267656935200E+04;
    CharElTemp(0,7)  = 1.048976467715200E+05;
    CharElTemp(0,8)  = 1.116489555200000E+05;
    CharElTemp(0,9)  = 1.225836470400000E+05;
    CharElTemp(0,10) = 1.248856873600000E+05;
    CharElTemp(0,11) = 1.282476158188320E+05;
    CharElTemp(0,12) = 1.338060936000000E+05;
    CharElTemp(0,13) = 1.404296391107200E+05;
    CharElTemp(0,14) = 1.504958859200000E+05;
    ElDegeneracy(0,0)  = 1;
    ElDegeneracy(0,1)  = 3;
    ElDegeneracy(0,2)  = 6;
    ElDegeneracy(0,3)  = 6;
    ElDegeneracy(0,4)  = 3;
    ElDegeneracy(0,5)  = 1;
    ElDegeneracy(0,6)  = 2;
    ElDegeneracy(0,7)  = 2;
    ElDegeneracy(0,8)  = 5;
    ElDegeneracy(0,9)  = 1;
    ElDegeneracy(0,10) = 6;
    ElDegeneracy(0,11) = 6;
    ElDegeneracy(0,12) = 10;
    ElDegeneracy(0,13) = 6;
    ElDegeneracy(0,14) = 6;
    // N: 3 states
    CharElTemp(1,0) = 0.000000000000000E+00;
    CharElTemp(1,1) = 2.766469645581980E+04;
    CharElTemp(1,2) = 4.149309313560210E+04;
    ElDegeneracy(1,0) = 4;
    ElDegeneracy(1,1) = 10;
    ElDegeneracy(1,2) = 6;
    /*--- Set Arrhenius coefficients for chemical reactions ---*/
    // Note: Data lists coefficients in (cm^3/mol-s) units, need to convert
    //       to (m^3/kmol-s) to be consistent with the rest of the code
    // Pre-exponential factor
    ArrheniusCoefficient[0]  = 7.0E21;
    ArrheniusCoefficient[1]  = 3.0E22;
    // Rate-controlling temperature exponent
    ArrheniusEta[0]  = -1.60;
    ArrheniusEta[1]  = -1.60;
    // Characteristic temperature
    ArrheniusTheta[0] = 113200.0;
    ArrheniusTheta[1] = 113200.0;
    /*--- Set reaction maps ---*/
    // N2 + N2 -> 2N + N2
    Reactions(0,0,0)=0;   Reactions(0,0,1)=0;   Reactions(0,0,2)=nSpecies;
    Reactions(0,1,0)=1;   Reactions(0,1,1)=1;   Reactions(0,1,2) =0;
    // N2 + N -> 2N + N
    Reactions(1,0,0)=0;   Reactions(1,0,1)=1;   Reactions(1,0,2)=nSpecies;
    Reactions(1,1,0)=1;   Reactions(1,1,1)=1;   Reactions(1,1,2)=1;
    /*--- Set rate-controlling temperature exponents ---*/
    //  -----------  Tc = Ttr^a * Tve^b  -----------
    //
    // Forward Reactions
    //   Dissociation:      a = 0.5, b = 0.5  (OR a = 0.7, b =0.3)
    //   Exchange:          a = 1,   b = 0
    //   Impact ionization: a = 0,   b = 1
    //
    // Backward Reactions
    //   Recomb ionization:      a = 0, b = 1
    //   Impact ionization:      a = 0, b = 1
    //   N2 impact dissociation: a = 0, b = 1
    //   Others:                 a = 1, b = 0
    Tcf_a[0] = 0.5; Tcf_b[0] = 0.5; Tcb_a[0] = 1;  Tcb_b[0] = 0;
    Tcf_a[1] = 0.5; Tcf_b[1] = 0.5; Tcb_a[1] = 1;  Tcb_b[1] = 0;
    /*--- Dissociation potential [KJ/kg] ---*/
    Diss[0] = 3.36E4;
    Diss[1] = 0.0;
    /*--- Collision integral data ---*/
    Omega00(0,0,0) = -6.0614558E-03;  Omega00(0,0,1) = 1.2689102E-01;   Omega00(0,0,2) = -1.0616948E+00;  Omega00(0,0,3) = 8.0955466E+02;
    Omega00(0,1,0) = -1.0796249E-02;  Omega00(0,1,1) = 2.2656509E-01;   Omega00(0,1,2) = -1.7910602E+00;  Omega00(0,1,3) = 4.0455218E+03;
    Omega00(1,0,0) = -1.0796249E-02;  Omega00(1,0,1) = 2.2656509E-01;   Omega00(1,0,2) = -1.7910602E+00;  Omega00(1,0,3) = 4.0455218E+03;
    Omega00(1,1,0) = -9.6083779E-03;  Omega00(1,1,1) = 2.0938971E-01;   Omega00(1,1,2) = -1.7386904E+00;  Omega00(1,1,3) = 3.3587983E+03;
    Omega11(0,0,0) = -7.6303990E-03;  Omega11(0,0,1) = 1.6878089E-01;   Omega11(0,0,2) = -1.4004234E+00;  Omega11(0,0,3) = 2.1427708E+03;
    Omega11(0,1,0) = -8.3493693E-03;  Omega11(0,1,1) = 1.7808911E-01;   Omega11(0,1,2) = -1.4466155E+00;  Omega11(0,1,3) = 1.9324210E+03;
    Omega11(1,0,0) = -8.3493693E-03;  Omega11(1,0,1) = 1.7808911E-01;   Omega11(1,0,2) = -1.4466155E+00;  Omega11(1,0,3) = 1.9324210E+03;
    Omega11(1,1,0) = -7.7439615E-03;  Omega11(1,1,1) = 1.7129007E-01;   Omega11(1,1,2) = -1.4809088E+00;  Omega11(1,1,3) = 2.1284951E+03;
 
  } else if (gas_model == "AIR-5"){

    /*--- Check for errors in the initialization ---*/
    if (nSpecies != 5) {
      cout << "CONFIG ERROR: nSpecies mismatch between gas model & gas composition" << endl;
    }
    mf = 0.0;
    for (iSpecies = 0; iSpecies < nSpecies; iSpecies++)
      mf += MassFrac_Freestream[iSpecies];
    if (mf != 1.0) {
      cout << "CONFIG ERROR: Initial gas mass fractions do not sum to 1!" << endl;
    }

    /*--- Define parameters of the gas model ---*/
    gamma       = 1.4;
    nReactions  = 17;

    Reactions.resize(nReactions,2,6,0.0);
    ArrheniusCoefficient.resize(nReactions,0.0);
    ArrheniusEta.resize(nReactions,0.0);
    ArrheniusTheta.resize(nReactions,0.0);
    Tcf_a.resize(nReactions,0.0);
    Tcf_b.resize(nReactions,0.0);
    Tcb_a.resize(nReactions,0.0);
    Tcb_b.resize(nReactions,0.0);

    // Wall mass fractions for catalytic boundaries
    Wall_Catalycity[0] = 0.4;
    Wall_Catalycity[1] = 0.4;
    Wall_Catalycity[2] = 0.1;
    Wall_Catalycity[3] = 0.05;
    Wall_Catalycity[4] = 0.05;
    /*--- Assign gas properties ---*/
    // Rotational modes of energy storage
    RotationModes[0] = 2.0;
    RotationModes[1] = 2.0;
    RotationModes[2] = 2.0;
    RotationModes[3] = 0.0;
    RotationModes[4] = 0.0;
    // Molar mass [kg/kmol]
    MolarMass[0] = 2.0*14.0067;
    MolarMass[1] = 2.0*15.9994;
    MolarMass[2] = 14.0067+15.9994;
    MolarMass[3] = 14.0067;
    MolarMass[4] = 15.9994;
    //Characteristic vibrational temperatures
    CharVibTemp[0] = 3395.0;
    CharVibTemp[1] = 2239.0;
    CharVibTemp[2] = 2817.0;
    CharVibTemp[3] = 0.0;
    CharVibTemp[4] = 0.0;
    // Formation enthalpy: (Scalabrin values, J/kg)
    Enthalpy_Formation[0] = 0.0;      //N2
    Enthalpy_Formation[1] = 0.0;      //O2
    Enthalpy_Formation[2] = 3.0E6;    //NO
    Enthalpy_Formation[3] = 3.36E7;   //N
    Enthalpy_Formation[4] = 1.54E7;   //O
    // Reference temperature (JANAF values, [K])
    Ref_Temperature[0] = 0.0;
    Ref_Temperature[1] = 0.0;
    Ref_Temperature[2] = 0.0;
    Ref_Temperature[3] = 0.0;
    Ref_Temperature[4] = 0.0;
    //        Ref_Temperature[2] = 298.15;
    //        Ref_Temperature[3] = 298.15;
    //        Ref_Temperature[4] = 298.15
    // Blottner viscosity coefficients
    // A                        // B                        // C
    Blottner(0,0) = 2.68E-2;   Blottner(0,1) =  3.18E-1;  Blottner(0,2) = -1.13E1;  // N2
    Blottner(1,0) = 4.49E-2;   Blottner(1,1) = -8.26E-2;  Blottner(1,2) = -9.20E0;  // O2
    Blottner(2,0) = 4.36E-2;   Blottner(2,1) = -3.36E-2;  Blottner(2,2) = -9.58E0;  // NO
    Blottner(3,0) = 1.16E-2;   Blottner(3,1) =  6.03E-1;  Blottner(3,2) = -1.24E1;  // N
    Blottner(4,0) = 2.03E-2;   Blottner(4,1) =  4.29E-1;  Blottner(4,2) = -1.16E1;  // O
    // Number of electron states
    nElStates[0] = 15;                    // N2
    nElStates[1] = 7;                     // O2
    nElStates[2] = 16;                    // NO
    nElStates[3] = 3;                     // N
    nElStates[4] = 5;                     // O
    for (iSpecies = 0; iSpecies < nSpecies; iSpecies++)
      maxEl = max(maxEl, nElStates[iSpecies]);
    /*--- Allocate and initialize electron data arrays ---*/
    CharElTemp.resize(nSpecies,maxEl) = su2double(0.0);
    ElDegeneracy.resize(nSpecies,maxEl) = su2double(0.0);

    //N2: 15 states
    CharElTemp(0,0)  = 0.000000000000000E+00;
    CharElTemp(0,1)  = 7.223156514095200E+04;
    CharElTemp(0,2)  = 8.577862640384000E+04;
    CharElTemp(0,3)  = 8.605026716160000E+04;
    CharElTemp(0,4)  = 9.535118627874400E+04;
    CharElTemp(0,5)  = 9.805635702203200E+04;
    CharElTemp(0,6)  = 9.968267656935200E+04;
    CharElTemp(0,7)  = 1.048976467715200E+05;
    CharElTemp(0,8)  = 1.116489555200000E+05;
    CharElTemp(0,9)  = 1.225836470400000E+05;
    CharElTemp(0,10) = 1.248856873600000E+05;
    CharElTemp(0,11) = 1.282476158188320E+05;
    CharElTemp(0,12) = 1.338060936000000E+05;
    CharElTemp(0,13) = 1.404296391107200E+05;
    CharElTemp(0,14) = 1.504958859200000E+05;
    ElDegeneracy(0,0)  = 1;
    ElDegeneracy(0,1)  = 3;
    ElDegeneracy(0,2)  = 6;
    ElDegeneracy(0,3)  = 6;
    ElDegeneracy(0,4)  = 3;
    ElDegeneracy(0,5)  = 1;
    ElDegeneracy(0,6)  = 2;
    ElDegeneracy(0,7)  = 2;
    ElDegeneracy(0,8)  = 5;
    ElDegeneracy(0,9)  = 1;
    ElDegeneracy(0,10) = 6;
    ElDegeneracy(0,11) = 6;
    ElDegeneracy(0,12) = 10;
    ElDegeneracy(0,13) = 6;
    ElDegeneracy(0,14) = 6;
    // O2: 7 states
    CharElTemp(1,0) = 0.000000000000000E+00;
    CharElTemp(1,1) = 1.139156019700800E+04;
    CharElTemp(1,2) = 1.898473947826400E+04;
    CharElTemp(1,3) = 4.755973576639200E+04;
    CharElTemp(1,4) = 4.991242097343200E+04;
    CharElTemp(1,5) = 5.092268575561600E+04;
    CharElTemp(1,6) = 7.189863255967200E+04;
    ElDegeneracy(1,0) = 3;
    ElDegeneracy(1,1) = 2;
    ElDegeneracy(1,2) = 1;
    ElDegeneracy(1,3) = 1;
    ElDegeneracy(1,4) = 6;
    ElDegeneracy(1,5) = 3;
    ElDegeneracy(1,6) = 3;
    // NO: 16 states
    CharElTemp(2,0)  = 0.000000000000000E+00;
    CharElTemp(2,1)  = 5.467345760000000E+04;
    CharElTemp(2,2)  = 6.317139627802400E+04;
    CharElTemp(2,3)  = 6.599450342445600E+04;
    CharElTemp(2,4)  = 6.906120960000000E+04;
    CharElTemp(2,5)  = 7.049998480000000E+04;
    CharElTemp(2,6)  = 7.491055017560000E+04;
    CharElTemp(2,7)  = 7.628875293968000E+04;
    CharElTemp(2,8)  = 8.676188537552000E+04;
    CharElTemp(2,9)  = 8.714431182368000E+04;
    CharElTemp(2,10) = 8.886077063728000E+04;
    CharElTemp(2,11) = 8.981755614528000E+04;
    CharElTemp(2,12) = 8.988445919208000E+04;
    CharElTemp(2,13) = 9.042702132000000E+04;
    CharElTemp(2,14) = 9.064283760000000E+04;
    CharElTemp(2,15) = 9.111763341600000E+04;
    ElDegeneracy(2,0)  = 4;
    ElDegeneracy(2,1)  = 8;
    ElDegeneracy(2,2)  = 2;
    ElDegeneracy(2,3)  = 4;
    ElDegeneracy(2,4)  = 4;
    ElDegeneracy(2,5)  = 4;
    ElDegeneracy(2,6)  = 4;
    ElDegeneracy(2,7)  = 2;
    ElDegeneracy(2,8)  = 4;
    ElDegeneracy(2,9)  = 2;
    ElDegeneracy(2,10) = 4;
    ElDegeneracy(2,11) = 4;
    ElDegeneracy(2,12) = 2;
    ElDegeneracy(2,13) = 2;
    ElDegeneracy(2,14) = 2;
    ElDegeneracy(2,15) = 4;
    // N: 3 states
    CharElTemp(3,0) = 0.000000000000000E+00;
    CharElTemp(3,1) = 2.766469645581980E+04;
    CharElTemp(3,2) = 4.149309313560210E+04;
    ElDegeneracy(3,0)= 4;
    ElDegeneracy(3,1)= 10;
    ElDegeneracy(3,2)= 6;
    // O: 5 states
    CharElTemp(4,0) = 0.000000000000000E+00;
    CharElTemp(4,1) = 2.277077570280000E+02;
    CharElTemp(4,2) = 3.265688785704000E+02;
    CharElTemp(4,3) = 2.283028632262240E+04;
    CharElTemp(4,4) = 4.861993036434160E+04;
    ElDegeneracy(4,0) = 5;
    ElDegeneracy(4,1) = 3;
    ElDegeneracy(4,2) = 1;
    ElDegeneracy(4,3) = 5;
    ElDegeneracy(4,4) = 1;
    /*--- Set reaction maps ---*/
    // N2 dissociation
    Reactions(0,0,0)=0;    Reactions(0,0,1)=0;   Reactions(0,0,2)=nSpecies;    Reactions(0,1,0)=3;   Reactions(0,1,1)=3;   Reactions(0,1,2) =0;
    Reactions(1,0,0)=0;    Reactions(1,0,1)=1;   Reactions(1,0,2)=nSpecies;    Reactions(1,1,0)=3;   Reactions(1,1,1)=3;   Reactions(1,1,2) =1;
    Reactions(2,0,0)=0;    Reactions(2,0,1)=2;   Reactions(2,0,2)=nSpecies;    Reactions(2,1,0)=3;   Reactions(2,1,1)=3;   Reactions(2,1,2) =2;
    Reactions(3,0,0)=0;    Reactions(3,0,1)=3;   Reactions(3,0,2)=nSpecies;    Reactions(3,1,0)=3;   Reactions(3,1,1)=3;   Reactions(3,1,2) =3;
    Reactions(4,0,0)=0;    Reactions(4,0,1)=4;   Reactions(4,0,2)=nSpecies;    Reactions(4,1,0)=3;   Reactions(4,1,1)=3;   Reactions(4,1,2) =4;
    // O2 dissociation
    Reactions(5,0,0)=1;    Reactions(5,0,1)=0;   Reactions(5,0,2)=nSpecies;    Reactions(5,1,0)=4;   Reactions(5,1,1)=4;   Reactions(5,1,2) =0;
    Reactions(6,0,0)=1;    Reactions(6,0,1)=1;   Reactions(6,0,2)=nSpecies;    Reactions(6,1,0)=4;   Reactions(6,1,1)=4;   Reactions(6,1,2) =1;
    Reactions(7,0,0)=1;    Reactions(7,0,1)=2;   Reactions(7,0,2)=nSpecies;    Reactions(7,1,0)=4;   Reactions(7,1,1)=4;   Reactions(7,1,2) =2;
    Reactions(8,0,0)=1;    Reactions(8,0,1)=3;   Reactions(8,0,2)=nSpecies;    Reactions(8,1,0)=4;   Reactions(8,1,1)=4;   Reactions(8,1,2) =3;
    Reactions(9,0,0)=1;    Reactions(9,0,1)=4;   Reactions(9,0,2)=nSpecies;    Reactions(9,1,0)=4;   Reactions(9,1,1)=4;   Reactions(9,1,2) =4;
    // NO dissociation
    Reactions(10,0,0)=2;   Reactions(10,0,1)=0;  Reactions(10,0,2)=nSpecies;   Reactions(10,1,0)=3;  Reactions(10,1,1)=4;    Reactions(10,1,2) =0;
    Reactions(11,0,0)=2;   Reactions(11,0,1)=1;  Reactions(11,0,2)=nSpecies;   Reactions(11,1,0)=3;  Reactions(11,1,1)=4;    Reactions(11,1,2) =1;
    Reactions(12,0,0)=2;   Reactions(12,0,1)=2;  Reactions(12,0,2)=nSpecies;   Reactions(12,1,0)=3;  Reactions(12,1,1)=4;    Reactions(12,1,2) =2;
    Reactions(13,0,0)=2;   Reactions(13,0,1)=3;  Reactions(13,0,2)=nSpecies;   Reactions(13,1,0)=3;  Reactions(13,1,1)=4;    Reactions(13,1,2) =3;
    Reactions(14,0,0)=2;   Reactions(14,0,1)=4;  Reactions(14,0,2)=nSpecies;   Reactions(14,1,0)=3;  Reactions(14,1,1)=4;    Reactions(14,1,2) =4;
    // N2 + O -> NO + N
    Reactions(15,0,0)=0;   Reactions(15,0,1)=4;  Reactions(15,0,2)=nSpecies;   Reactions(15,1,0)=2;  Reactions(15,1,1)=3;    Reactions(15,1,2)= nSpecies;
    // NO + O -> O2 + N
    Reactions(16,0,0)=2;   Reactions(16,0,1)=4;  Reactions(16,0,2)=nSpecies;   Reactions(16,1,0)=1;  Reactions(16,1,1)=3;    Reactions(16,1,2)= nSpecies;
    /*--- Set Arrhenius coefficients for reactions ---*/
    // Pre-exponential factor
    ArrheniusCoefficient[0]  = 7.0E21;
    ArrheniusCoefficient[1]  = 7.0E21;
    ArrheniusCoefficient[2]  = 7.0E21;
    ArrheniusCoefficient[3]  = 3.0E22;
    ArrheniusCoefficient[4]  = 3.0E22;
    ArrheniusCoefficient[5]  = 2.0E21;
    ArrheniusCoefficient[6]  = 2.0E21;
    ArrheniusCoefficient[7]  = 2.0E21;
    ArrheniusCoefficient[8]  = 1.0E22;
    ArrheniusCoefficient[9]  = 1.0E22;
    ArrheniusCoefficient[10] = 5.0E15;
    ArrheniusCoefficient[11] = 5.0E15;
    ArrheniusCoefficient[12] = 5.0E15;
    ArrheniusCoefficient[13] = 1.1E17;
    ArrheniusCoefficient[14] = 1.1E17;
    ArrheniusCoefficient[15] = 6.4E17;
    ArrheniusCoefficient[16] = 8.4E12;
    // Rate-controlling temperature exponent
    ArrheniusEta[0]  = -1.60;
    ArrheniusEta[1]  = -1.60;
    ArrheniusEta[2]  = -1.60;
    ArrheniusEta[3]  = -1.60;
    ArrheniusEta[4]  = -1.60;
    ArrheniusEta[5]  = -1.50;
    ArrheniusEta[6]  = -1.50;
    ArrheniusEta[7]  = -1.50;
    ArrheniusEta[8]  = -1.50;
    ArrheniusEta[9]  = -1.50;
    ArrheniusEta[10] = 0.0;
    ArrheniusEta[11] = 0.0;
    ArrheniusEta[12] = 0.0;
    ArrheniusEta[13] = 0.0;
    ArrheniusEta[14] = 0.0;
    ArrheniusEta[15] = -1.0;
    ArrheniusEta[16] = 0.0;
    // Characteristic temperature
    ArrheniusTheta[0]  = 113200.0;
    ArrheniusTheta[1]  = 113200.0;
    ArrheniusTheta[2]  = 113200.0;
    ArrheniusTheta[3]  = 113200.0;
    ArrheniusTheta[4]  = 113200.0;
    ArrheniusTheta[5]  = 59500.0;
    ArrheniusTheta[6]  = 59500.0;
    ArrheniusTheta[7]  = 59500.0;
    ArrheniusTheta[8]  = 59500.0;
    ArrheniusTheta[9]  = 59500.0;
    ArrheniusTheta[10] = 75500.0;
    ArrheniusTheta[11] = 75500.0;
    ArrheniusTheta[12] = 75500.0;
    ArrheniusTheta[13] = 75500.0;
    ArrheniusTheta[14] = 75500.0;
    ArrheniusTheta[15] = 38400.0;
    ArrheniusTheta[16] = 19450.0;
    /*--- Set rate-controlling temperature exponents ---*/
    //  -----------  Tc = Ttr^a * Tve^b  -----------
    //
    // Forward Reactions
    //   Dissociation:      a = 0.5, b = 0.5  (OR a = 0.7, b =0.3)
    //   Exchange:          a = 1,   b = 0
    //   Impact ionization: a = 0,   b = 1
    //
    // Backward Reactions
    //   Recomb ionization:      a = 0, b = 1
    //   Impact ionization:      a = 0, b = 1
    //   N2 impact dissociation: a = 0, b = 1
    //   Others:                 a = 1, b = 0
    Tcf_a[0]  = 0.5; Tcf_b[0]  = 0.5; Tcb_a[0]  = 1;  Tcb_b[0] = 0;
    Tcf_a[1]  = 0.5; Tcf_b[1]  = 0.5; Tcb_a[1]  = 1;  Tcb_b[1] = 0;
    Tcf_a[2]  = 0.5; Tcf_b[2]  = 0.5; Tcb_a[2]  = 1;  Tcb_b[2] = 0;
    Tcf_a[3]  = 0.5; Tcf_b[3]  = 0.5; Tcb_a[3]  = 1;  Tcb_b[3] = 0;
    Tcf_a[4]  = 0.5; Tcf_b[4]  = 0.5; Tcb_a[4]  = 1;  Tcb_b[4] = 0;
    Tcf_a[5]  = 0.5; Tcf_b[5]  = 0.5; Tcb_a[5]  = 1;  Tcb_b[5] = 0;
    Tcf_a[6]  = 0.5; Tcf_b[6]  = 0.5; Tcb_a[6]  = 1;  Tcb_b[6] = 0;
    Tcf_a[7]  = 0.5; Tcf_b[7]  = 0.5; Tcb_a[7]  = 1;  Tcb_b[7] = 0;
    Tcf_a[8]  = 0.5; Tcf_b[8]  = 0.5; Tcb_a[8]  = 1;  Tcb_b[8] = 0;
    Tcf_a[9]  = 0.5; Tcf_b[9]  = 0.5; Tcb_a[9]  = 1;  Tcb_b[9] = 0;
    Tcf_a[10] = 0.5; Tcf_b[10] = 0.5; Tcb_a[10] = 1;  Tcb_b[10] = 0;
    Tcf_a[11] = 0.5; Tcf_b[11] = 0.5; Tcb_a[11] = 1;  Tcb_b[11] = 0;
    Tcf_a[12] = 0.5; Tcf_b[12] = 0.5; Tcb_a[12] = 1;  Tcb_b[12] = 0;
    Tcf_a[13] = 0.5; Tcf_b[13] = 0.5; Tcb_a[13] = 1;  Tcb_b[13] = 0;
    Tcf_a[14] = 0.5; Tcf_b[14] = 0.5; Tcb_a[14] = 1;  Tcb_b[14] = 0;
    Tcf_a[15] = 1.0; Tcf_b[15] = 0.0; Tcb_a[15] = 1;  Tcb_b[15] = 0;
    Tcf_a[16] = 1.0; Tcf_b[16] = 0.0; Tcb_a[16] = 1;  Tcb_b[16] = 0;
    /*--- Collision integral data ---*/
    // Omega(0,0) ----------------------
    //N2
    Omega00(0,0,0) = -6.0614558E-03;  Omega00(0,0,1) = 1.2689102E-01;   Omega00(0,0,2) = -1.0616948E+00;  Omega00(0,0,3) = 8.0955466E+02;
    Omega00(0,1,0) = -3.7959091E-03;  Omega00(0,1,1) = 9.5708295E-02;   Omega00(0,1,2) = -1.0070611E+00;  Omega00(0,1,3) = 8.9392313E+02;
    Omega00(0,2,0) = -1.9295666E-03;  Omega00(0,2,1) = 2.7995735E-02;   Omega00(0,2,2) = -3.1588514E-01;  Omega00(0,2,3) = 1.2880734E+02;
    Omega00(0,3,0) = -1.0796249E-02;  Omega00(0,3,1) = 2.2656509E-01;   Omega00(0,3,2) = -1.7910602E+00;  Omega00(0,3,3) = 4.0455218E+03;
    Omega00(0,4,0) = -2.7244269E-03;  Omega00(0,4,1) = 6.9587171E-02;   Omega00(0,4,2) = -7.9538667E-01;  Omega00(0,4,3) = 4.0673730E+02;
    //O2
    Omega00(1,0,0) = -3.7959091E-03;  Omega00(1,0,1) = 9.5708295E-02;   Omega00(1,0,2) = -1.0070611E+00;  Omega00(1,0,3) = 8.9392313E+02;
    Omega00(1,1,0) = -8.0682650E-04;  Omega00(1,1,1) = 1.6602480E-02;   Omega00(1,1,2) = -3.1472774E-01;  Omega00(1,1,3) = 1.4116458E+02;
    Omega00(1,2,0) = -6.4433840E-04;  Omega00(1,2,1) = 8.5378580E-03;   Omega00(1,2,2) = -2.3225102E-01;  Omega00(1,2,3) = 1.1371608E+02;
    Omega00(1,3,0) = -1.1453028E-03;  Omega00(1,3,1) = 1.2654140E-02;   Omega00(1,3,2) = -2.2435218E-01;  Omega00(1,3,3) = 7.7201588E+01;
    Omega00(1,4,0) = -4.8405803E-03;  Omega00(1,4,1) = 1.0297688E-01;   Omega00(1,4,2) = -9.6876576E-01;  Omega00(1,4,3) = 6.1629812E+02;
    //NO
    Omega00(2,0,0) = -1.9295666E-03;  Omega00(2,0,1) = 2.7995735E-02;   Omega00(2,0,2) = -3.1588514E-01;  Omega00(2,0,3) = 1.2880734E+02;
    Omega00(2,1,0) = -6.4433840E-04;  Omega00(2,1,1) = 8.5378580E-03;   Omega00(2,1,2) = -2.3225102E-01;  Omega00(2,1,3) = 1.1371608E+02;
    Omega00(2,2,0) = -0.0000000E+00;  Omega00(2,2,1) = -1.1056066E-02;  Omega00(2,2,2) = -5.9216250E-02;  Omega00(2,2,3) = 7.2542367E+01;
    Omega00(2,3,0) = -1.5770918E-03;  Omega00(2,3,1) = 1.9578381E-02;   Omega00(2,3,2) = -2.7873624E-01;  Omega00(2,3,3) = 9.9547944E+01;
    Omega00(2,4,0) = -1.0885815E-03;  Omega00(2,4,1) = 1.1883688E-02;   Omega00(2,4,2) = -2.1844909E-01;  Omega00(2,4,3) = 7.5512560E+01;
    //N
    Omega00(3,0,0) = -1.0796249E-02;  Omega00(3,0,1) = 2.2656509E-01;   Omega00(3,0,2) = -1.7910602E+00;  Omega00(3,0,3) = 4.0455218E+03;
    Omega00(3,1,0) = -1.1453028E-03;  Omega00(3,1,1) = 1.2654140E-02;   Omega00(3,1,2) = -2.2435218E-01;  Omega00(3,1,3) = 7.7201588E+01;
    Omega00(3,2,0) = -1.5770918E-03;  Omega00(3,2,1) = 1.9578381E-02;   Omega00(3,2,2) = -2.7873624E-01;  Omega00(3,2,3) = 9.9547944E+01;
    Omega00(3,3,0) = -9.6083779E-03;  Omega00(3,3,1) = 2.0938971E-01;   Omega00(3,3,2) = -1.7386904E+00;  Omega00(3,3,3) = 3.3587983E+03;
    Omega00(3,4,0) = -7.8147689E-03;  Omega00(3,4,1) = 1.6792705E-01;   Omega00(3,4,2) = -1.4308628E+00;  Omega00(3,4,3) = 1.6628859E+03;
    //O
    Omega00(4,0,0) = -2.7244269E-03;  Omega00(4,0,1) = 6.9587171E-02;   Omega00(4,0,2) = -7.9538667E-01;  Omega00(4,0,3) = 4.0673730E+02;
    Omega00(4,1,0) = -4.8405803E-03;  Omega00(4,1,1) = 1.0297688E-01;   Omega00(4,1,2) = -9.6876576E-01;  Omega00(4,1,3) = 6.1629812E+02;
    Omega00(4,2,0) = -1.0885815E-03;  Omega00(4,2,1) = 1.1883688E-02;   Omega00(4,2,2) = -2.1844909E-01;  Omega00(4,2,3) = 7.5512560E+01;
    Omega00(4,3,0) = -7.8147689E-03;  Omega00(4,3,1) = 1.6792705E-01;   Omega00(4,3,2) = -1.4308628E+00;  Omega00(4,3,3) = 1.6628859E+03;
    Omega00(4,4,0) = -6.4040535E-03;  Omega00(4,4,1) = 1.4629949E-01;   Omega00(4,4,2) = -1.3892121E+00;  Omega00(4,4,3) = 2.0903441E+03;

    // Omega(1,1) ----------------------
    //N2
    Omega11(0,0,0) = -7.6303990E-03;  Omega11(0,0,1) = 1.6878089E-01;   Omega11(0,0,2) = -1.4004234E+00;  Omega11(0,0,3) = 2.1427708E+03;
    Omega11(0,1,0) = -8.0457321E-03;  Omega11(0,1,1) = 1.9228905E-01;   Omega11(0,1,2) = -1.7102854E+00;  Omega11(0,1,3) = 5.2213857E+03;
    Omega11(0,2,0) = -6.8237776E-03;  Omega11(0,2,1) = 1.4360616E-01;   Omega11(0,2,2) = -1.1922240E+00;  Omega11(0,2,3) = 1.2433086E+03;
    Omega11(0,3,0) = -8.3493693E-03;  Omega11(0,3,1) = 1.7808911E-01;   Omega11(0,3,2) = -1.4466155E+00;  Omega11(0,3,3) = 1.9324210E+03;
    Omega11(0,4,0) = -8.3110691E-03;  Omega11(0,4,1) = 1.9617877E-01;   Omega11(0,4,2) = -1.7205427E+00;  Omega11(0,4,3) = 4.0812829E+03;
    //O2
    Omega11(1,0,0) = -8.0457321E-03;  Omega11(1,0,1) = 1.9228905E-01;   Omega11(1,0,2) = -1.7102854E+00;  Omega11(1,0,3) = 5.2213857E+03;
    Omega11(1,1,0) = -6.2931612E-03;  Omega11(1,1,1) = 1.4624645E-01;   Omega11(1,1,2) = -1.3006927E+00;  Omega11(1,1,3) = 1.8066892E+03;
    Omega11(1,2,0) = -6.8508672E-03;  Omega11(1,2,1) = 1.5524564E-01;   Omega11(1,2,2) = -1.3479583E+00;  Omega11(1,2,3) = 2.0037890E+03;
    Omega11(1,3,0) = -1.0608832E-03;  Omega11(1,3,1) = 1.1782595E-02;   Omega11(1,3,2) = -2.1246301E-01;  Omega11(1,3,3) = 8.4561598E+01;
    Omega11(1,4,0) = -3.7969686E-03;  Omega11(1,4,1) = 7.6789981E-02;   Omega11(1,4,2) = -7.3056809E-01;  Omega11(1,4,3) = 3.3958171E+02;
    //NO
    Omega11(2,0,0) = -6.8237776E-03;  Omega11(2,0,1) = 1.4360616E-01;   Omega11(2,0,2) = -1.1922240E+00;  Omega11(2,0,3) = 1.2433086E+03;
    Omega11(2,1,0) = -6.8508672E-03;  Omega11(2,1,1) = 1.5524564E-01;   Omega11(2,1,2) = -1.3479583E+00;  Omega11(2,1,3) = 2.0037890E+03;
    Omega11(2,2,0) = -7.4942466E-03;  Omega11(2,2,1) = 1.6626193E-01;   Omega11(2,2,2) = -1.4107027E+00;  Omega11(2,2,3) = 2.3097604E+03;
    Omega11(2,3,0) = -1.4719259E-03;  Omega11(2,3,1) = 1.8446968E-02;   Omega11(2,3,2) = -2.6460411E-01;  Omega11(2,3,3) = 1.0911124E+02;
    Omega11(2,4,0) = -1.0066279E-03;  Omega11(2,4,1) = 1.1029264E-02;   Omega11(2,4,2) = -2.0671266E-01;  Omega11(2,4,3) = 8.2644384E+01;
    //N
    Omega11(3,0,0) = -8.3493693E-03;  Omega11(3,0,1) = 1.7808911E-01;   Omega11(3,0,2) = -1.4466155E+00;  Omega11(3,0,3) = 1.9324210E+03;
    Omega11(3,1,0) = -1.0608832E-03;  Omega11(3,1,1) = 1.1782595E-02;   Omega11(3,1,2) = -2.1246301E-01;  Omega11(3,1,3) = 8.4561598E+01;
    Omega11(3,2,0) = -1.4719259E-03;  Omega11(3,2,1) = 1.8446968E-02;   Omega11(3,2,2) = -2.6460411E-01;  Omega11(3,2,3) = 1.0911124E+02;
    Omega11(3,3,0) = -7.7439615E-03;  Omega11(3,3,1) = 1.7129007E-01;   Omega11(3,3,2) = -1.4809088E+00;  Omega11(3,3,3) = 2.1284951E+03;
    Omega11(3,4,0) = -5.0478143E-03;  Omega11(3,4,1) = 1.0236186E-01;   Omega11(3,4,2) = -9.0058935E-01;  Omega11(3,4,3) = 4.4472565E+02;
    //O
    Omega11(4,0,0) = -8.3110691E-03;  Omega11(4,0,1) = 1.9617877E-01;   Omega11(4,0,2) = -1.7205427E+00;  Omega11(4,0,3) = 4.0812829E+03;
    Omega11(4,1,0) = -3.7969686E-03;  Omega11(4,1,1) = 7.6789981E-02;   Omega11(4,1,2) = -7.3056809E-01;  Omega11(4,1,3) = 3.3958171E+02;
    Omega11(4,2,0) = -1.0066279E-03;  Omega11(4,2,1) = 1.1029264E-02;   Omega11(4,2,2) = -2.0671266E-01;  Omega11(4,2,3) = 8.2644384E+01;
    Omega11(4,3,0) = -5.0478143E-03;  Omega11(4,3,1) = 1.0236186E-01;   Omega11(4,3,2) = -9.0058935E-01;  Omega11(4,3,3) = 4.4472565E+02;
    Omega11(4,4,0) = -4.2451096E-03;  Omega11(4,4,1) = 9.6820337E-02;   Omega11(4,4,2) = -9.9770795E-01;  Omega11(4,4,3) = 8.3320644E+02;
  }

  if (ionization) { nHeavy = nSpecies-1; nEl = 1; }
  else            { nHeavy = nSpecies;   nEl = 0; }
}

CSU2TCLib::~CSU2TCLib(){}

void CSU2TCLib::SetTDStateRhosTTv(vector<su2double>& val_rhos, su2double val_temperature, su2double val_temperature_ve){

  rhos = val_rhos;
  T    = val_temperature;
  Tve  = val_temperature_ve;

  Density = 0.0;
  for (iSpecies = 0; iSpecies < nSpecies; iSpecies++)
    Density += rhos[iSpecies];

  Pressure = ComputePressure();

}

vector<su2double>& CSU2TCLib::GetSpeciesCvTraRot(){

  // NOTE: This will be non-const with future models.
  for (iSpecies = 0; iSpecies < nHeavy; iSpecies++)
    Cvtrs[iSpecies] = (3.0/2.0 + RotationModes[iSpecies]/2.0) * Ru/MolarMass[iSpecies];

  return Cvtrs;
}

vector<su2double>& CSU2TCLib::ComputeSpeciesCvVibEle(){

  su2double thoTve, exptv, num, num2, num3, denom, Cvvs, Cves;
  unsigned short iElectron = nSpecies-1;

  for(iSpecies = 0; iSpecies < nSpecies; iSpecies++){

    /*--- If requesting electron specific heat ---*/
    if (ionization && iSpecies == iElectron) {
      Cvvs = 0.0;
      Cves = 3.0/2.0 * Ru/MolarMass[nSpecies-1];
    }

    /*--- Heavy particle specific heat ---*/
    else {

      /*--- Vibrational energy ---*/
      if (CharVibTemp[iSpecies] != 0.0) {
        thoTve = CharVibTemp[iSpecies]/Tve;
        exptv = exp(CharVibTemp[iSpecies]/Tve);
        Cvvs  = Ru/MolarMass[iSpecies] * thoTve*thoTve * exptv / ((exptv-1.0)*(exptv-1.0));
      } else {
        Cvvs = 0.0;
      }

      /*--- Electronic energy ---*/
      if (nElStates[iSpecies] != 0) {
        num = 0.0; num2 = 0.0;
        denom = ElDegeneracy[iSpecies][0] * exp(-CharElTemp[iSpecies][0]/Tve);
        num3  = ElDegeneracy[iSpecies][0] * (CharElTemp[iSpecies][0]/(Tve*Tve))*exp(-CharElTemp[iSpecies][0]/Tve);
        for (iEl = 1; iEl < nElStates[iSpecies]; iEl++) {
          thoTve = CharElTemp[iSpecies][iEl]/Tve;
          exptv = exp(-CharElTemp[iSpecies][iEl]/Tve);

          num   += ElDegeneracy[iSpecies][iEl] * CharElTemp[iSpecies][iEl] * exptv;
          denom += ElDegeneracy[iSpecies][iEl] * exptv;
          num2  += ElDegeneracy[iSpecies][iEl] * (thoTve*thoTve) * exptv;
          num3  += ElDegeneracy[iSpecies][iEl] * thoTve/Tve * exptv;
        }
        Cves = Ru/MolarMass[iSpecies] * (num2/denom - num*num3/(denom*denom));
      } else {
        Cves = 0.0;
      }
    }

    Cvves[iSpecies] = Cvvs + Cves;
  }

  return Cvves;

}

vector<su2double>& CSU2TCLib::ComputeMixtureEnergies(){

  su2double rhoEmix, rhoEve, Ef, Ev, Ee, num, denom;

  rhoEmix = 0.0;
  rhoEve  = 0.0;
  denom   = 0.0;

  for (iSpecies = 0; iSpecies < nHeavy; iSpecies++){

    // Species formation energy
    Ef = Enthalpy_Formation[iSpecies] - Ru/MolarMass[iSpecies]*Ref_Temperature[iSpecies];

    // Species vibrational energy
    if (CharVibTemp[iSpecies] != 0.0)
      Ev = Ru/MolarMass[iSpecies] * CharVibTemp[iSpecies] / (exp(CharVibTemp[iSpecies]/Tve)-1.0);
    else
      Ev = 0.0;

    // Species electronic energy
    num = 0.0;
    denom = ElDegeneracy(iSpecies,0) * exp(CharElTemp(iSpecies,0)/Tve);
    for (iEl = 1; iEl < nElStates[iSpecies]; iEl++) {
      num   += ElDegeneracy(iSpecies,iEl) * CharElTemp(iSpecies,iEl) * exp(-CharElTemp(iSpecies,iEl)/Tve);
      denom += ElDegeneracy(iSpecies,iEl) * exp(-CharElTemp(iSpecies,iEl)/Tve);
    }
    Ee = Ru/MolarMass[iSpecies] * (num/denom);

    // Mixture total energy
    rhoEmix += rhos[iSpecies] * ((3.0/2.0+RotationModes[iSpecies]/2.0) * Ru/MolarMass[iSpecies] * (T-Ref_Temperature[iSpecies]) + Ev + Ee + Ef);

    // Mixture vibrational-electronic energy
    rhoEve += rhos[iSpecies] * (Ev + Ee);

  }

  for (iSpecies = 0; iSpecies < nEl; iSpecies++) {

    // Species formation energy
    Ef = Enthalpy_Formation[nSpecies-1] - Ru/MolarMass[nSpecies-1] * Ref_Temperature[nSpecies-1];

    // Electron t-r mode contributes to mixture vib-el energy
    rhoEve += (3.0/2.0) * Ru/MolarMass[nSpecies-1] * (Tve - Ref_Temperature[nSpecies-1]); //bug? not multiplying by rhos[iSpecies]
  }

  energies[0] = rhoEmix/Density;
  energies[1] = rhoEve/Density;

  return energies;

}

vector<su2double>& CSU2TCLib::ComputeSpeciesEve(su2double val_T){

  su2double Ev, Eel, Ef, num, denom;
  unsigned short iElectron = nSpecies-1;

  for (iSpecies = 0; iSpecies < nSpecies; iSpecies++){

    /*--- Electron species energy ---*/
    if ( ionization && (iSpecies == iElectron)) {
      /*--- Calculate formation energy ---*/
      Ef = Enthalpy_Formation[iSpecies] - Ru/MolarMass[iSpecies] * Ref_Temperature[iSpecies];

      /*--- Electron t-r mode contributes to mixture vib-el energy ---*/
      Eel = (3.0/2.0) * Ru/MolarMass[iSpecies] * (val_T - Ref_Temperature[iSpecies]) + Ef;
      Ev  = 0.0;
    }
    /*--- Heavy particle energy ---*/
    else {
      /*--- Calculate vibrational energy (harmonic-oscillator model) ---*/
      if (CharVibTemp[iSpecies] != 0.0)
        Ev = Ru/MolarMass[iSpecies] * CharVibTemp[iSpecies] / (exp(CharVibTemp[iSpecies]/val_T)-1.0);
      else
        Ev = 0.0;
      /*--- Calculate electronic energy ---*/
      num = 0.0;
      denom = ElDegeneracy[iSpecies][0] * exp(-CharElTemp[iSpecies][0]/val_T);
      for (iEl = 1; iEl < nElStates[iSpecies]; iEl++) {
        num   += ElDegeneracy[iSpecies][iEl] * CharElTemp[iSpecies][iEl] * exp(-CharElTemp[iSpecies][iEl]/val_T);
        denom += ElDegeneracy[iSpecies][iEl] * exp(-CharElTemp[iSpecies][iEl]/val_T);
      }
      Eel = Ru/MolarMass[iSpecies] * (num/denom);
    }

    eves[iSpecies] = Ev + Eel;
  }

  return eves;
}

vector<su2double>& CSU2TCLib::ComputeNetProductionRates(){

  /*--- Nonequilibrium chemistry ---*/
  unsigned short ii, iReaction;
  su2double T_min, epsilon, Thf, Thb, Trxnf, Trxnb, Keq, kf, kb, kfb, fwdRxn, bkwRxn, af, bf, ab, bb;

  /*--- Define artificial chemistry parameters ---*/
  // Note: These parameters artificially increase the rate-controlling reaction
  //       temperature.  This relaxes some of the stiffness in the chemistry
  //       source term.
  T_min   = 800.0;
  epsilon = 80;
  /*--- Define preferential dissociation coefficient ---*/
  //alpha = 0.3;

  for( iSpecies = 0; iSpecies < nSpecies; iSpecies++)
    ws[iSpecies] = 0.0;

  for (iReaction = 0; iReaction < nReactions; iReaction++) {

    /*--- Determine the rate-controlling temperature ---*/
    af = Tcf_a[iReaction];
    bf = Tcf_b[iReaction];
    ab = Tcb_a[iReaction];
    bb = Tcb_b[iReaction];
    Trxnf = pow(T, af)*pow(Tve, bf);
    Trxnb = pow(T, ab)*pow(Tve, bb);

    /*--- Calculate the modified temperature ---*/
    Thf = 0.5 * (Trxnf+T_min + sqrt((Trxnf-T_min)*(Trxnf-T_min)+epsilon*epsilon));
    Thb = 0.5 * (Trxnb+T_min + sqrt((Trxnb-T_min)*(Trxnb-T_min)+epsilon*epsilon));

    /*--- Get the Keq & Arrhenius coefficients ---*/
    ComputeKeqConstants(iReaction);

    /*--- Calculate Keq ---*/
    Keq = exp(  A[0]*(Thb/1E4) + A[1] + A[2]*log(1E4/Thb)
        + A[3]*(1E4/Thb) + A[4]*(1E4/Thb)*(1E4/Thb) );

    /*--- Calculate rate coefficients ---*/
    kf  = ArrheniusCoefficient[iReaction] * exp(ArrheniusEta[iReaction]*log(Thf)) * exp(-ArrheniusTheta[iReaction]/Thf);
    kfb = ArrheniusCoefficient[iReaction] * exp(ArrheniusEta[iReaction]*log(Thb)) * exp(-ArrheniusTheta[iReaction]/Thb);
    kb  = kfb / Keq;

    /*--- Determine production & destruction of each species ---*/
    fwdRxn = 1.0;
    bkwRxn = 1.0;
    for (ii = 0; ii < 3; ii++) {

      /*--- Reactants ---*/
      iSpecies = Reactions(iReaction,0,ii);
      if ( iSpecies != nSpecies)
        fwdRxn *= 0.001*rhos[iSpecies]/MolarMass[iSpecies];

      /*--- Products ---*/
      jSpecies = Reactions(iReaction,1,ii);
      if (jSpecies != nSpecies) {
        bkwRxn *= 0.001*rhos[jSpecies]/MolarMass[jSpecies];
      }
    }

    fwdRxn = 1000.0 * kf * fwdRxn;
    bkwRxn = 1000.0 * kb * bkwRxn;

    for (ii = 0; ii < 3; ii++) {

      /*--- Products ---*/
      iSpecies = Reactions(iReaction,1,ii);
      if (iSpecies != nSpecies)
        ws[iSpecies] += MolarMass[iSpecies] * (fwdRxn-bkwRxn);

      /*--- Reactants ---*/
      iSpecies = Reactions(iReaction,0,ii);
      if (iSpecies != nSpecies)
        ws[iSpecies] -= MolarMass[iSpecies] * (fwdRxn-bkwRxn);
    }
  }
  return ws;
}

void CSU2TCLib::ComputeKeqConstants(unsigned short val_Reaction) {

  unsigned short ii, iIndex, tbl_offset, pwr;
  su2double N, tmp1, tmp2;

  /*--- Acquire database constants from CConfig ---*/
  GetChemistryEquilConstants(val_Reaction);

  /*--- Calculate mixture number density ---*/
  N = 0.0;
  for (iSpecies =0 ; iSpecies < nSpecies; iSpecies++) {
    N += rhos[iSpecies]/MolarMass[iSpecies]*AVOGAD_CONSTANT;
  }

  /*--- Convert number density from 1/m^3 to 1/cm^3 for table look-up ---*/
  N = N*(1E-6);

  /*--- Determine table index based on mixture N ---*/
  tbl_offset = 14;
  pwr        = floor(log10(N));

  /*--- Bound the interpolation to table limit values ---*/
  iIndex = int(pwr) - tbl_offset;
  if (iIndex <= 0) {
    for (ii = 0; ii < 5; ii++)
      A[ii] = RxnConstantTable(0,ii);
    return;
  } else if (iIndex >= 5) {
    for (ii = 0; ii < 5; ii++)
      A[ii] = RxnConstantTable(5,ii);
    return;
  }

  /*--- Calculate interpolation denominator terms avoiding pow() ---*/
  tmp1 = 1.0;
  tmp2 = 1.0;
  for (ii = 0; ii < pwr; ii++) {
    tmp1 *= 10.0;
    tmp2 *= 10.0;
  }
  tmp2 *= 10.0;

  /*--- Interpolate ---*/
  for (ii = 0; ii < 5; ii++) {
    A[ii] =  (RxnConstantTable(iIndex+1,ii) - RxnConstantTable(iIndex,ii))
        / (tmp2 - tmp1) * (N - tmp1)
        + RxnConstantTable(iIndex,ii);
  }
}

su2double CSU2TCLib::ComputeEveSourceTerm(){

  /*--- Trans.-rot. & vibrational energy exchange via inelastic collisions ---*/
  // Note: Electronic energy not implemented
  // Note: Landau-Teller formulation
  // Note: Millikan & White relaxation time (requires P in Atm.)
  // Note: Park limiting cross section
  su2double conc, N, mu, A_sr, B_sr, num, denom, Cs, sig_s, tau_sr, tauP, tauMW, taus, omegaVT, omegaCV;
  vector<su2double> MolarFrac, eve_eq, eve;

  MolarFrac.resize(nSpecies,0.0);
  eve_eq.resize(nSpecies,0.0);
  eve.resize(nSpecies,0.0);

  omegaVT = 0.0;
  omegaCV = 0.0;


  /*--- Calculate mole fractions ---*/
  N    = 0.0;
  conc = 0.0;
  for (iSpecies = 0; iSpecies < nSpecies; iSpecies++) {
    conc += rhos[iSpecies] / MolarMass[iSpecies];
    N    += rhos[iSpecies] / MolarMass[iSpecies] * AVOGAD_CONSTANT;
  }
  for (iSpecies = 0; iSpecies < nSpecies; iSpecies++)
    MolarFrac[iSpecies] = (rhos[iSpecies] / MolarMass[iSpecies]) / conc;

  eve_eq = ComputeSpeciesEve(T);
  eve    = ComputeSpeciesEve(Tve);

  /*--- Loop over species to calculate source term --*/
  for (iSpecies = 0; iSpecies < nSpecies; iSpecies++) {

    /*--- Millikan & White relaxation time ---*/
    num   = 0.0;
    denom = 0.0;
    for (jSpecies = 0; jSpecies < nSpecies; jSpecies++) {
      mu     = MolarMass[iSpecies]*MolarMass[jSpecies] / (MolarMass[iSpecies] + MolarMass[jSpecies]);
      A_sr   = 1.16 * 1E-3 * sqrt(mu) * pow(CharVibTemp[iSpecies], 4.0/3.0);
      B_sr   = 0.015 * pow(mu, 0.25);
      tau_sr = 101325.0/Pressure * exp(A_sr*(pow(T,-1.0/3.0) - B_sr) - 18.42);
      num   += MolarFrac[jSpecies];
      denom += MolarFrac[jSpecies] / tau_sr;
    }

    tauMW = num / denom;

    /*--- Park limiting cross section ---*/
    Cs    = sqrt((8.0*Ru*T)/(PI_NUMBER*MolarMass[iSpecies]));
    sig_s = 1E-20*(5E4*5E4)/(T*T);

    tauP = 1/(sig_s*Cs*N);

    /*--- Species relaxation time ---*/
    taus = tauMW + tauP;

    /*--- Add species contribution to residual ---*/
    omegaVT += rhos[iSpecies] * (eve_eq[iSpecies] -
                                 eve[iSpecies]) / taus;
  }

  /*--- Vibrational energy change due to chemical reactions ---*/
  if(!frozen){
    for (iSpecies = 0; iSpecies < nSpecies; iSpecies++)
      omegaCV += ws[iSpecies]*eve[iSpecies];
  }

  omega = omegaVT + omegaCV;

  return omega;

}

vector<su2double>& CSU2TCLib::ComputeSpeciesEnthalpy(su2double val_T, su2double val_Tve, su2double *val_eves){

  vector<su2double> cvtrs;

  cvtrs = GetSpeciesCvTraRot();

  for (iSpecies = 0; iSpecies < nSpecies; iSpecies++){
    eves[iSpecies] = val_eves[iSpecies];
    hs[iSpecies] = Ru/MolarMass[iSpecies]*val_T + cvtrs[iSpecies]*val_T + Enthalpy_Formation[iSpecies] + eves[iSpecies];
  }

  return hs;

}

vector<su2double>& CSU2TCLib::GetDiffusionCoeff(){

  if(Kind_TransCoeffModel == WILKE)
    DiffusionCoeffWBE();
  if(Kind_TransCoeffModel == GUPTAYOS)
    DiffusionCoeffGY();
  if(Kind_TransCoeffModel == DEBUG)
    DiffusionCoeffD();

  return DiffusionCoeff;

}

su2double CSU2TCLib::GetViscosity(){

  if(Kind_TransCoeffModel == WILKE)
    ViscosityWBE();
  if(Kind_TransCoeffModel == GUPTAYOS)
    ViscosityGY();
  if(Kind_TransCoeffModel == DEBUG)
    ViscosityD();
  return Mu;

}

vector<su2double>& CSU2TCLib::GetThermalConductivities(){

  if(Kind_TransCoeffModel == WILKE)
    ThermalConductivitiesWBE();
  if(Kind_TransCoeffModel == GUPTAYOS)
    ThermalConductivitiesGY();
  if(Kind_TransCoeffModel == DEBUG)
    ThermalConductivitiesD();

  return ThermalConductivities;

}

void CSU2TCLib::DiffusionCoeffWBE(){

  su2double conc, Mi, Mj, M, Omega_ij, denom;
  su2activematrix Dij;

  Dij.resize(nSpecies, nSpecies) = su2double(0.0);

  /*--- Calculate species mole fraction ---*/
  conc = 0.0;
  for (iSpecies = 0; iSpecies < nSpecies; iSpecies++) {
    MolarFracWBE[iSpecies] = rhos[iSpecies]/MolarMass[iSpecies];
    conc               += MolarFracWBE[iSpecies];
  }
  for (iSpecies = 0; iSpecies < nSpecies; iSpecies++)
    MolarFracWBE[iSpecies] = MolarFracWBE[iSpecies]/conc;
  /*--- Calculate mixture molar mass (kg/mol) ---*/
  // Note: Species molar masses stored as kg/kmol, need 1E-3 conversion
  M = 0.0;
  for (iSpecies = 0; iSpecies < nSpecies; iSpecies++)
    M += MolarMass[iSpecies]*MolarFracWBE[iSpecies];
  M = M*1E-3;
  /*---+++                  +++---*/
  /*--- Diffusion coefficients ---*/
  /*---+++                  +++---*/
  /*--- Solve for binary diffusion coefficients ---*/
  // Note: Dij = Dji, so only loop through req'd indices
  // Note: Correlation requires kg/mol, hence 1E-3 conversion from kg/kmol
  for (iSpecies = 0; iSpecies < nSpecies; iSpecies++) {
    Mi = MolarMass[iSpecies]*1E-3;
    for (jSpecies = iSpecies; jSpecies < nSpecies; jSpecies++) {
      Mj = MolarMass[jSpecies]*1E-3;
      /*--- Calculate the Omega^(0,0)_ij collision cross section ---*/
      Omega_ij = 1E-20/PI_NUMBER * Omega00(iSpecies,jSpecies,3)
          * pow(T, Omega00(iSpecies,jSpecies,0)*log(T)*log(T)
          +  Omega00(iSpecies,jSpecies,1)*log(T)
          +  Omega00(iSpecies,jSpecies,2));
      Dij(iSpecies,jSpecies) = 7.1613E-25*M*sqrt(T*(1/Mi+1/Mj))/(Density*Omega_ij);
      Dij(jSpecies,iSpecies) = 7.1613E-25*M*sqrt(T*(1/Mi+1/Mj))/(Density*Omega_ij);
    }
  }
  /*--- Calculate species-mixture diffusion coefficient --*/
  for (iSpecies = 0; iSpecies < nSpecies; iSpecies++) {
    DiffusionCoeff[iSpecies] = 0.0;
    denom = 0.0;
    for (jSpecies = 0; jSpecies < nSpecies; jSpecies++) {
      if (jSpecies != iSpecies) {
        denom += MolarFracWBE[jSpecies]/Dij(iSpecies,jSpecies);
      }
    }

    if (nSpecies==1) DiffusionCoeff[0] = 0;
    else DiffusionCoeff[iSpecies] = (1-MolarFracWBE[iSpecies])/denom;
  }    
}

void CSU2TCLib::ViscosityWBE(){

  su2double tmp1, tmp2, conc;

  /*--- Calculate species mole fraction ---*/
  conc = 0.0;
  for (iSpecies = 0; iSpecies < nSpecies; iSpecies++) {
    MolarFracWBE[iSpecies] = rhos[iSpecies]/MolarMass[iSpecies];
    conc               += MolarFracWBE[iSpecies];
  }
  for (iSpecies = 0; iSpecies < nSpecies; iSpecies++)
    MolarFracWBE[iSpecies] = MolarFracWBE[iSpecies]/conc;

  for (iSpecies = 0; iSpecies < nSpecies; iSpecies++)
    mus[iSpecies] = 0.1*exp((Blottner[iSpecies][0]*log(T)  +
                             Blottner[iSpecies][1])*log(T) +
                             Blottner[iSpecies][2]);

  /*--- Determine species 'phi' value for Blottner model ---*/
  for (iSpecies = 0; iSpecies < nSpecies; iSpecies++) {
    phis[iSpecies] = 0.0;
    for (jSpecies = 0; jSpecies < nSpecies; jSpecies++) {
      tmp1 = 1.0 + sqrt(mus[iSpecies]/mus[jSpecies])*pow(MolarMass[jSpecies]/MolarMass[iSpecies], 0.25);
      tmp2 = sqrt(8.0*(1.0+MolarMass[iSpecies]/MolarMass[jSpecies]));
      phis[iSpecies] += MolarFracWBE[jSpecies]*tmp1*tmp1/tmp2;
    }
  }

  /*--- Calculate mixture laminar viscosity ---*/
  Mu = 0.0;
  for (iSpecies = 0; iSpecies < nSpecies; iSpecies++){
    Mu += MolarFracWBE[iSpecies]*mus[iSpecies]/phis[iSpecies];
  }
}

void CSU2TCLib::ThermalConductivitiesWBE(){

  vector<su2double> ks, kves;

  ks.resize(nSpecies,0.0);
  kves.resize(nSpecies,0.0);


  Cvves = ComputeSpeciesCvVibEle();

  for (iSpecies = 0; iSpecies < nSpecies; iSpecies++) {
    ks[iSpecies] = mus[iSpecies]*(15.0/4.0 + RotationModes[iSpecies]/2.0)*Ru/MolarMass[iSpecies];
    kves[iSpecies] = mus[iSpecies]*Cvves[iSpecies];
  }
  /*--- Calculate mixture tr & ve conductivities ---*/
  ThermalCond_tr = 0.0;
  ThermalCond_ve = 0.0;
  for (iSpecies = 0; iSpecies < nSpecies; iSpecies++) {
    ThermalCond_tr += MolarFracWBE[iSpecies]*ks[iSpecies]/phis[iSpecies];
    ThermalCond_ve += MolarFracWBE[iSpecies]*kves[iSpecies]/phis[iSpecies];
  }

  ThermalConductivities[0] = ThermalCond_tr;
  ThermalConductivities[1] = ThermalCond_ve;
}

void CSU2TCLib::DiffusionCoeffD(){

  su2double conc, Mi, Mj, M, Omega_ij, denom;
  su2activematrix Dij;

  Dij.resize(nSpecies, nSpecies) = su2double(0.0);

  /*--- Calculate species mole fraction ---*/
  conc = 0.0;
  for (iSpecies = 0; iSpecies < nSpecies; iSpecies++) {
    MolarFracWBE[iSpecies] = rhos[iSpecies]/MolarMass[iSpecies];
    conc               += MolarFracWBE[iSpecies];
  }
  for (iSpecies = 0; iSpecies < nSpecies; iSpecies++)
    MolarFracWBE[iSpecies] = MolarFracWBE[iSpecies]/conc;
  /*--- Calculate mixture molar mass (kg/mol) ---*/
  // Note: Species molar masses stored as kg/kmol, need 1E-3 conversion
  M = 0.0;
  for (iSpecies = 0; iSpecies < nSpecies; iSpecies++)
    M += MolarMass[iSpecies]*MolarFracWBE[iSpecies];
  M = M*1E-3;
  /*---+++                  +++---*/
  /*--- Diffusion coefficients ---*/
  /*---+++                  +++---*/
  /*--- Solve for binary diffusion coefficients ---*/
  // Note: Dij = Dji, so only loop through req'd indices
  // Note: Correlation requires kg/mol, hence 1E-3 conversion from kg/kmol
  for (iSpecies = 0; iSpecies < nSpecies; iSpecies++) {
    Mi = MolarMass[iSpecies]*1E-3;
    for (jSpecies = iSpecies; jSpecies < nSpecies; jSpecies++) {
      Mj = MolarMass[jSpecies]*1E-3;
      /*--- Calculate the Omega^(0,0)_ij collision cross section ---*/
      Omega_ij = 1E-20/PI_NUMBER * Omega00(iSpecies,jSpecies,3)
          * pow(T, Omega00(iSpecies,jSpecies,0)*log(T)*log(T)
          +  Omega00(iSpecies,jSpecies,1)*log(T)
          +  Omega00(iSpecies,jSpecies,2));
      Dij(iSpecies,jSpecies) = 7.1613E-25*M*sqrt(T*(1/Mi+1/Mj))/(Density*Omega_ij);
      Dij(jSpecies,iSpecies) = 7.1613E-25*M*sqrt(T*(1/Mi+1/Mj))/(Density*Omega_ij);
    }
  }
  /*--- Calculate species-mixture diffusion coefficient --*/
  for (iSpecies = 0; iSpecies < nSpecies; iSpecies++) {
    DiffusionCoeff[iSpecies] = 0.0;
    denom = 0.0;
    for (jSpecies = 0; jSpecies < nSpecies; jSpecies++) {
      if (jSpecies != iSpecies) {
        denom += MolarFracWBE[jSpecies]/Dij(iSpecies,jSpecies);
      }
    }

    if (nSpecies==1) DiffusionCoeff[0] = 0;
    else DiffusionCoeff[iSpecies] = (1-MolarFracWBE[iSpecies])/denom;
  }    

}

void CSU2TCLib::ViscosityD(){
  

  su2double Mu_ref = 1.716E-5;
  su2double T_ref  = 273.15;
  su2double S_ref  = 111;

  su2double T_nd = T / T_ref;

  /*--- Calculate mixture laminar viscosity ---*/
  Mu = Mu_ref * T_nd * sqrt(T_nd) * ((T_ref + S_ref) / (T + S_ref));
}

void CSU2TCLib::ThermalConductivitiesD(){

  su2double Pr_lam  = 0.69;
  su2double Ru      = 1000.0*UNIVERSAL_GAS_CONSTANT;

  su2double mass = 0.0;
  su2double rho = 0.0;
  for (unsigned short ii=0; ii<nSpecies; ii++)
  {
    mass += rhos[ii]*MolarMass[ii];
    rho  += rhos[ii];
  } 

  su2double Cvtr = ComputerhoCvtr()/rho;
  su2double Cvve = ComputerhoCvve()/rho;
   

  su2double scl  = Cvve/Cvtr;
   
  su2double Cptr = Cvtr + Ru/mass;
  su2double Cpve = scl*Cptr;
  
  
  ThermalConductivities[0] = Mu*Cptr/Pr_lam;
<<<<<<< HEAD
  ThermalConductivities[1] = 0; //  todo check me Mu*Cpve/Pr_lam;
=======
  ThermalConductivities[1] = Mu*Cpve/Pr_lam;

>>>>>>> a8615aa9
}


void CSU2TCLib::DiffusionCoeffGY(){

  su2double Mi, Mj, pi, kb, gam_i, gam_j, gam_t, denom, d1_ij, D_ij, Omega_ij;

  pi   = PI_NUMBER;
  kb   = BOLTZMANN_CONSTANT;

  /*--- Calculate mixture gas constant ---*/
  gam_t = 0.0;
  for (iSpecies = 0; iSpecies < nSpecies; iSpecies++) {
    gam_t += rhos[iSpecies] / (Density*MolarMass[iSpecies]);
  }
  /*--- Mixture thermal conductivity via Gupta-Yos approximation ---*/
  for (iSpecies = 0; iSpecies < nHeavy; iSpecies++) {
    /*--- Initialize the species diffusion coefficient ---*/
    DiffusionCoeff[iSpecies] = 0.0;
    /*--- Calculate molar concentration ---*/
    Mi      = MolarMass[iSpecies];
    gam_i   = rhos[iSpecies] / (Density*Mi);
    denom = 0.0;
    for (jSpecies = 0; jSpecies < nHeavy; jSpecies++) {
      if (jSpecies != iSpecies) {
        Mj    = MolarMass[jSpecies];
        gam_j = rhos[iSpecies] / (Density*Mj);
        /*--- Calculate the Omega^(0,0)_ij collision cross section ---*/
        Omega_ij = 1E-20 * Omega00(iSpecies,jSpecies,3)
            * pow(T, Omega00(iSpecies,jSpecies,0)*log(T)*log(T)
            + Omega00(iSpecies,jSpecies,1)*log(T)
            + Omega00(iSpecies,jSpecies,2));
        /*--- Calculate "delta1_ij" ---*/
        d1_ij = 8.0/3.0 * sqrt((2.0*Mi*Mj) / (pi*Ru*T*(Mi+Mj))) * Omega_ij;
        /*--- Calculate heavy-particle binary diffusion coefficient ---*/
        D_ij = kb*T/(Pressure*d1_ij);
        denom += gam_j/D_ij;
      }
    }
    if (ionization) {
      jSpecies = nSpecies-1;
      Mj       = MolarMass[jSpecies];
      gam_j    = rhos[iSpecies] / (Density*Mj);
      
      /*--- Calculate the Omega^(0,0)_ij collision cross section ---*/
      Omega_ij = 1E-20 * Omega00(iSpecies,jSpecies,3)
          * pow(Tve, Omega00(iSpecies,jSpecies,0)*log(Tve)*log(Tve)
          + Omega00(iSpecies,jSpecies,1)*log(Tve)
          + Omega00(iSpecies,jSpecies,2));
      
      /*--- Calculate "delta1_ij" ---*/
      d1_ij = 8.0/3.0 * sqrt((2.0*Mi*Mj) / (pi*Ru*Tve*(Mi+Mj))) * Omega_ij;
    }
    
    /*--- Assign species diffusion coefficient ---*/
    DiffusionCoeff[iSpecies] = gam_t*gam_t*Mi*(1-Mi*gam_i) / denom;
  }
  if (ionization) {
    iSpecies = nSpecies-1;
    
    /*--- Initialize the species diffusion coefficient ---*/
    DiffusionCoeff[iSpecies] = 0.0;
    
    /*--- Calculate molar concentration ---*/
    Mi      = MolarMass[iSpecies];
    gam_i   = rhos[iSpecies] / (Density*Mi);
    denom = 0.0;
    for (jSpecies = 0; jSpecies < nHeavy; jSpecies++) {
      if (iSpecies != jSpecies) {
        Mj    = MolarMass[jSpecies];
        gam_j = rhos[iSpecies] / (Density*Mj);
        
        /*--- Calculate the Omega^(0,0)_ij collision cross section ---*/
        Omega_ij = 1E-20 * Omega00(iSpecies,jSpecies,3)
            * pow(Tve, Omega00(iSpecies,jSpecies,0)*log(Tve)*log(Tve)
            + Omega00(iSpecies,jSpecies,1)*log(Tve)
            + Omega00(iSpecies,jSpecies,2));
        
        /*--- Calculate "delta1_ij" ---*/
        d1_ij = 8.0/3.0 * sqrt((2.0*Mi*Mj) / (pi*Ru*Tve*(Mi+Mj))) * Omega_ij;
        
        /*--- Calculate heavy-particle binary diffusion coefficient ---*/
        D_ij = kb*Tve/(Pressure*d1_ij);
        denom += gam_j/D_ij;
      }
    }
    DiffusionCoeff[iSpecies] = gam_t*gam_t*MolarMass[iSpecies]*(1-MolarMass[iSpecies]*gam_i) / denom;
  }
}

void CSU2TCLib::ViscosityGY(){

  su2double Mi, Mj, pi, Na, gam_i, gam_j, denom, Omega_ij, d2_ij;

  pi   = PI_NUMBER;
  Na   = AVOGAD_CONSTANT;
  Mu = 0.0;
  /*--- Mixture viscosity via Gupta-Yos approximation ---*/
  for (iSpecies = 0; iSpecies < nHeavy; iSpecies++) {
    denom = 0.0;
    /*--- Calculate molar concentration ---*/
    Mi    = MolarMass[iSpecies];
    gam_i = rhos[iSpecies] / (Density*Mi);
    for (jSpecies = 0; jSpecies < nHeavy; jSpecies++) {
      Mj    = MolarMass[jSpecies];
      gam_j = rhos[jSpecies] / (Density*Mj);
      /*--- Calculate "delta" quantities ---*/
      Omega_ij = 1E-20 * Omega11(iSpecies,jSpecies,3)
          * pow(T, Omega11(iSpecies,jSpecies,0)*log(T)*log(T)
          + Omega11(iSpecies,jSpecies,1)*log(T)
          + Omega11(iSpecies,jSpecies,2));
      d2_ij = 16.0/5.0 * sqrt((2.0*Mi*Mj) / (pi*Ru*T*(Mi+Mj))) * Omega_ij;
      /*--- Add to denominator of viscosity ---*/
      denom += gam_j*d2_ij;
    }
    if (ionization) {
      jSpecies = nSpecies-1;
      Mj    = MolarMass[jSpecies];
      gam_j = rhos[jSpecies] / (Density*Mj);
      /*--- Calculate "delta" quantities ---*/
      Omega_ij = 1E-20 * Omega11(iSpecies,jSpecies,3)
          * pow(Tve, Omega11(iSpecies,jSpecies,0)*log(Tve)*log(Tve)
          + Omega11(iSpecies,jSpecies,1)*log(Tve)
          + Omega11(iSpecies,jSpecies,2));
      d2_ij = 16.0/5.0 * sqrt((2.0*Mi*Mj) / (pi*Ru*Tve*(Mi+Mj))) * Omega_ij;
      denom += gam_j*d2_ij;
    }
    /*--- Calculate species laminar viscosity ---*/
    Mu += (Mi/Na * gam_i) / denom;
  }
  if (ionization) {
    iSpecies = nSpecies-1;
    denom = 0.0;
    /*--- Calculate molar concentration ---*/
    Mi    = MolarMass[iSpecies];
    gam_i = rhos[iSpecies] / (Density*Mi);
    for (jSpecies = 0; jSpecies < nSpecies; jSpecies++) {
      Mj    = MolarMass[jSpecies];
      gam_j = rhos[jSpecies] / (Density*Mj);
      /*--- Calculate "delta" quantities ---*/
      Omega_ij = 1E-20 * Omega11(iSpecies,jSpecies,3)
          * pow(Tve, Omega11(iSpecies,jSpecies,0)*log(Tve)*log(Tve)
          + Omega11(iSpecies,jSpecies,1)*log(Tve)
          + Omega11(iSpecies,jSpecies,2));
      d2_ij = 16.0/5.0 * sqrt((2.0*Mi*Mj) / (pi*Ru*Tve*(Mi+Mj))) * Omega_ij;
      /*--- Add to denominator of viscosity ---*/
      denom += gam_j*d2_ij;
    }
    Mu += (Mi/Na * gam_i) / denom;
  }
}

void CSU2TCLib::ThermalConductivitiesGY(){

  su2double Cvve, Mi, Mj, mi, mj, pi, R, Na, kb, gam_i, gam_j, denom_t, denom_r, d1_ij, d2_ij, a_ij, Omega_ij, rhoCvve;

  pi   = PI_NUMBER;
  Na   = AVOGAD_CONSTANT;
  kb   = BOLTZMANN_CONSTANT;

  if (ionization) {
    cout << "SetThermalConductivity: NEEDS REVISION w/ IONIZATION" << endl;
    exit(1);
  }

  /*--- Mixture vibrational-electronic specific heat ---*/
  Cvves = ComputeSpeciesCvVibEle();
  rhoCvve = 0.0;
  for (iSpecies = 0; iSpecies < nSpecies; iSpecies++)
    rhoCvve += rhos[iSpecies]*Cvves[iSpecies];
  Cvve = rhoCvve/Density;

  /*--- Calculate mixture gas constant ---*/
  R = 0.0;
  for (iSpecies = 0; iSpecies < nSpecies; iSpecies++) {
    R += Ru * rhos[iSpecies]/Density;
  }
  /*--- Mixture thermal conductivity via Gupta-Yos approximation ---*/
  ThermalCond_tr    = 0.0;
  ThermalCond_ve = 0.0;
  for (iSpecies = 0; iSpecies < nSpecies; iSpecies++) {
    /*--- Calculate molar concentration ---*/
    Mi      = MolarMass[iSpecies];
    mi      = Mi/Na;
    gam_i   = rhos[iSpecies] / (Density*Mi);
    denom_t = 0.0;
    denom_r = 0.0;
    for (jSpecies = 0; jSpecies < nSpecies; jSpecies++) {
      Mj    = MolarMass[jSpecies];
      mj    = Mj/Na;
      gam_j = rhos[iSpecies] / (Density*Mj);
      a_ij = 1.0 + (1.0 - mi/mj)*(0.45 - 2.54*mi/mj) / ((1.0 + mi/mj)*(1.0 + mi/mj));
      /*--- Calculate the Omega^(0,0)_ij collision cross section ---*/
      Omega_ij = 1E-20 * Omega00(iSpecies,jSpecies,3)
          * pow(T, Omega00(iSpecies,jSpecies,0)*log(T)*log(T)
          + Omega00(iSpecies,jSpecies,1)*log(T)
          + Omega00(iSpecies,jSpecies,2));
      /*--- Calculate "delta1_ij" ---*/
      d1_ij = 8.0/3.0 * sqrt((2.0*Mi*Mj) / (pi*Ru*T*(Mi+Mj))) * Omega_ij;
      /*--- Calculate the Omega^(1,1)_ij collision cross section ---*/
      Omega_ij = 1E-20 * Omega11(iSpecies,jSpecies,3)
          * pow(T, Omega11(iSpecies,jSpecies,0)*log(T)*log(T)
          + Omega11(iSpecies,jSpecies,1)*log(T)
          + Omega11(iSpecies,jSpecies,2));
      /*--- Calculate "delta2_ij" ---*/
      d2_ij = 16.0/5.0 * sqrt((2.0*Mi*Mj) / (pi*Ru*T*(Mi+Mj))) * Omega_ij;
      denom_t += a_ij*gam_j*d2_ij;
      denom_r += gam_j*d1_ij;
    }
    /*--- Translational contribution to thermal conductivity ---*/
    ThermalCond_tr    += (15.0/4.0)*kb*gam_i/denom_t;
    /*--- Translational contribution to thermal conductivity ---*/
    if (RotationModes[iSpecies] != 0.0)
      ThermalCond_tr  += kb*gam_i/denom_r;
    /*--- Vibrational-electronic contribution to thermal conductivity ---*/
    ThermalCond_ve += kb*Cvve/R*gam_i / denom_r;
  }

  ThermalConductivities[0] = ThermalCond_tr;
  ThermalConductivities[1] = ThermalCond_ve;

}

vector<su2double>& CSU2TCLib::ComputeTemperatures(vector<su2double>& val_rhos, su2double rhoE, su2double rhoEve, su2double rhoEvel){

  vector<su2double> val_eves;
  su2double rhoCvtr, rhoE_f, rhoE_ref, rhoEve_t, Tve2, Tve_o, Btol, Tmin, Tmax;
  bool Bconvg;
  unsigned short iIter, maxBIter;

  rhos = val_rhos;

  /*----------Translational temperature----------*/

  rhoE_f   = 0.0;
  rhoE_ref = 0.0;
  rhoCvtr  = 0.0;
  for (iSpecies = 0; iSpecies < nHeavy; iSpecies++) {
    rhoCvtr  += rhos[iSpecies] * Cvtrs[iSpecies];
    rhoE_ref += rhos[iSpecies] * Cvtrs[iSpecies] * Ref_Temperature[iSpecies];
    rhoE_f   += rhos[iSpecies] * (Enthalpy_Formation[iSpecies] - Ru/MolarMass[iSpecies]*Ref_Temperature[iSpecies]);
  }

  T = (rhoE - rhoEve - rhoE_f + rhoE_ref - rhoEvel) / rhoCvtr;

  /*--- Set temperature clipping values ---*/
  Tmin  = 50.0; Tmax = 8E4;
  Tve_o = 50.0; Tve2 = 8E4;

  /* Determine if the temperature lies within the acceptable range */
  if      (T < Tmin) T = Tmin;
  else if (T > Tmax) T = Tmax;

  /*--- Set vibrational temperature algorithm parameters ---*/
  Btol     = 1.0E-6;    // Tolerance for the Bisection method
  maxBIter = 50;        // Maximum Bisection method iterations

  //Initialize solution
  Tve   = T;

  // Execute the root-finding method
  Bconvg = false;

  for (iIter = 0; iIter < maxBIter; iIter++) {
    Tve      = (Tve_o+Tve2)/2.0;
    val_eves = ComputeSpeciesEve(Tve);
    rhoEve_t = 0.0;
    for (iSpecies = 0; iSpecies < nSpecies; iSpecies++) rhoEve_t += rhos[iSpecies] * val_eves[iSpecies];
    if (fabs(rhoEve_t - rhoEve) < Btol) {
      Bconvg = true;
      break;
    } else {
      if (rhoEve_t > rhoEve) Tve2 = Tve;
      else                  Tve_o = Tve;
    }
  }
  // If absolutely no convergence, then assign to the TR temperature
  if (!Bconvg) {
    Tve = T;
    cout << "Warning: temperatures did not converge, error= " << fabs(rhoEve_t - rhoEve) << endl;
  }

  temperatures[0] = T;
  temperatures[1] = Tve;

  return temperatures;

}

void CSU2TCLib::GetChemistryEquilConstants(unsigned short iReaction){

  if (gas_model == "O2"){

    //O2 + M -> 2O + M
    RxnConstantTable(0,0) = 1.8103;  RxnConstantTable(0,1) = 1.9607;  RxnConstantTable(0,2) = 3.5716;  RxnConstantTable(0,3) = -7.3623;   RxnConstantTable(0,4) = 0.083861;
    RxnConstantTable(1,0) = 0.91354; RxnConstantTable(1,1) = 2.3160;  RxnConstantTable(1,2) = 2.2885;  RxnConstantTable(1,3) = -6.7969;   RxnConstantTable(1,4) = 0.046338;
    RxnConstantTable(2,0) = 0.64183; RxnConstantTable(2,1) = 2.4253;  RxnConstantTable(2,2) = 1.9026;  RxnConstantTable(2,3) = -6.6277;   RxnConstantTable(2,4) = 0.035151;
    RxnConstantTable(3,0) = 0.55388; RxnConstantTable(3,1) = 2.4600;  RxnConstantTable(3,2) = 1.7763;  RxnConstantTable(3,3) = -6.5720;   RxnConstantTable(3,4) = 0.031445;
    RxnConstantTable(4,0) = 0.52455; RxnConstantTable(4,1) = 2.4715;  RxnConstantTable(4,2) = 1.7342;  RxnConstantTable(4,3) = -6.55534;  RxnConstantTable(4,4) = 0.030209;
    RxnConstantTable(5,0) = 0.50989; RxnConstantTable(5,1) = 2.4773;  RxnConstantTable(5,2) = 1.7132;  RxnConstantTable(5,3) = -6.5441;   RxnConstantTable(5,4) = 0.029591;

  } else if (gas_model == "N2"){ 

    //N2 + M -> 2N + M
    RxnConstantTable(0,0) = 3.4907;  RxnConstantTable(0,1) = 0.83133; RxnConstantTable(0,2) = 4.0978;  RxnConstantTable(0,3) = -12.728; RxnConstantTable(0,4) = 0.07487;   //n = 1E14
    RxnConstantTable(1,0) = 2.0723;  RxnConstantTable(1,1) = 1.38970; RxnConstantTable(1,2) = 2.0617;  RxnConstantTable(1,3) = -11.828; RxnConstantTable(1,4) = 0.015105;  //n = 1E15
    RxnConstantTable(2,0) = 1.6060;  RxnConstantTable(2,1) = 1.57320; RxnConstantTable(2,2) = 1.3923;  RxnConstantTable(2,3) = -11.533; RxnConstantTable(2,4) = -0.004543; //n = 1E16
    RxnConstantTable(3,0) = 1.5351;  RxnConstantTable(3,1) = 1.60610; RxnConstantTable(3,2) = 1.2993;  RxnConstantTable(3,3) = -11.494; RxnConstantTable(3,4) = -0.00698;  //n = 1E17
    RxnConstantTable(4,0) = 1.4766;  RxnConstantTable(4,1) = 1.62910; RxnConstantTable(4,2) = 1.2153;  RxnConstantTable(4,3) = -11.457; RxnConstantTable(4,4) = -0.00944;  //n = 1E18
    RxnConstantTable(5,0) = 1.4766;  RxnConstantTable(5,1) = 1.62910; RxnConstantTable(5,2) = 1.2153;  RxnConstantTable(5,3) = -11.457; RxnConstantTable(5,4) = -0.00944;  //n = 1E19

  } else if (gas_model == "ARGON_SID"){

    //N2 + M -> 2N + M
    RxnConstantTable(0,0) = 3.4907;  RxnConstantTable(0,1) = 0.83133; RxnConstantTable(0,2) = 4.0978;  RxnConstantTable(0,3) = -12.728; RxnConstantTable(0,4) = 0.07487;   //n = 1E14
    RxnConstantTable(1,0) = 2.0723;  RxnConstantTable(1,1) = 1.38970; RxnConstantTable(1,2) = 2.0617;  RxnConstantTable(1,3) = -11.828; RxnConstantTable(1,4) = 0.015105;  //n = 1E15
    RxnConstantTable(2,0) = 1.6060;  RxnConstantTable(2,1) = 1.57320; RxnConstantTable(2,2) = 1.3923;  RxnConstantTable(2,3) = -11.533; RxnConstantTable(2,4) = -0.004543; //n = 1E16
    RxnConstantTable(3,0) = 1.5351;  RxnConstantTable(3,1) = 1.60610; RxnConstantTable(3,2) = 1.2993;  RxnConstantTable(3,3) = -11.494; RxnConstantTable(3,4) = -0.00698;  //n = 1E17
    RxnConstantTable(4,0) = 1.4766;  RxnConstantTable(4,1) = 1.62910; RxnConstantTable(4,2) = 1.2153;  RxnConstantTable(4,3) = -11.457; RxnConstantTable(4,4) = -0.00944;  //n = 1E18
    RxnConstantTable(5,0) = 1.4766;  RxnConstantTable(5,1) = 1.62910; RxnConstantTable(5,2) = 1.2153;  RxnConstantTable(5,3) = -11.457; RxnConstantTable(5,4) = -0.00944;  //n = 1E19

  } else if (gas_model == "AIR-5"){

    if (iReaction <= 4) {

      //N2 + M -> 2N + M
      RxnConstantTable(0,0) = 3.4907;  RxnConstantTable(0,1) = 0.83133; RxnConstantTable(0,2) = 4.0978;  RxnConstantTable(0,3) = -12.728; RxnConstantTable(0,4) = 0.07487;   //n = 1E14
      RxnConstantTable(1,0) = 2.0723;  RxnConstantTable(1,1) = 1.38970; RxnConstantTable(1,2) = 2.0617;  RxnConstantTable(1,3) = -11.828; RxnConstantTable(1,4) = 0.015105;  //n = 1E15
      RxnConstantTable(2,0) = 1.6060;  RxnConstantTable(2,1) = 1.57320; RxnConstantTable(2,2) = 1.3923;  RxnConstantTable(2,3) = -11.533; RxnConstantTable(2,4) = -0.004543; //n = 1E16
      RxnConstantTable(3,0) = 1.5351;  RxnConstantTable(3,1) = 1.60610; RxnConstantTable(3,2) = 1.2993;  RxnConstantTable(3,3) = -11.494; RxnConstantTable(3,4) = -0.00698;  //n = 1E17
      RxnConstantTable(4,0) = 1.4766;  RxnConstantTable(4,1) = 1.62910; RxnConstantTable(4,2) = 1.2153;  RxnConstantTable(4,3) = -11.457; RxnConstantTable(4,4) = -0.00944;  //n = 1E18
      RxnConstantTable(5,0) = 1.4766;  RxnConstantTable(5,1) = 1.62910; RxnConstantTable(5,2) = 1.2153;  RxnConstantTable(5,3) = -11.457; RxnConstantTable(5,4) = -0.00944;  //n = 1E19

    } else if (iReaction > 4 && iReaction <= 9) {

      //O2 + M -> 2O + M
      RxnConstantTable(0,0) = 1.8103;  RxnConstantTable(0,1) = 1.9607;  RxnConstantTable(0,2) = 3.5716;  RxnConstantTable(0,3) = -7.3623;   RxnConstantTable(0,4) = 0.083861;
      RxnConstantTable(1,0) = 0.91354; RxnConstantTable(1,1) = 2.3160;  RxnConstantTable(1,2) = 2.2885;  RxnConstantTable(1,3) = -6.7969;   RxnConstantTable(1,4) = 0.046338;
      RxnConstantTable(2,0) = 0.64183; RxnConstantTable(2,1) = 2.4253;  RxnConstantTable(2,2) = 1.9026;  RxnConstantTable(2,3) = -6.6277;   RxnConstantTable(2,4) = 0.035151;
      RxnConstantTable(3,0) = 0.55388; RxnConstantTable(3,1) = 2.4600;  RxnConstantTable(3,2) = 1.7763;  RxnConstantTable(3,3) = -6.5720;   RxnConstantTable(3,4) = 0.031445;
      RxnConstantTable(4,0) = 0.52455; RxnConstantTable(4,1) = 2.4715;  RxnConstantTable(4,2) = 1.7342;  RxnConstantTable(4,3) = -6.55534;  RxnConstantTable(4,4) = 0.030209;
      RxnConstantTable(5,0) = 0.50989; RxnConstantTable(5,1) = 2.4773;  RxnConstantTable(5,2) = 1.7132;  RxnConstantTable(5,3) = -6.5441;   RxnConstantTable(5,4) = 0.029591;

    } else if (iReaction > 9 && iReaction <= 14) {

      //NO + M -> N + O + M
      RxnConstantTable(0,0) = 2.1649;  RxnConstantTable(0,1) = 0.078577;  RxnConstantTable(0,2) = 2.8508;  RxnConstantTable(0,3) = -8.5422; RxnConstantTable(0,4) = 0.053043;
      RxnConstantTable(1,0) = 1.0072;  RxnConstantTable(1,1) = 0.53545;   RxnConstantTable(1,2) = 1.1911;  RxnConstantTable(1,3) = -7.8098; RxnConstantTable(1,4) = 0.004394;
      RxnConstantTable(2,0) = 0.63817; RxnConstantTable(2,1) = 0.68189;   RxnConstantTable(2,2) = 0.66336; RxnConstantTable(2,3) = -7.5773; RxnConstantTable(2,4) = -0.011025;
      RxnConstantTable(3,0) = 0.55889; RxnConstantTable(3,1) = 0.71558;   RxnConstantTable(3,2) = 0.55396; RxnConstantTable(3,3) = -7.5304; RxnConstantTable(3,4) = -0.014089;
      RxnConstantTable(4,0) = 0.5150;  RxnConstantTable(4,1) = 0.73286;   RxnConstantTable(4,2) = 0.49096; RxnConstantTable(4,3) = -7.5025; RxnConstantTable(4,4) = -0.015938;
      RxnConstantTable(5,0) = 0.50765; RxnConstantTable(5,1) = 0.73575;   RxnConstantTable(5,2) = 0.48042; RxnConstantTable(5,3) = -7.4979; RxnConstantTable(5,4) = -0.016247;

    } else if (iReaction == 15) {

      //N2 + O -> NO + N
      RxnConstantTable(0,0) = 1.3261;  RxnConstantTable(0,1) = 0.75268; RxnConstantTable(0,2) = 1.2474;  RxnConstantTable(0,3) = -4.1857; RxnConstantTable(0,4) = 0.02184;
      RxnConstantTable(1,0) = 1.0653;  RxnConstantTable(1,1) = 0.85417; RxnConstantTable(1,2) = 0.87093; RxnConstantTable(1,3) = -4.0188; RxnConstantTable(1,4) = 0.010721;
      RxnConstantTable(2,0) = 0.96794; RxnConstantTable(2,1) = 0.89131; RxnConstantTable(2,2) = 0.7291;  RxnConstantTable(2,3) = -3.9555; RxnConstantTable(2,4) = 0.006488;
      RxnConstantTable(3,0) = 0.97646; RxnConstantTable(3,1) = 0.89043; RxnConstantTable(3,2) = 0.74572; RxnConstantTable(3,3) = -3.9642; RxnConstantTable(3,4) = 0.007123;
      RxnConstantTable(4,0) = 0.96188; RxnConstantTable(4,1) = 0.89617; RxnConstantTable(4,2) = 0.72479; RxnConstantTable(4,3) = -3.955;  RxnConstantTable(4,4) = 0.006509;
      RxnConstantTable(5,0) = 0.96921; RxnConstantTable(5,1) = 0.89329; RxnConstantTable(5,2) = 0.73531; RxnConstantTable(5,3) = -3.9596; RxnConstantTable(5,4) = 0.006818;

    } else if (iReaction == 16) {

      //NO + O -> O2 + N
      RxnConstantTable(0,0) = 0.35438;   RxnConstantTable(0,1) = -1.8821; RxnConstantTable(0,2) = -0.72111;  RxnConstantTable(0,3) = -1.1797;   RxnConstantTable(0,4) = -0.030831;
      RxnConstantTable(1,0) = 0.093613;  RxnConstantTable(1,1) = -1.7806; RxnConstantTable(1,2) = -1.0975;   RxnConstantTable(1,3) = -1.0128;   RxnConstantTable(1,4) = -0.041949;
      RxnConstantTable(2,0) = -0.003732; RxnConstantTable(2,1) = -1.7434; RxnConstantTable(2,2) = -1.2394;   RxnConstantTable(2,3) = -0.94952;  RxnConstantTable(2,4) = -0.046182;
      RxnConstantTable(3,0) = 0.004815;  RxnConstantTable(3,1) = -1.7443; RxnConstantTable(3,2) = -1.2227;   RxnConstantTable(3,3) = -0.95824;  RxnConstantTable(3,4) = -0.045545;
      RxnConstantTable(4,0) = -0.009758; RxnConstantTable(4,1) = -1.7386; RxnConstantTable(4,2) = -1.2436;   RxnConstantTable(4,3) = -0.949;    RxnConstantTable(4,4) = -0.046159;
      RxnConstantTable(5,0) = -0.002428; RxnConstantTable(5,1) = -1.7415; RxnConstantTable(5,2) = -1.2331;   RxnConstantTable(5,3) = -0.95365;  RxnConstantTable(5,4) = -0.04585;
    }

  } else if (gas_model == "AIR-7"){  

    if (iReaction <= 6) {

      //N2 + M -> 2N + M
      RxnConstantTable(0,0) = 3.4907;  RxnConstantTable(0,1) = 0.83133; RxnConstantTable(0,2) = 4.0978;  RxnConstantTable(0,3) = -12.728; RxnConstantTable(0,4) = 0.07487;   //n = 1E14
      RxnConstantTable(1,0) = 2.0723;  RxnConstantTable(1,1) = 1.38970; RxnConstantTable(1,2) = 2.0617;  RxnConstantTable(1,3) = -11.828; RxnConstantTable(1,4) = 0.015105;  //n = 1E15
      RxnConstantTable(2,0) = 1.6060;  RxnConstantTable(2,1) = 1.57320; RxnConstantTable(2,2) = 1.3923;  RxnConstantTable(2,3) = -11.533; RxnConstantTable(2,4) = -0.004543; //n = 1E16
      RxnConstantTable(3,0) = 1.5351;  RxnConstantTable(3,1) = 1.60610; RxnConstantTable(3,2) = 1.2993;  RxnConstantTable(3,3) = -11.494; RxnConstantTable(3,4) = -0.00698;  //n = 1E17
      RxnConstantTable(4,0) = 1.4766;  RxnConstantTable(4,1) = 1.62910; RxnConstantTable(4,2) = 1.2153;  RxnConstantTable(4,3) = -11.457; RxnConstantTable(4,4) = -0.00944;  //n = 1E18
      RxnConstantTable(5,0) = 1.4766;  RxnConstantTable(5,1) = 1.62910; RxnConstantTable(5,2) = 1.2153;  RxnConstantTable(5,3) = -11.457; RxnConstantTable(5,4) = -0.00944;  //n = 1E19

    } else if (iReaction > 6 && iReaction <= 13) {

      //O2 + M -> 2O + M
      RxnConstantTable(0,0) = 1.8103;  RxnConstantTable(0,1) = 1.9607;  RxnConstantTable(0,2) = 3.5716;  RxnConstantTable(0,3) = -7.3623;   RxnConstantTable(0,4) = 0.083861;
      RxnConstantTable(1,0) = 0.91354; RxnConstantTable(1,1) = 2.3160;  RxnConstantTable(1,2) = 2.2885;  RxnConstantTable(1,3) = -6.7969;   RxnConstantTable(1,4) = 0.046338;
      RxnConstantTable(2,0) = 0.64183; RxnConstantTable(2,1) = 2.4253;  RxnConstantTable(2,2) = 1.9026;  RxnConstantTable(2,3) = -6.6277;   RxnConstantTable(2,4) = 0.035151;
      RxnConstantTable(3,0) = 0.55388; RxnConstantTable(3,1) = 2.4600;  RxnConstantTable(3,2) = 1.7763;  RxnConstantTable(3,3) = -6.5720;   RxnConstantTable(3,4) = 0.031445;
      RxnConstantTable(4,0) = 0.52455; RxnConstantTable(4,1) = 2.4715;  RxnConstantTable(4,2) = 1.7342;  RxnConstantTable(4,3) = -6.55534;  RxnConstantTable(4,4) = 0.030209;
      RxnConstantTable(5,0) = 0.50989; RxnConstantTable(5,1) = 2.4773;  RxnConstantTable(5,2) = 1.7132;  RxnConstantTable(5,3) = -6.5441;   RxnConstantTable(5,4) = 0.029591;

    } else if (iReaction > 13 && iReaction <= 20) {

      //NO + M -> N + O + M
      RxnConstantTable(0,0) = 2.1649;  RxnConstantTable(0,1) = 0.078577;  RxnConstantTable(0,2) = 2.8508;  RxnConstantTable(0,3) = -8.5422; RxnConstantTable(0,4) = 0.053043;
      RxnConstantTable(1,0) = 1.0072;  RxnConstantTable(1,1) = 0.53545;   RxnConstantTable(1,2) = 1.1911;  RxnConstantTable(1,3) = -7.8098; RxnConstantTable(1,4) = 0.004394;
      RxnConstantTable(2,0) = 0.63817; RxnConstantTable(2,1) = 0.68189;   RxnConstantTable(2,2) = 0.66336; RxnConstantTable(2,3) = -7.5773; RxnConstantTable(2,4) = -0.011025;
      RxnConstantTable(3,0) = 0.55889; RxnConstantTable(3,1) = 0.71558;   RxnConstantTable(3,2) = 0.55396; RxnConstantTable(3,3) = -7.5304; RxnConstantTable(3,4) = -0.014089;
      RxnConstantTable(4,0) = 0.5150;  RxnConstantTable(4,1) = 0.73286;   RxnConstantTable(4,2) = 0.49096; RxnConstantTable(4,3) = -7.5025; RxnConstantTable(4,4) = -0.015938;
      RxnConstantTable(5,0) = 0.50765; RxnConstantTable(5,1) = 0.73575;   RxnConstantTable(5,2) = 0.48042; RxnConstantTable(5,3) = -7.4979; RxnConstantTable(5,4) = -0.016247;

    } else if (iReaction == 21) {

      //N2 + O -> NO + N
      RxnConstantTable(0,0) = 1.3261;  RxnConstantTable(0,1) = 0.75268; RxnConstantTable(0,2) = 1.2474;  RxnConstantTable(0,3) = -4.1857; RxnConstantTable(0,4) = 0.02184;
      RxnConstantTable(1,0) = 1.0653;  RxnConstantTable(1,1) = 0.85417; RxnConstantTable(1,2) = 0.87093; RxnConstantTable(1,3) = -4.0188; RxnConstantTable(1,4) = 0.010721;
      RxnConstantTable(2,0) = 0.96794; RxnConstantTable(2,1) = 0.89131; RxnConstantTable(2,2) = 0.7291;  RxnConstantTable(2,3) = -3.9555; RxnConstantTable(2,4) = 0.006488;
      RxnConstantTable(3,0) = 0.97646; RxnConstantTable(3,1) = 0.89043; RxnConstantTable(3,2) = 0.74572; RxnConstantTable(3,3) = -3.9642; RxnConstantTable(3,4) = 0.007123;
      RxnConstantTable(4,0) = 0.96188; RxnConstantTable(4,1) = 0.89617; RxnConstantTable(4,2) = 0.72479; RxnConstantTable(4,3) = -3.955;  RxnConstantTable(4,4) = 0.006509;
      RxnConstantTable(5,0) = 0.96921; RxnConstantTable(5,1) = 0.89329; RxnConstantTable(5,2) = 0.73531; RxnConstantTable(5,3) = -3.9596; RxnConstantTable(5,4) = 0.006818;

    } else if (iReaction == 22) {

      //NO + O -> O2 + N
      RxnConstantTable(0,0) = 0.35438;   RxnConstantTable(0,1) = -1.8821; RxnConstantTable(0,2) = -0.72111;  RxnConstantTable(0,3) = -1.1797;   RxnConstantTable(0,4) = -0.030831;
      RxnConstantTable(1,0) = 0.093613;  RxnConstantTable(1,1) = -1.7806; RxnConstantTable(1,2) = -1.0975;   RxnConstantTable(1,3) = -1.0128;   RxnConstantTable(1,4) = -0.041949;
      RxnConstantTable(2,0) = -0.003732; RxnConstantTable(2,1) = -1.7434; RxnConstantTable(2,2) = -1.2394;   RxnConstantTable(2,3) = -0.94952;  RxnConstantTable(2,4) = -0.046182;
      RxnConstantTable(3,0) = 0.004815;  RxnConstantTable(3,1) = -1.7443; RxnConstantTable(3,2) = -1.2227;   RxnConstantTable(3,3) = -0.95824;  RxnConstantTable(3,4) = -0.045545;
      RxnConstantTable(4,0) = -0.009758; RxnConstantTable(4,1) = -1.7386; RxnConstantTable(4,2) = -1.2436;   RxnConstantTable(4,3) = -0.949;    RxnConstantTable(4,4) = -0.046159;
      RxnConstantTable(5,0) = -0.002428; RxnConstantTable(5,1) = -1.7415; RxnConstantTable(5,2) = -1.2331;   RxnConstantTable(5,3) = -0.95365;  RxnConstantTable(5,4) = -0.04585;

    } else if (iReaction == 23) {

      //N + O -> NO+ + e-
      RxnConstantTable(0,0) = -2.1852;   RxnConstantTable(0,1) = -6.6709; RxnConstantTable(0,2) = -4.2968; RxnConstantTable(0,3) = -2.2175; RxnConstantTable(0,4) = -0.050748;
      RxnConstantTable(1,0) = -1.0276;   RxnConstantTable(1,1) = -7.1278; RxnConstantTable(1,2) = -2.637;  RxnConstantTable(1,3) = -2.95;   RxnConstantTable(1,4) = -0.0021;
      RxnConstantTable(2,0) = -0.65871;  RxnConstantTable(2,1) = -7.2742; RxnConstantTable(2,2) = -2.1096; RxnConstantTable(2,3) = -3.1823; RxnConstantTable(2,4) = 0.01331;
      RxnConstantTable(3,0) = -0.57924;  RxnConstantTable(3,1) = -7.3079; RxnConstantTable(3,2) = -1.9999; RxnConstantTable(3,3) = -3.2294; RxnConstantTable(3,4) = 0.016382;
      RxnConstantTable(4,0) = -0.53538;  RxnConstantTable(4,1) = -7.3252; RxnConstantTable(4,2) = -1.937;  RxnConstantTable(4,3) = -3.2572; RxnConstantTable(4,4) = 0.01823;
      RxnConstantTable(5,0) = -0.52801;  RxnConstantTable(5,1) = -7.3281; RxnConstantTable(5,2) = -1.9264; RxnConstantTable(5,3) = -3.2618; RxnConstantTable(5,4) = 0.01854;
    }
  }
}<|MERGE_RESOLUTION|>--- conflicted
+++ resolved
@@ -1247,12 +1247,7 @@
   
   
   ThermalConductivities[0] = Mu*Cptr/Pr_lam;
-<<<<<<< HEAD
   ThermalConductivities[1] = 0; //  todo check me Mu*Cpve/Pr_lam;
-=======
-  ThermalConductivities[1] = Mu*Cpve/Pr_lam;
-
->>>>>>> a8615aa9
 }
 
 
