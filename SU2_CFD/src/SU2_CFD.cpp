﻿/*!
 * \file SU2_CFD.cpp
 * \brief Main file of the SU2 Computational Fluid Dynamics code
 * \author F. Palacios, T. Economon
 * \version 6.2.0 "Falcon"
 *
 * The current SU2 release has been coordinated by the
 * SU2 International Developers Society <www.su2devsociety.org>
 * with selected contributions from the open-source community.
 *
 * The main research teams contributing to the current release are:
 *  - Prof. Juan J. Alonso's group at Stanford University.
 *  - Prof. Piero Colonna's group at Delft University of Technology.
 *  - Prof. Nicolas R. Gauger's group at Kaiserslautern University of Technology.
 *  - Prof. Alberto Guardone's group at Polytechnic University of Milan.
 *  - Prof. Rafael Palacios' group at Imperial College London.
 *  - Prof. Vincent Terrapon's group at the University of Liege.
 *  - Prof. Edwin van der Weide's group at the University of Twente.
 *  - Lab. of New Concepts in Aeronautics at Tech. Institute of Aeronautics.
 *
 * Copyright 2012-2019, Francisco D. Palacios, Thomas D. Economon,
 *                      Tim Albring, and the SU2 contributors.
 *
 * SU2 is free software; you can redistribute it and/or
 * modify it under the terms of the GNU Lesser General Public
 * License as published by the Free Software Foundation; either
 * version 2.1 of the License, or (at your option) any later version.
 *
 * SU2 is distributed in the hope that it will be useful,
 * but WITHOUT ANY WARRANTY; without even the implied warranty of
 * MERCHANTABILITY or FITNESS FOR A PARTICULAR PURPOSE. See the GNU
 * Lesser General Public License for more details.
 *
 * You should have received a copy of the GNU Lesser General Public
 * License along with SU2. If not, see <http://www.gnu.org/licenses/>.
 */

#include "../include/SU2_CFD.hpp"

/* LIBXSMM include files, if supported. */
#ifdef HAVE_LIBXSMM
#include "libxsmm.h"
#endif

/* Include file, needed for the runtime NaN catching. */
//#include <fenv.h>

using namespace std;

int main(int argc, char *argv[]) {
  
  unsigned short nZone, nDim;
  char config_file_name[MAX_STRING_SIZE];
<<<<<<< HEAD
  bool fsi, turbo, zone_specific, tne2, periodic = false;
=======
  bool fsi, turbo, zone_specific;
>>>>>>> 2cd2161d
  
  /*--- MPI initialization, and buffer setting ---*/
  
#ifdef HAVE_MPI
  int  buffsize;
  char *buffptr;
  SU2_MPI::Init(&argc, &argv);
  SU2_MPI::Buffer_attach( malloc(BUFSIZE), BUFSIZE );
  SU2_Comm MPICommunicator(MPI_COMM_WORLD);
#else
  SU2_Comm MPICommunicator(0);
#endif

  /*--- Uncomment the following line if runtime NaN catching is desired. ---*/
  // feenableexcept(FE_INVALID | FE_OVERFLOW);

  /*--- Initialize libxsmm, if supported. ---*/
#ifdef HAVE_LIBXSMM
  libxsmm_init();
#endif
  
  /*--- Create a pointer to the main SU2 Driver ---*/
  
  CDriver *driver = NULL;

  /*--- Load in the number of zones and spatial dimensions in the mesh file (If no config
   file is specified, default.cfg is used) ---*/

  if (argc == 2) { strcpy(config_file_name, argv[1]); }
  else { strcpy(config_file_name, "default.cfg"); }

  /*--- Read the name and format of the input mesh file to get from the mesh
   file the number of zones and dimensions from the numerical grid (required
   for variables allocation). ---*/
  
  CConfig *config = NULL;
  config = new CConfig(config_file_name, SU2_CFD);
  if (config->GetKind_Solver() == MULTIZONE)
    nZone  = config->GetnConfigFiles();
  else
    nZone  = CConfig::GetnZone(config->GetMesh_FileName(), config->GetMesh_FileFormat(), config);
  nDim     = CConfig::GetnDim(config->GetMesh_FileName(), config->GetMesh_FileFormat());
  fsi      = config->GetFSI_Simulation();
  turbo    = config->GetBoolTurbomachinery();
  zone_specific = config->GetBoolZoneSpecific();

  /*--- First, given the basic information about the number of zones and the
   solver types from the config, instantiate the appropriate driver for the problem
   and perform all the preprocessing. ---*/
  if (config->GetSinglezone_Driver() || (nZone == 1 && config->GetDiscrete_Adjoint())) {

    /*--- Single zone problem: instantiate the single zone driver class. ---*/

    if (nZone > 1 ) {
      SU2_MPI::Error("The required solver doesn't support multizone simulations", CURRENT_FUNCTION);
    }
    if (config->GetDiscrete_Adjoint())
       driver = new CDiscAdjSinglezoneDriver(config_file_name, nZone, nDim, MPICommunicator);
    else
       driver = new CSinglezoneDriver(config_file_name, nZone, nDim, MPICommunicator);

  }
  else if (config->GetKind_Solver() == MULTIZONE) {

    /*--- Multizone Driver. ---*/

    driver = new CMultizoneDriver(config_file_name, nZone, nDim, MPICommunicator);

  } else if (config->GetUnsteady_Simulation() == HARMONIC_BALANCE) {

    /*--- Harmonic balance problem: instantiate the Harmonic Balance driver class. ---*/

    driver = new CHBDriver(config_file_name, nZone, nDim, MPICommunicator);

  } else if ((nZone == 2) && fsi) {

    bool stat_fsi = ((config->GetDynamic_Analysis() == STATIC) && (config->GetUnsteady_Simulation() == STEADY));
    bool disc_adj_fsi = (config->GetDiscrete_Adjoint());

    /*--- If the problem is a discrete adjoint FSI problem ---*/
    if (disc_adj_fsi) {
      if (stat_fsi) {
        driver = new CDiscAdjFSIDriver(config_file_name, nZone, nDim, MPICommunicator);
      }
      else {
        SU2_MPI::Error("WARNING: There is no discrete adjoint implementation for dynamic FSI. ", CURRENT_FUNCTION);
      }
    }
    /*--- If the problem is a direct FSI problem ---*/
    else{
      driver = new CFSIDriver(config_file_name, nZone, nDim, MPICommunicator);
    }

  } else if (zone_specific) {
    driver = new CMultiphysicsZonalDriver(config_file_name, nZone, nDim, MPICommunicator);
  } else {

    /*--- Multi-zone problem: instantiate the multi-zone driver class by default
    or a specialized driver class for a particular multi-physics problem. ---*/

<<<<<<< HEAD
    if (config->GetDiscrete_Adjoint()) {

      if (turbo) {

        driver = new CDiscAdjTurbomachineryDriver(config_file_name, nZone, nDim, periodic, MPICommunicator);

      //} else if (tne2) {

      //  driver = new CDiscAdjTNE2Driver(config_file_name, nZone, nDim, periodic, MPICommunicator);

      } else {

        driver = new CDiscAdjFluidDriver(config_file_name, nZone, nDim, periodic, MPICommunicator);

      }

    } else if (turbo) {
=======
    if (turbo) {
>>>>>>> 2cd2161d

      driver = new CTurbomachineryDriver(config_file_name, nZone, nDim, MPICommunicator);

    } else {

      /*--- Instantiate the class for external aerodynamics ---*/

      driver = new CFluidDriver(config_file_name, nZone, nDim, MPICommunicator);
      
    }
    
  }
  
  delete config;
  config = NULL;

  /*--- Launch the main external loop of the solver ---*/
  
  driver->StartSolver();

  /*--- Postprocess all the containers, close history file, exit SU2 ---*/
  
  driver->Postprocessing();

  if (driver != NULL) delete driver;
  driver = NULL;
  
  /*---Finalize libxsmm, if supported. ---*/
#ifdef HAVE_LIBXSMM
  libxsmm_finalize();
#endif

  /*--- Finalize MPI parallelization ---*/
#ifdef HAVE_MPI
  SU2_MPI::Buffer_detach(&buffptr, &buffsize);
  free(buffptr);
  SU2_MPI::Finalize();
#endif
  
  return EXIT_SUCCESS;
  
}<|MERGE_RESOLUTION|>--- conflicted
+++ resolved
@@ -1,4 +1,4 @@
-﻿/*!
+/*!
  * \file SU2_CFD.cpp
  * \brief Main file of the SU2 Computational Fluid Dynamics code
  * \author F. Palacios, T. Economon
@@ -51,11 +51,7 @@
   
   unsigned short nZone, nDim;
   char config_file_name[MAX_STRING_SIZE];
-<<<<<<< HEAD
-  bool fsi, turbo, zone_specific, tne2, periodic = false;
-=======
   bool fsi, turbo, zone_specific;
->>>>>>> 2cd2161d
   
   /*--- MPI initialization, and buffer setting ---*/
   
@@ -156,27 +152,7 @@
     /*--- Multi-zone problem: instantiate the multi-zone driver class by default
     or a specialized driver class for a particular multi-physics problem. ---*/
 
-<<<<<<< HEAD
-    if (config->GetDiscrete_Adjoint()) {
-
-      if (turbo) {
-
-        driver = new CDiscAdjTurbomachineryDriver(config_file_name, nZone, nDim, periodic, MPICommunicator);
-
-      //} else if (tne2) {
-
-      //  driver = new CDiscAdjTNE2Driver(config_file_name, nZone, nDim, periodic, MPICommunicator);
-
-      } else {
-
-        driver = new CDiscAdjFluidDriver(config_file_name, nZone, nDim, periodic, MPICommunicator);
-
-      }
-
-    } else if (turbo) {
-=======
     if (turbo) {
->>>>>>> 2cd2161d
 
       driver = new CTurbomachineryDriver(config_file_name, nZone, nDim, MPICommunicator);
 
