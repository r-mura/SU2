--- conflicted
+++ resolved
@@ -982,12 +982,8 @@
 
   bool compressible = (config->GetKind_Regime() == COMPRESSIBLE);
   bool incompressible = (config->GetKind_Regime() == INCOMPRESSIBLE);
-<<<<<<< HEAD
-  bool rans = (config->GetKind_Solver() == RANS);
-
-=======
-  
->>>>>>> 15e56ac8
+  bool rans = ((config->GetKind_Solver() == DISC_ADJ_RANS) || (config->GetKind_Solver() == DISC_ADJ_INC_RANS)) ;
+
   /*--- Restart the solution from file information ---*/
 
   filename = config->GetSolution_AdjFileName();
