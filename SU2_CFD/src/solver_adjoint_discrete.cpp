/*!
 * \file solver_adjoint_discrete.cpp
 * \brief Main subroutines for solving the discrete adjoint problem.
 * \author T. Albring
 * \version 5.0.0 "Raven"
 *
 * SU2 Lead Developers: Dr. Francisco Palacios (Francisco.D.Palacios@boeing.com).
 *                      Dr. Thomas D. Economon (economon@stanford.edu).
 *
 * SU2 Developers: Prof. Juan J. Alonso's group at Stanford University.
 *                 Prof. Piero Colonna's group at Delft University of Technology.
 *                 Prof. Nicolas R. Gauger's group at Kaiserslautern University of Technology.
 *                 Prof. Alberto Guardone's group at Polytechnic University of Milan.
 *                 Prof. Rafael Palacios' group at Imperial College London.
 *                 Prof. Edwin van der Weide's group at the University of Twente.
 *                 Prof. Vincent Terrapon's group at the University of Liege.
 *
 * Copyright (C) 2012-2017 SU2, the open-source CFD code.
 *
 * SU2 is free software; you can redistribute it and/or
 * modify it under the terms of the GNU Lesser General Public
 * License as published by the Free Software Foundation; either
 * version 2.1 of the License, or (at your option) any later version.
 *
 * SU2 is distributed in the hope that it will be useful,
 * but WITHOUT ANY WARRANTY; without even the implied warranty of
 * MERCHANTABILITY or FITNESS FOR A PARTICULAR PURPOSE. See the GNU
 * Lesser General Public License for more details.
 *
 * You should have received a copy of the GNU Lesser General Public
 * License along with SU2. If not, see <http://www.gnu.org/licenses/>.
 */

#include "../include/solver_structure.hpp"

CDiscAdjSolver::CDiscAdjSolver(void) : CSolver () {

}

CDiscAdjSolver::CDiscAdjSolver(CGeometry *geometry, CConfig *config)  : CSolver() {

}

CDiscAdjSolver::CDiscAdjSolver(CGeometry *geometry, CConfig *config, CSolver *direct_solver, unsigned short Kind_Solver, unsigned short iMesh)  : CSolver() {

  unsigned short iVar, iMarker, iDim;

  bool restart = config->GetRestart();

  unsigned long iVertex, iPoint, index;
  string text_line, mesh_filename;
  ifstream restart_file;
  string filename, AdjExt;
  su2double dull_val;
  bool compressible = (config->GetKind_Regime() == COMPRESSIBLE);
  bool incompressible = (config->GetKind_Regime() == INCOMPRESSIBLE);

  int rank = MASTER_NODE;
#ifdef HAVE_MPI
  MPI_Comm_rank(MPI_COMM_WORLD, &rank);
#endif
  nVar = direct_solver->GetnVar();
  nDim = geometry->GetnDim();

  /*--- Initialize arrays to NULL ---*/

  CSensitivity = NULL;

  Sens_Geo   = NULL;
  Sens_Mach  = NULL;
  Sens_AoA   = NULL;
  Sens_Press = NULL;
  Sens_Temp  = NULL;

  /*-- Store some information about direct solver ---*/
  this->KindDirect_Solver = Kind_Solver;
  this->direct_solver = direct_solver;


  nMarker      = config->GetnMarker_All();
  nPoint       = geometry->GetnPoint();
  nPointDomain = geometry->GetnPointDomain();

  /*--- Allocate the node variables ---*/

  node = new CVariable*[nPoint];

  /*--- Define some auxiliary vectors related to the residual ---*/

  Residual      = new su2double[nVar];         for (iVar = 0; iVar < nVar; iVar++) Residual[iVar]      = 1.0;
  Residual_RMS  = new su2double[nVar];         for (iVar = 0; iVar < nVar; iVar++) Residual_RMS[iVar]  = 1.0;
  Residual_Max  = new su2double[nVar];         for (iVar = 0; iVar < nVar; iVar++) Residual_Max[iVar]  = 1.0;

  /*--- Define some structures for locating max residuals ---*/

  Point_Max     = new unsigned long[nVar];  for (iVar = 0; iVar < nVar; iVar++) Point_Max[iVar]     = 0;
  Point_Max_Coord = new su2double*[nVar];
  for (iVar = 0; iVar < nVar; iVar++) {
    Point_Max_Coord[iVar] = new su2double[nDim];
    for (iDim = 0; iDim < nDim; iDim++) Point_Max_Coord[iVar][iDim] = 0.0;
  }

  /*--- Define some auxiliary vectors related to the solution ---*/

  Solution   = new su2double[nVar];

  for (iVar = 0; iVar < nVar; iVar++) Solution[iVar]   = 1e-16;

  /*--- Sensitivity definition and coefficient in all the markers ---*/

  CSensitivity = new su2double* [nMarker];

  for (iMarker = 0; iMarker < nMarker; iMarker++) {
      CSensitivity[iMarker]        = new su2double [geometry->nVertex[iMarker]];
  }

  Sens_Geo  = new su2double[nMarker];
  Sens_Mach = new su2double[nMarker];
  Sens_AoA  = new su2double[nMarker];
  Sens_Press = new su2double[nMarker];
  Sens_Temp  = new su2double[nMarker];

  for (iMarker = 0; iMarker < nMarker; iMarker++) {
      Sens_Geo[iMarker]  = 0.0;
      Sens_Mach[iMarker] = 0.0;
      Sens_AoA[iMarker]  = 0.0;
      Sens_Press[iMarker] = 0.0;
      Sens_Temp[iMarker]  = 0.0;
      for (iVertex = 0; iVertex < geometry->nVertex[iMarker]; iVertex++) {
          CSensitivity[iMarker][iVertex] = 0.0;
      }
  }


  /*--- Check for a restart and set up the variables at each node
   appropriately. Coarse multigrid levels will be intitially set to
   the farfield values bc the solver will immediately interpolate
   the solution from the finest mesh to the coarser levels. ---*/
  if (!restart || (iMesh != MESH_0)) {

    /*--- Restart the solution from zero ---*/
    for (iPoint = 0; iPoint < nPoint; iPoint++)
      node[iPoint] = new CDiscAdjVariable(Solution, nDim, nVar, config);

  }
  else {

    /*--- Restart the solution from file information ---*/
    mesh_filename = config->GetSolution_AdjFileName();
    filename = config->GetObjFunc_Extension(mesh_filename);

    restart_file.open(filename.data(), ios::in);

    /*--- In case there is no file ---*/
    if (restart_file.fail()) {
      if (rank == MASTER_NODE)
        cout << "There is no adjoint restart file!! " << filename.data() << "."<< endl;
      exit(EXIT_FAILURE);
    }

    /*--- In case this is a parallel simulation, we need to perform the
     Global2Local index transformation first. ---*/
    
    map<unsigned long,unsigned long> Global2Local;
    map<unsigned long,unsigned long>::const_iterator MI;
    
    /*--- Now fill array with the transform values only for local points ---*/
    for (iPoint = 0; iPoint < nPointDomain; iPoint++) {
      Global2Local[geometry->node[iPoint]->GetGlobalIndex()] = iPoint;
    }

    /*--- Read all lines in the restart file ---*/
    long iPoint_Local; unsigned long iPoint_Global = 0; unsigned long iPoint_Global_Local = 0;
    unsigned short rbuf_NotMatching = 0, sbuf_NotMatching = 0;

    /*--- Skip coordinates ---*/
    unsigned short skipVars = nDim;

    /*--- Skip flow adjoint variables ---*/
    if (Kind_Solver == RUNTIME_TURB_SYS) {
      if (compressible) {
        skipVars += nDim + 2;
      }
      if (incompressible) {
        skipVars += nDim + 1;
      }
    }

    /*--- The first line is the header ---*/
    
    getline (restart_file, text_line);
    
    for (iPoint_Global = 0; iPoint_Global < geometry->GetGlobal_nPointDomain(); iPoint_Global++ ) {
      
      getline (restart_file, text_line);
      
      istringstream point_line(text_line);

      /*--- Retrieve local index. If this node from the restart file lives
       on the current processor, we will load and instantiate the vars. ---*/
      
      MI = Global2Local.find(iPoint_Global);
      if (MI != Global2Local.end()) {
        
        iPoint_Local = Global2Local[iPoint_Global];
        
        point_line >> index;
        for (iVar = 0; iVar < skipVars; iVar++) { point_line >> dull_val;}
        for (iVar = 0; iVar < nVar; iVar++) { point_line >> Solution[iVar];}
        node[iPoint_Local] = new CDiscAdjVariable(Solution, nDim, nVar, config);
        iPoint_Global_Local++;
      }
      
    }

    /*--- Detect a wrong solution file ---*/
    
    if (iPoint_Global_Local < nPointDomain) { sbuf_NotMatching = 1; }
#ifndef HAVE_MPI
    rbuf_NotMatching = sbuf_NotMatching;
#else
    SU2_MPI::Allreduce(&sbuf_NotMatching, &rbuf_NotMatching, 1, MPI_UNSIGNED_SHORT, MPI_SUM, MPI_COMM_WORLD);
#endif
    if (rbuf_NotMatching != 0) {
      if (rank == MASTER_NODE) {
        cout << endl << "The solution file " << filename.data() << " doesn't match with the mesh file!" << endl;
        cout << "It could be empty lines at the end of the file." << endl << endl;
      }
#ifndef HAVE_MPI
      exit(EXIT_FAILURE);
#else
      MPI_Barrier(MPI_COMM_WORLD);
      MPI_Abort(MPI_COMM_WORLD,1);
      MPI_Finalize();
#endif
    }

    /*--- Instantiate the variable class with an arbitrary solution
     at any halo/periodic nodes. The initial solution can be arbitrary,
     because a send/recv is performed immediately in the solver. ---*/
    for (iPoint = nPointDomain; iPoint < nPoint; iPoint++) {
      node[iPoint] = new CDiscAdjVariable(Solution, nDim, nVar, config);
    }

    /*--- Close the restart file ---*/
    restart_file.close();

  }

  /*--- Store the direct solution ---*/

  for (iPoint = 0; iPoint < nPoint; iPoint++) {
    node[iPoint]->SetSolution_Direct(direct_solver->node[iPoint]->GetSolution());
  }

  /* FWH */
  if (KindDirect_Solver == RUNTIME_FLOW_SYS   ){
// unsigned long nPanel =  0;
 unsigned long panelCount = 0;
 nPanel = 0;
 su2double x, y, z, nx, ny, nz, Area;
 su2double *Coord,   *Normal;
 su2double CheckNormal=0.0;
 for (iMarker = 0; iMarker < nMarker; iMarker++){

 /* --- Loop over boundary markers to select those on the FWH surface --- */
  if (config->GetMarker_All_KindBC(iMarker) == INTERNAL_BOUNDARY) {

    for (iVertex = 0; iVertex < geometry->GetnVertex(iMarker); iVertex++){
        iPoint = geometry->vertex[iMarker][iVertex]->GetNode();
          if( geometry->node[iPoint]->GetDomain()){

              Coord = geometry->node[iPoint]->GetCoord();
              Normal = geometry->vertex[iMarker][iVertex]->GetNormal();
              Area  = 0.0; for ( iDim = 0; iDim < nDim; iDim++)   Area += Normal[iDim]*Normal[iDim];  Area  = sqrt( Area );

              x  = SU2_TYPE::GetValue(Coord[0]);                                                                     // x
              y  = SU2_TYPE::GetValue(Coord[1]);                                                                     // y
              z  = 0.0;
              if (nDim==3) z = SU2_TYPE::GetValue(Coord[2]);

              nx = Normal[0]/Area  ;                                                                                 // n_x
              ny = Normal[1]/Area  ;                                                                                 // n_y
              nz = 0.0;
              if (nDim==3)  nz = Normal[2]/Area  ;

              CheckNormal =  x*nx+y*ny+z*nz;
   //         if (CheckNormal >0    ){
                panelCount++;
    //          }
            }
      }
     nPanel = panelCount;
 }
 }

 dJdU_CAA = new su2double* [nPanel];
 for(int iPanel = 0;  iPanel< nPanel; iPanel++)
 {
      dJdU_CAA[iPanel] = new su2double[nDim+3];
     for (iVar=0; iVar < nDim+3; iVar++){
         dJdU_CAA[iPanel][iVar]= 0.0;
       }
 }
 LocalPointIndex = new short[nPoint];

 for(int iPoint = 0;  iPoint< nPoint; iPoint++)
 {
    LocalPointIndex[iPoint] = -1;
 }

  }









}

CDiscAdjSolver::~CDiscAdjSolver(void) { 

  unsigned short iMarker;

  if (CSensitivity != NULL) {
    for (iMarker = 0; iMarker < nMarker; iMarker++) {
      delete [] CSensitivity[iMarker];
    }
    delete [] CSensitivity;
  }

  if (Sens_Geo   != NULL) delete [] Sens_Geo;
  if (Sens_Mach  != NULL) delete [] Sens_Mach;
  if (Sens_AoA   != NULL) delete [] Sens_AoA;
  if (Sens_Press != NULL) delete [] Sens_Press;
  if (Sens_Temp  != NULL) delete [] Sens_Temp;

}

void CDiscAdjSolver::SetRecording(CGeometry* geometry, CConfig *config, unsigned short kind_recording) {


  bool time_n_needed  = ((config->GetUnsteady_Simulation() == DT_STEPPING_1ST) ||
      (config->GetUnsteady_Simulation() == DT_STEPPING_2ND)),
  time_n1_needed = config->GetUnsteady_Simulation() == DT_STEPPING_2ND;

  unsigned long iPoint;
  unsigned short iVar;

  /*--- Reset the solution to the initial (converged) solution ---*/

  for (iPoint = 0; iPoint < nPoint; iPoint++) {
    direct_solver->node[iPoint]->SetSolution(node[iPoint]->GetSolution_Direct());
  }

  if (time_n_needed) {
    for (iPoint = 0; iPoint < nPoint; iPoint++) {
      for (iVar = 0; iVar < nVar; iVar++) {
        AD::ResetInput(direct_solver->node[iPoint]->GetSolution_time_n()[iVar]);
      }
    }
  }
  if (time_n1_needed) {
    for (iPoint = 0; iPoint < nPoint; iPoint++) {
      for (iVar = 0; iVar < nVar; iVar++) {
        AD::ResetInput(direct_solver->node[iPoint]->GetSolution_time_n1()[iVar]);
      }
    }
  }

  /*--- Set the Jacobian to zero since this is not done inside the meanflow iteration
   * when running the discrete adjoint solver. ---*/

  direct_solver->Jacobian.SetValZero();

  /*--- Set indices to zero ---*/

  RegisterVariables(geometry, config, true);

}

void CDiscAdjSolver::RegisterSolution(CGeometry *geometry, CConfig *config) {
  unsigned long iPoint, nPoint = geometry->GetnPoint();

  bool time_n_needed  = ((config->GetUnsteady_Simulation() == DT_STEPPING_1ST) ||
      (config->GetUnsteady_Simulation() == DT_STEPPING_2ND)),
  time_n1_needed = config->GetUnsteady_Simulation() == DT_STEPPING_2ND,
  input = true;

  /*--- Register solution at all necessary time instances and other variables on the tape ---*/

  for (iPoint = 0; iPoint < nPoint; iPoint++) {
    direct_solver->node[iPoint]->RegisterSolution(input);
  }
  if (time_n_needed) {
    for (iPoint = 0; iPoint < nPoint; iPoint++) {
      direct_solver->node[iPoint]->RegisterSolution_time_n();
    }
  }
  if (time_n1_needed) {
    for (iPoint = 0; iPoint < nPoint; iPoint++) {
      direct_solver->node[iPoint]->RegisterSolution_time_n1();
    }
  }
}

void CDiscAdjSolver::RegisterVariables(CGeometry *geometry, CConfig *config, bool reset) {

  /*--- Register farfield values as input ---*/

  if((config->GetKind_Regime() == COMPRESSIBLE) && (KindDirect_Solver == RUNTIME_FLOW_SYS)) {

    su2double Velocity_Ref = config->GetVelocity_Ref();
    Alpha                  = config->GetAoA()*PI_NUMBER/180.0;
    Beta                   = config->GetAoS()*PI_NUMBER/180.0;
    Mach                   = config->GetMach();
    Pressure               = config->GetPressure_FreeStreamND();
    Temperature            = config->GetTemperature_FreeStreamND();

    su2double SoundSpeed = 0.0;
    
    if (nDim == 2) { SoundSpeed = config->GetVelocity_FreeStreamND()[0]*Velocity_Ref/(cos(Alpha)*Mach); }
    if (nDim == 3) { SoundSpeed = config->GetVelocity_FreeStreamND()[0]*Velocity_Ref/(cos(Alpha)*cos(Beta)*Mach); }

    if (!reset) {
      AD::RegisterInput(Mach);
      AD::RegisterInput(Alpha);
      AD::RegisterInput(Temperature);
      AD::RegisterInput(Pressure);
    }

    /*--- Recompute the free stream velocity ---*/

    if (nDim == 2) {
      config->GetVelocity_FreeStreamND()[0] = cos(Alpha)*Mach*SoundSpeed/Velocity_Ref;
      config->GetVelocity_FreeStreamND()[1] = sin(Alpha)*Mach*SoundSpeed/Velocity_Ref;
    }
    if (nDim == 3) {
      config->GetVelocity_FreeStreamND()[0] = cos(Alpha)*cos(Beta)*Mach*SoundSpeed/Velocity_Ref;
      config->GetVelocity_FreeStreamND()[1] = sin(Beta)*Mach*SoundSpeed/Velocity_Ref;
      config->GetVelocity_FreeStreamND()[2] = sin(Alpha)*cos(Beta)*Mach*SoundSpeed/Velocity_Ref;
    }

    config->SetTemperature_FreeStreamND(Temperature);
    direct_solver->SetTemperature_Inf(Temperature);
    config->SetPressure_FreeStreamND(Pressure);
    direct_solver->SetPressure_Inf(Pressure);

  }


    /*--- Here it is possible to register other variables as input that influence the flow solution
     * and thereby also the objective function. The adjoint values (i.e. the derivatives) can be
     * extracted in the ExtractAdjointVariables routine. ---*/
}

void CDiscAdjSolver::RegisterOutput(CGeometry *geometry, CConfig *config) {

  unsigned long iPoint, nPoint = geometry->GetnPoint();

  /*--- Register variables as output of the solver iteration ---*/

  bool input = false;

  /*--- Register output variables on the tape ---*/

  for (iPoint = 0; iPoint < nPoint; iPoint++) {
    direct_solver->node[iPoint]->RegisterSolution(input);
  }
}

void CDiscAdjSolver::RegisterObj_Func(CConfig *config) {

  int rank = MASTER_NODE;
#ifdef HAVE_MPI
  MPI_Comm_rank(MPI_COMM_WORLD, &rank);
#endif

  /*--- Here we can add new (scalar) objective functions ---*/
  if (config->GetnObj()==1) {
    switch (config->GetKind_ObjFunc()) {
    case DRAG_COEFFICIENT:
      ObjFunc_Value = direct_solver->GetTotal_CD();
      if (config->GetFixed_CL_Mode()) ObjFunc_Value -= config->GetdCD_dCL() * direct_solver->GetTotal_CL();
      if (config->GetFixed_CM_Mode()) ObjFunc_Value -= config->GetdCD_dCM() * direct_solver->GetTotal_CMy();
      break;
    case LIFT_COEFFICIENT:
      ObjFunc_Value = direct_solver->GetTotal_CL();
      break;
    case AERO_DRAG_COEFFICIENT:
      ObjFunc_Value = direct_solver->GetTotal_AeroCD();
      break;
    case RADIAL_DISTORTION:
      ObjFunc_Value = direct_solver->GetTotal_RadialDistortion();
      break;
    case CIRCUMFERENTIAL_DISTORTION:
      ObjFunc_Value = direct_solver->GetTotal_CircumferentialDistortion();
      break;
    case SIDEFORCE_COEFFICIENT:
      ObjFunc_Value = direct_solver->GetTotal_CSF();
      break;
    case EFFICIENCY:
      ObjFunc_Value = direct_solver->GetTotal_CEff();
      break;
    case MOMENT_X_COEFFICIENT:
      ObjFunc_Value = direct_solver->GetTotal_CMx();
      break;
    case MOMENT_Y_COEFFICIENT:
      ObjFunc_Value = direct_solver->GetTotal_CMy();
      break;
    case MOMENT_Z_COEFFICIENT:
      ObjFunc_Value = direct_solver->GetTotal_CMz();
      break;
    case EQUIVALENT_AREA:
      ObjFunc_Value = direct_solver->GetTotal_CEquivArea();
      break;
    case AVG_TOTAL_PRESSURE:
      ObjFunc_Value = direct_solver->GetOneD_TotalPress();
      break;
    case AVG_OUTLET_PRESSURE:
      ObjFunc_Value = direct_solver->GetOneD_FluxAvgPress();
      break;
    case MASS_FLOW_RATE:
      ObjFunc_Value = direct_solver->GetOneD_MassFlowRate();
      break;
<<<<<<< HEAD
    case NET_THRUST_COEFFICIENT:
      ObjFunc_Value = direct_solver->GetTotal_NetCThrust();
      break;
    case IDC_COEFFICIENT:
      ObjFunc_Value = direct_solver->GetTotal_IDC();
      break;
    case PROPULSIVE_EFFICIENCY:
      ObjFunc_Value = direct_solver->GetTotal_Prop_Eff();
      break;
    case CUSTOM_COEFFICIENT:
      ObjFunc_Value = direct_solver->GetTotal_Custom();
    case NOISE:
        ObjFunc_Value = 0.0;
      break;

=======
>>>>>>> 588f1849
    }

    /*--- Template for new objective functions where TemplateObjFunction()
     *  is the routine that returns the obj. function value. The computation
     * must be done while the tape is active, i.e. between AD::StartRecording() and
     * AD::StopRecording() in DiscAdjMeanFlowIteration::Iterate(). The best place is somewhere
     * inside MeanFlowIteration::Iterate().
     *
     * case TEMPLATE_OBJECTIVE:
     *    ObjFunc_Value = TemplateObjFunction();
     *    break;
     * ---*/
  }
  else{
    ObjFunc_Value = direct_solver->GetTotal_ComboObj();
  }
  if (rank == MASTER_NODE) {
    AD::RegisterOutput(ObjFunc_Value);
  }
}

void CDiscAdjSolver::SetAdj_ObjFunc(CGeometry *geometry, CConfig *config) {
  int rank = MASTER_NODE;

  bool time_stepping = config->GetUnsteady_Simulation() != STEADY;
  unsigned long IterAvg_Obj = config->GetIter_Avg_Objective();
  unsigned long ExtIter = config->GetExtIter();
  su2double seeding = 1.0;

  if (time_stepping) {
    if (ExtIter < IterAvg_Obj) {
      seeding = 1.0/((su2double)IterAvg_Obj);
    }
    else {
      seeding = 0.0;
    }
  }

#ifdef HAVE_MPI
  MPI_Comm_rank(MPI_COMM_WORLD, &rank);
#endif

  if (rank == MASTER_NODE) {
    SU2_TYPE::SetDerivative(ObjFunc_Value, SU2_TYPE::GetValue(seeding));
  } else {
    SU2_TYPE::SetDerivative(ObjFunc_Value, 0.0);
  }
}

void CDiscAdjSolver::ExtractAdjoint_Solution(CGeometry *geometry, CConfig *config) {

  bool time_n_needed  = ((config->GetUnsteady_Simulation() == DT_STEPPING_1ST) ||
      (config->GetUnsteady_Simulation() == DT_STEPPING_2ND));

  bool time_n1_needed = config->GetUnsteady_Simulation() == DT_STEPPING_2ND;

  unsigned short iVar;
  unsigned long iPoint;
  su2double residual;

  /*--- Set Residuals to zero ---*/

  for (iVar = 0; iVar < nVar; iVar++) {
      SetRes_RMS(iVar,0.0);
      SetRes_Max(iVar,0.0,0);
  }

  for (iPoint = 0; iPoint < nPoint; iPoint++) {

    /*--- Set the old solution ---*/

    node[iPoint]->Set_OldSolution();

    /*--- Extract the adjoint solution ---*/

    direct_solver->node[iPoint]->GetAdjointSolution(Solution);

    /*--- Store the adjoint solution ---*/

    node[iPoint]->SetSolution(Solution);
  }

  if (time_n_needed) {
    for (iPoint = 0; iPoint < nPoint; iPoint++) {

      /*--- Extract the adjoint solution at time n ---*/

      direct_solver->node[iPoint]->GetAdjointSolution_time_n(Solution);

      /*--- Store the adjoint solution at time n ---*/

      node[iPoint]->Set_Solution_time_n(Solution);
    }
  }
  if (time_n1_needed) {
    for (iPoint = 0; iPoint < nPoint; iPoint++) {

      /*--- Extract the adjoint solution at time n-1 ---*/

      direct_solver->node[iPoint]->GetAdjointSolution_time_n1(Solution);

      /*--- Store the adjoint solution at time n-1 ---*/

      node[iPoint]->Set_Solution_time_n1(Solution);
    }
  }

  /*--- Set the residuals ---*/

  for (iPoint = 0; iPoint < nPointDomain; iPoint++) {
      for (iVar = 0; iVar < nVar; iVar++) {
          residual = node[iPoint]->GetSolution(iVar) - node[iPoint]->GetSolution_Old(iVar);

          AddRes_RMS(iVar,residual*residual);
          AddRes_Max(iVar,fabs(residual),geometry->node[iPoint]->GetGlobalIndex(),geometry->node[iPoint]->GetCoord());
      }
  }

  SetResidual_RMS(geometry, config);
}

void CDiscAdjSolver::ExtractAdjoint_Variables(CGeometry *geometry, CConfig *config) {
  su2double Local_Sens_Press, Local_Sens_Temp, Local_Sens_AoA, Local_Sens_Mach;

  /*--- Extract the adjoint values of the farfield values ---*/

  if ((config->GetKind_Regime() == COMPRESSIBLE) && (KindDirect_Solver == RUNTIME_FLOW_SYS)) {
    Local_Sens_Mach  = SU2_TYPE::GetDerivative(Mach);
    Local_Sens_AoA   = SU2_TYPE::GetDerivative(Alpha);
    Local_Sens_Temp  = SU2_TYPE::GetDerivative(Temperature);
    Local_Sens_Press = SU2_TYPE::GetDerivative(Pressure);

#ifdef HAVE_MPI
    SU2_MPI::Allreduce(&Local_Sens_Mach,  &Total_Sens_Mach,  1, MPI_DOUBLE, MPI_SUM, MPI_COMM_WORLD);
    SU2_MPI::Allreduce(&Local_Sens_AoA,   &Total_Sens_AoA,   1, MPI_DOUBLE, MPI_SUM, MPI_COMM_WORLD);
    SU2_MPI::Allreduce(&Local_Sens_Temp,  &Total_Sens_Temp,  1, MPI_DOUBLE, MPI_SUM, MPI_COMM_WORLD);
    SU2_MPI::Allreduce(&Local_Sens_Press, &Total_Sens_Press, 1, MPI_DOUBLE, MPI_SUM, MPI_COMM_WORLD);
#else
    Total_Sens_Mach  = Local_Sens_Mach;
    Total_Sens_AoA   = Local_Sens_AoA;
    Total_Sens_Temp  = Local_Sens_Temp;
    Total_Sens_Press = Local_Sens_Press;
#endif
  }

  /*--- Extract here the adjoint values of everything else that is registered as input in RegisterInput. ---*/

}

void CDiscAdjSolver::SetAdjoint_Output(CGeometry *geometry, CConfig *config) {

  bool dual_time = (config->GetUnsteady_Simulation() == DT_STEPPING_1ST ||
      config->GetUnsteady_Simulation() == DT_STEPPING_2ND);

  unsigned short iVar;
  unsigned long iPoint;

  for (iPoint = 0; iPoint < nPoint; iPoint++) {
    for (iVar = 0; iVar < nVar; iVar++) {
      Solution[iVar] = node[iPoint]->GetSolution(iVar);
    }
    if (dual_time) {
      for (iVar = 0; iVar < nVar; iVar++) {
        Solution[iVar] += node[iPoint]->GetDual_Time_Derivative(iVar);
      }
    }

    // FWH
    if (KindDirect_Solver == RUNTIME_FLOW_SYS   ){
    if (config->GetExtIter()<config->GetIter_Avg_Objective()){
    if (LocalPointIndex[iPoint] >= 0){
        for (iVar = 0; iVar < nVar; iVar++){
            Solution[iVar] += dJdU_CAA[LocalPointIndex[iPoint]][iVar];
         }
    }
      }
      }


    direct_solver->node[iPoint]->SetAdjointSolution(Solution);
  }






}

void CDiscAdjSolver::SetSensitivity(CGeometry *geometry, CConfig *config) {

  unsigned long iPoint;
  unsigned short iDim;
  su2double *Coord, Sensitivity, eps;

  bool time_stepping = (config->GetUnsteady_Simulation() != STEADY);

  for (iPoint = 0; iPoint < nPoint; iPoint++) {
    Coord = geometry->node[iPoint]->GetCoord();

    for (iDim = 0; iDim < nDim; iDim++) {

      Sensitivity = SU2_TYPE::GetDerivative(Coord[iDim]);

      /*--- Set the index manually to zero. ---*/

     AD::ResetInput(Coord[iDim]);

      /*--- If sharp edge, set the sensitivity to 0 on that region ---*/

      if (config->GetSens_Remove_Sharp()) {
        eps = config->GetLimiterCoeff()*config->GetRefElemLength();
        if ( geometry->node[iPoint]->GetSharpEdge_Distance() < config->GetSharpEdgesCoeff()*eps )
          Sensitivity = 0.0;
      }
      if (!time_stepping) {
        node[iPoint]->SetSensitivity(iDim, Sensitivity);
      } else {
        node[iPoint]->SetSensitivity(iDim, node[iPoint]->GetSensitivity(iDim) + Sensitivity);
      }
    }
  }
  SetSurface_Sensitivity(geometry, config);
}

void CDiscAdjSolver::SetSurface_Sensitivity(CGeometry *geometry, CConfig *config) {
  unsigned short iMarker,iDim;
  unsigned long iVertex, iPoint;
  su2double *Normal, Prod, Sens = 0.0, SensDim, Area;
  su2double Total_Sens_Geo_local = 0.0;
  Total_Sens_Geo = 0.0;

  for (iMarker = 0; iMarker < nMarker; iMarker++) {
    Sens_Geo[iMarker] = 0.0;
    /*--- Loop over boundary markers to select those for Euler walls and NS walls ---*/

    if(config->GetMarker_All_KindBC(iMarker) == EULER_WALL
       || config->GetMarker_All_KindBC(iMarker) == HEAT_FLUX
       || config->GetMarker_All_KindBC(iMarker) == ISOTHERMAL) {

      for (iVertex = 0; iVertex < geometry->GetnVertex(iMarker); iVertex++) {
        iPoint = geometry->vertex[iMarker][iVertex]->GetNode();
        Normal = geometry->vertex[iMarker][iVertex]->GetNormal();
        Prod = 0.0;
        Area = 0.0;
        for (iDim = 0; iDim < nDim; iDim++) {
          /*--- retrieve the gradient calculated with AD -- */
          SensDim = node[iPoint]->GetSensitivity(iDim);

          /*--- calculate scalar product for projection onto the normal vector ---*/
          Prod += Normal[iDim]*SensDim;

          Area += Normal[iDim]*Normal[iDim];
        }

        Area = sqrt(Area);

        /*--- projection of the gradient
         *     calculated with AD onto the normal
         *     vector of the surface ---*/
        Sens = Prod/Area;

        /*--- Compute sensitivity for each surface point ---*/
        CSensitivity[iMarker][iVertex] = -Sens;
        if (geometry->node[iPoint]->GetDomain()) {
          Sens_Geo[iMarker] += Sens*Sens;
        }
      }
      Total_Sens_Geo_local += sqrt(Sens_Geo[iMarker]);
    }
  }

#ifdef HAVE_MPI
  SU2_MPI::Allreduce(&Total_Sens_Geo_local,&Total_Sens_Geo,1,MPI_DOUBLE,MPI_SUM, MPI_COMM_WORLD);
#else
  Total_Sens_Geo = Total_Sens_Geo_local;
#endif
}

void CDiscAdjSolver::Preprocessing(CGeometry *geometry, CSolver **solver_container, CConfig *config_container, unsigned short iMesh, unsigned short iRKStep, unsigned short RunTime_EqSystem, bool Output) {
  bool dual_time_1st = (config_container->GetUnsteady_Simulation() == DT_STEPPING_1ST);
  bool dual_time_2nd = (config_container->GetUnsteady_Simulation() == DT_STEPPING_2ND);
  bool dual_time = (dual_time_1st || dual_time_2nd);
  su2double *solution_n, *solution_n1;
  unsigned long iPoint;
  unsigned short iVar;
  if (dual_time) {
      for (iPoint = 0; iPoint<geometry->GetnPoint(); iPoint++) {
          solution_n = node[iPoint]->GetSolution_time_n();
          solution_n1 = node[iPoint]->GetSolution_time_n1();

          for (iVar=0; iVar < nVar; iVar++) {
              node[iPoint]->SetDual_Time_Derivative(iVar, solution_n[iVar]+node[iPoint]->GetDual_Time_Derivative_n(iVar));
              node[iPoint]->SetDual_Time_Derivative_n(iVar, solution_n1[iVar]);

            }

        }

    }
}




void CDiscAdjSolver::ExtractCAA_Sensitivity(CGeometry *geometry, CConfig *config, int iExtIter){
   unsigned long iPoint, iVar, iPanel;
   string  text_line;
   ifstream CAA_AdjointFile;
   char buffer [50];

   char cstr [64];

   SPRINTF (cstr, "Adj_CAA");
   if ((SU2_TYPE::Int(iExtIter) >= 0)    && (SU2_TYPE::Int(iExtIter) < 10))    SPRINTF (buffer, "_0000%d.dat", SU2_TYPE::Int(iExtIter));
   if ((SU2_TYPE::Int(iExtIter) >= 10)   && (SU2_TYPE::Int(iExtIter) < 100))   SPRINTF (buffer, "_000%d.dat",  SU2_TYPE::Int(iExtIter));
   if ((SU2_TYPE::Int(iExtIter) >= 100)  && (SU2_TYPE::Int(iExtIter) < 1000))  SPRINTF (buffer, "_00%d.dat",   SU2_TYPE::Int(iExtIter));
   if ((SU2_TYPE::Int(iExtIter) >= 1000) && (SU2_TYPE::Int(iExtIter) < 10000)) SPRINTF (buffer, "_0%d.dat",    SU2_TYPE::Int(iExtIter));
   if (SU2_TYPE::Int(iExtIter) >= 10000) SPRINTF (buffer, "_%d.dat", SU2_TYPE::Int(iExtIter));
   string filename = strcat (cstr, buffer);
   cout<<"Accessing CAA Adjoint file: "<<filename <<endl;
   //CAA_AdjointFile.precision(15);
   CAA_AdjointFile.open(filename.data() , ios::in);
   if (CAA_AdjointFile.fail()) {
//     if (rank == MASTER_NODE)
       cout << "There is no flow restart file!! " <<  filename.data()  << "."<< endl;
     exit(EXIT_FAILURE);
   }


  /*--- In case this is a parallel simulation, we need to perform the
   Global2Local index transformation first. ---*/

  long *Global2Local = NULL;
  Global2Local = new long[geometry->GetGlobal_nPointDomain()];
  /*--- First, set all indices to a negative value by default ---*/
  for (iPoint = 0; iPoint < geometry->GetGlobal_nPointDomain(); iPoint++) {
    Global2Local[iPoint] = -1;
  }

  /*--- Now fill array with the transform values only for local points ---*/

  for (iPoint = 0; iPoint < geometry->GetnPointDomain(); iPoint++) {
    Global2Local[geometry->node[iPoint]->GetGlobalIndex()] = iPoint;
  }

  /*--- Read all lines in the restart file ---*/

  long iPoint_Local = 0;
  unsigned long iPoint_Global = 0;
  iPanel=0;


  int rank ;
#ifdef HAVE_MPI
  MPI_Comm_rank(MPI_COMM_WORLD, &rank);
#endif
//   ofstream dJdU_file;
//  if (iExtIter==1051){

//      dJdU_file.open("dJdU_read.dat");
//      dJdU_file.precision(15);

//    }


  cout<<"Rank= "<<rank<<", nPanel= "<<nPanel<<endl;

  /*--- The first line is the header ---*/

 // getline (CAA_AdjointFile, text_line);
//  cout<<"Passed getline!!!"<<endl;
  while (getline (CAA_AdjointFile, text_line)) {
   //   cout<<"iPanel= "<<iPanel<<",   rank= "<<rank<<endl;
    istringstream point_line(text_line);
     point_line >> iPoint_Global ;

    /*--- Retrieve local index. If this node from the restart file lives
     on a different processor, the value of iPoint_Local will be -1, as
     initialized above. Otherwise, the local index for this node on the
     current processor will be returned and used to instantiate the vars. ---*/

    iPoint_Local = Global2Local[iPoint_Global];
   // cout<<"iPoint_Local= "<<iPoint_Local<< ", rank="<<rank<<endl;
    if (iPoint_Local >= 0) {
      LocalPointIndex[iPoint_Local] =  iPanel;
  //    if (rank==3)dJdU_file << scientific <<  iPoint_Global  << "\t";
      for (iVar=0; iVar<nDim+3; iVar++){
          point_line >> dJdU_CAA[iPanel][iVar];

 //         if (rank==3)
  //        dJdU_file << scientific <<   dJdU_CAA[iPanel][iVar]  << "\t";
        }
        //cout<<"iPanel= "<<iPanel<<",   rank= "<<rank<<endl;
     iPanel++;
 //    if (rank==3)  dJdU_file   << "\n";
    }


  }


  cout<<"Finished reading."<<"iPanel= "<<iPanel<<",  Rank= "<<rank<<endl;

  /*--- Close the restart file ---*/

  CAA_AdjointFile.close();

  /*--- Free memory needed for the transformation ---*/

  delete [] Global2Local;





}



<|MERGE_RESOLUTION|>--- conflicted
+++ resolved
@@ -526,24 +526,10 @@
     case MASS_FLOW_RATE:
       ObjFunc_Value = direct_solver->GetOneD_MassFlowRate();
       break;
-<<<<<<< HEAD
-    case NET_THRUST_COEFFICIENT:
-      ObjFunc_Value = direct_solver->GetTotal_NetCThrust();
-      break;
-    case IDC_COEFFICIENT:
-      ObjFunc_Value = direct_solver->GetTotal_IDC();
-      break;
-    case PROPULSIVE_EFFICIENCY:
-      ObjFunc_Value = direct_solver->GetTotal_Prop_Eff();
-      break;
-    case CUSTOM_COEFFICIENT:
-      ObjFunc_Value = direct_solver->GetTotal_Custom();
     case NOISE:
-        ObjFunc_Value = 0.0;
-      break;
-
-=======
->>>>>>> 588f1849
+      ObjFunc_Value = 0.0;
+      break;
+
     }
 
     /*--- Template for new objective functions where TemplateObjFunction()
