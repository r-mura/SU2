--- conflicted
+++ resolved
@@ -604,11 +604,6 @@
     }
     
   }
-<<<<<<< HEAD
-
-  Monitor(output, integration, geometry,  solver, numerics, config, surface_movement, grid_movement, FFDBox, val_iZone, INST_0);
-=======
->>>>>>> 972606f5
 }
 
 void CFluidIteration::Update(COutput *output,
