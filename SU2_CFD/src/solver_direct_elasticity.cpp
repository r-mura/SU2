--- conflicted
+++ resolved
@@ -2918,26 +2918,6 @@
   bool Ramp_Load = config->GetRamp_Load();
   su2double Ramp_Time = config->GetRamp_Time();
   su2double Transfer_Time = 0.0;
-<<<<<<< HEAD
-
-//  if (Ramp_Load){
-//    ModAmpl=NormalLoad*CurrentTime/Ramp_Time;
-//    NonModAmpl=NormalLoad;
-//    TotalLoad=min(ModAmpl,NonModAmpl);
-//  }
-//  else if (Sigmoid_Load){
-//    SigAux = CurrentTime/ Sigmoid_Time;
-//    ModAmpl = (1 / (1+exp(-1*Sigmoid_K*(SigAux - 0.5)) ) );
-//    ModAmpl = max(ModAmpl,0.0);
-//    ModAmpl = min(ModAmpl,1.0);
-//    TotalLoad=ModAmpl*NormalLoad;
-//  }
-//  else{
-//    TotalLoad=NormalLoad;
-//  }
-
-=======
->>>>>>> a501cc68
   
   if (Ramp_Load) {
     if (Ramp_Time == 0.0)
@@ -3282,25 +3262,6 @@
   su2double Ramp_Time = config->GetRamp_Time();
   su2double Transfer_Time = 0.0;
 
-<<<<<<< HEAD
-//  if (Ramp_Load){
-//    ModAmpl=LoadDirVal*LoadDirMult*CurrentTime/Ramp_Time;
-//    NonModAmpl=LoadDirVal*LoadDirMult;
-//    TotalLoad=min(ModAmpl,NonModAmpl);
-//  }
-//  else if (Sigmoid_Load){
-//    SigAux = CurrentTime/ Sigmoid_Time;
-//    ModAmpl = (1 / (1+exp(-1*Sigmoid_K*(SigAux - 0.5)) ) );
-//    ModAmpl = max(ModAmpl,0.0);
-//    ModAmpl = min(ModAmpl,1.0);
-//    TotalLoad=ModAmpl*LoadDirVal*LoadDirMult;
-//  }
-//  else{
-//    TotalLoad=LoadDirVal*LoadDirMult;
-//  }
-
-=======
->>>>>>> a501cc68
   if (Ramp_Load) {
     if (Ramp_Time == 0.0)
       ModAmpl = 1.0;
