/*!
 * \file solution_direct_mean.cpp
 * \brief Main subrotuines for solving direct problems (Euler, Navier-Stokes, etc.).
 * \author Aerospace Design Laboratory (Stanford University) <http://su2.stanford.edu>.
 * \version 2.0.5
 *
 * Stanford University Unstructured (SU2) Code
 * Copyright (C) 2012 Aerospace Design Laboratory
 *
 * This program is free software: you can redistribute it and/or modify
 * it under the terms of the GNU General Public License as published by
 * the Free Software Foundation, either version 3 of the License, or
 * (at your option) any later version.
 *
 * This program is distributed in the hope that it will be useful,
 * but WITHOUT ANY WARRANTY; without even the implied warranty of
 * MERCHANTABILITY or FITNESS FOR A PARTICULAR PURPOSE.  See the
 * GNU General Public License for more details.
 *
 * You should have received a copy of the GNU General Public License
 * along with this program.  If not, see <http://www.gnu.org/licenses/>.
 */

#include "../include/solution_structure.hpp"

CEulerSolution::CEulerSolution(void) : CSolution() {

	/*--- Array initialization ---*/
	Velocity_Inlet = NULL;
	Velocity_Outlet = NULL;
	Velocity_Back = NULL;
	CDrag_Inv = NULL;
	CLift_Inv = NULL;
	CSideForce_Inv = NULL;
	CMx_Inv = NULL;
	CMy_Inv = NULL;
	CMz_Inv = NULL;
	CFx_Inv = NULL;
	CFy_Inv = NULL;
	CFz_Inv = NULL;
	CEff_Inv = NULL;
	CMerit_Inv = NULL;
	CT_Inv = NULL;
	CQ_Inv = NULL;
	CEquivArea_Inv = NULL;
	CNearFieldOF_Inv = NULL;
	ForceInviscid = NULL;
	MomentInviscid = NULL;
	FanFace_MassFlow = NULL;
	FanFace_Pressure = NULL;
	FanFace_Mach = NULL;
    FanFace_Area = NULL;
    Exhaust_MassFlow = NULL;
    Exhaust_Area = NULL;
	p1_Und_Lapl = NULL;
	p2_Und_Lapl = NULL;
	PrimVar_i = NULL;
	PrimVar_j = NULL;
	Precon_Mat_inv = NULL;
	CPressure = NULL;
	CHeatTransfer = NULL;
	YPlus = NULL;

}

CEulerSolution::CEulerSolution(CGeometry *geometry, CConfig *config, unsigned short iMesh) : CSolution() {
	unsigned long iPoint, index, counter_local = 0, counter_global = 0;
	unsigned short iVar, iDim, iMarker;
  double Density, Velocity2, Pressure, Temperature;

	unsigned short nZone = geometry->GetnZone();
	bool restart = (config->GetRestart() || config->GetRestart_Flow());
	bool incompressible = config->GetIncompressible();
  double Gas_Constant = config->GetGas_ConstantND();
	bool dual_time = ((config->GetUnsteady_Simulation() == DT_STEPPING_1ST) ||
			(config->GetUnsteady_Simulation() == DT_STEPPING_2ND));
	roe_turkel = false;
  
	int rank = MASTER_NODE;
#ifndef NO_MPI
	rank = MPI::COMM_WORLD.Get_rank();
#endif

	/*--- Array initialization ---*/
	Velocity_Inlet = NULL;
	Velocity_Outlet = NULL;
	Velocity_Back = NULL;
	CDrag_Inv = NULL;
	CLift_Inv = NULL;
	CSideForce_Inv = NULL;
	CMx_Inv = NULL;
	CMy_Inv = NULL;
	CMz_Inv = NULL;
	CFx_Inv = NULL;
	CFy_Inv = NULL;
	CFz_Inv = NULL;
	CEff_Inv = NULL;
	CMerit_Inv = NULL;
	CT_Inv = NULL;
	CQ_Inv = NULL;
	CEquivArea_Inv = NULL;
	CNearFieldOF_Inv = NULL;
	ForceInviscid = NULL;
	MomentInviscid = NULL;
	FanFace_MassFlow = NULL;
    Exhaust_MassFlow = NULL;
    Exhaust_Area = NULL;
	FanFace_Pressure = NULL;
	FanFace_Mach = NULL;
    FanFace_Area = NULL;
	p1_Und_Lapl = NULL;
	p2_Und_Lapl = NULL;
	PrimVar_i = NULL;
	PrimVar_j = NULL;
	Precon_Mat_inv = NULL;
	CPressure = NULL;
	CHeatTransfer = NULL;
	YPlus = NULL;

	/*--- Set the gamma value ---*/
	Gamma = config->GetGamma();
	Gamma_Minus_One = Gamma - 1.0;

	/*--- Define geometry constants in the solver structure ---*/
	nDim = geometry->GetnDim();	
	if (incompressible) { nVar = nDim + 1; nPrimVar = nDim+2; nPrimVarGrad = nDim+2; }
	else { nVar = nDim + 2; nPrimVar = nDim+5; nPrimVarGrad = nDim+3; }
	nMarker = config->GetnMarker_All();
	nPoint = geometry->GetnPoint();
	nPointDomain = geometry->GetnPointDomain();

	/*--- Allocate the node variables ---*/
	node = new CVariable*[nPoint];

	/*--- Define some auxiliary vectors related to the residual ---*/
	Residual      = new double[nVar]; for (iVar = 0; iVar < nVar; iVar++) Residual[iVar]      = 0.0;
	Residual_RMS  = new double[nVar]; for (iVar = 0; iVar < nVar; iVar++) Residual_RMS[iVar]  = 0.0;
	Residual_Max  = new double[nVar]; for (iVar = 0; iVar < nVar; iVar++) Residual_Max[iVar]  = 0.0;
	Point_Max  = new unsigned long[nVar]; for (iVar = 0; iVar < nVar; iVar++) Point_Max[iVar]  = 0;
	Residual_i    = new double[nVar]; for (iVar = 0; iVar < nVar; iVar++) Residual_i[iVar]    = 0.0;
	Residual_j    = new double[nVar]; for (iVar = 0; iVar < nVar; iVar++) Residual_j[iVar]    = 0.0;
	Res_Conv      = new double[nVar]; for (iVar = 0; iVar < nVar; iVar++) Res_Conv[iVar]      = 0.0;
	Res_Visc      = new double[nVar]; for (iVar = 0; iVar < nVar; iVar++) Res_Visc[iVar]      = 0.0;
	Res_Sour      = new double[nVar]; for (iVar = 0; iVar < nVar; iVar++) Res_Sour[iVar]      = 0.0;

	/*--- Define some auxiliary vectors related to the solution ---*/
	Solution   = new double[nVar]; for (iVar = 0; iVar < nVar; iVar++) Solution[iVar]   = 0.0;
	Solution_i = new double[nVar]; for (iVar = 0; iVar < nVar; iVar++) Solution_i[iVar] = 0.0;
	Solution_j = new double[nVar]; for (iVar = 0; iVar < nVar; iVar++) Solution_j[iVar] = 0.0;

	/*--- Define some auxiliary vectors related to the geometry ---*/
	Vector   = new double[nDim]; for (iDim = 0; iDim < nDim; iDim++) Vector[iDim]   = 0.0;
	Vector_i = new double[nDim]; for (iDim = 0; iDim < nDim; iDim++) Vector_i[iDim] = 0.0;
	Vector_j = new double[nDim]; for (iDim = 0; iDim < nDim; iDim++) Vector_j[iDim] = 0.0;

	/*--- Define some auxiliary vectors related to the undivided lapalacian ---*/
	if (config->GetKind_ConvNumScheme_Flow() == SPACE_CENTERED) {
		p1_Und_Lapl = new double [nPoint]; 
		p2_Und_Lapl = new double [nPoint]; 
	}

	if ((config->GetKind_Upwind_Flow() == ROE_TURKEL_2ND) || (config->GetKind_Upwind_Flow() == ROE_TURKEL_1ST)) {
		Precon_Mat_inv = new double* [nVar];
		for (iVar = 0; iVar < nVar; iVar ++)
			Precon_Mat_inv[iVar] = new double[nVar];
		roe_turkel = true;
	}

  xsol = new double [nPoint*nVar];
  xres = new double [nPoint*nVar];
  
	/*--- Jacobians and vector structures for implicit computations ---*/
	if (config->GetKind_TimeIntScheme_Flow() == EULER_IMPLICIT) {

		/*--- Block auxiliary Jacobians ---*/
		Jacobian_i = new double* [nVar]; 
		Jacobian_j = new double* [nVar];
		for (iVar = 0; iVar < nVar; iVar++) {
			Jacobian_i[iVar] = new double [nVar]; 
			Jacobian_j[iVar] = new double [nVar]; 
		}

		/*--- Initialization of the structure for the global Jacobian ---*/
		if (rank == MASTER_NODE) cout << "Initialize jacobian structure (Euler). MG level: " << iMesh <<"." << endl;
		Initialize_SparseMatrix_Structure(&Jacobian, nVar, nVar, geometry, config);

	} else {
		if (rank == MASTER_NODE)
			cout << "Explicit scheme. No jacobian structure (Euler). MG level: " << iMesh <<"." << endl;
	}

	/*--- Computation of gradients by least squares ---*/
	if (config->GetKind_Gradient_Method() == WEIGHTED_LEAST_SQUARES) {

		/*--- S matrix := inv(R)*traspose(inv(R)) ---*/
		Smatrix = new double* [nDim]; 
		for (iDim = 0; iDim < nDim; iDim++)
			Smatrix[iDim] = new double [nDim];

		/*--- c vector := transpose(WA)*(Wb) ---*/
		cvector = new double* [nDim+3];
		for (iVar = 0; iVar < nDim+3; iVar++)
			cvector[iVar] = new double [nDim];
	}

	/*--- Forces definition and coefficient in all the markers ---*/
	CPressure = new double* [nMarker];
	for (iMarker = 0; iMarker < nMarker; iMarker++)
		CPressure[iMarker] = new double [geometry->nVertex[iMarker]];

	/*--- Non dimensional coefficients ---*/
	ForceInviscid    = new double[nDim];
	MomentInviscid   = new double[3];
	CDrag_Inv        = new double[nMarker];
	CLift_Inv        = new double[nMarker];
	CSideForce_Inv   = new double[nMarker];
	CMx_Inv          = new double[nMarker];
	CMy_Inv          = new double[nMarker];
	CMz_Inv          = new double[nMarker];
	CEff_Inv         = new double[nMarker];
	CFx_Inv          = new double[nMarker];
	CFy_Inv          = new double[nMarker];
	CFz_Inv          = new double[nMarker];

	/*--- Rotational coefficients ---*/
	CMerit_Inv       = new double[nMarker];
	CT_Inv           = new double[nMarker];
	CQ_Inv           = new double[nMarker];

	/*--- Supersonic coefficients ---*/
	CEquivArea_Inv   = new double[nMarker];
	CNearFieldOF_Inv = new double[nMarker];

	/*--- Nacelle simulation ---*/
	FanFace_MassFlow  = new double[nMarker];
    Exhaust_MassFlow  = new double[nMarker];
    Exhaust_Area  = new double[nMarker];
	FanFace_Pressure  = new double[nMarker];
	FanFace_Mach  = new double[nMarker];
    FanFace_Area = new double[nMarker];

	/*--- Init total coefficients ---*/
	Total_CDrag = 0.0;  Total_CLift = 0.0;      Total_CSideForce = 0.0;
	Total_CMx = 0.0;    Total_CMy = 0.0;        Total_CMz = 0.0;
	Total_CEff = 0.0;   Total_CEquivArea = 0.0; Total_CNearFieldOF = 0.0;
	Total_CFx = 0.0;    Total_CFy = 0.0;        Total_CFz = 0.0;
	Total_CT = 0.0;     Total_CQ = 0.0;         Total_CMerit = 0.0;
  Total_Maxq = 0.0;

	/*--- Read farfield conditions ---*/
	Density_Inf  = config->GetDensity_FreeStreamND();
	Pressure_Inf = config->GetPressure_FreeStreamND();
	Velocity_Inf = config->GetVelocity_FreeStreamND();
	Energy_Inf   = config->GetEnergy_FreeStreamND();
	Mach_Inf     = config->GetMach_FreeStreamND();

	if (dual_time && config->GetUnsteady_Farfield()) {

		/*--- Read farfield conditions ---*/
		Density_Inf  = config->GetDensity_FreeStreamND_Time(0);
		Pressure_Inf = config->GetPressure_FreeStreamND_Time(0);
		Velocity_Inf = config->GetVelocity_FreeStreamND_Time(0);
		Energy_Inf   = config->GetEnergy_FreeStreamND_Time(0);
		Mach_Inf     = config->GetMach_FreeStreamND_Time(0);

	}

	/*--- Initializate fan face pressure, fan face mach number, and mass flow rate ---*/
	for (iMarker = 0; iMarker < nMarker; iMarker++) {
		FanFace_MassFlow[iMarker] = 0.0;
        Exhaust_MassFlow[iMarker] = 0.0;
		FanFace_Mach[iMarker] = Mach_Inf;
		FanFace_Pressure[iMarker] = Pressure_Inf;
        FanFace_Area[iMarker] = 0.0;
        Exhaust_Area[iMarker] = 0.0;
	}

	/*--- Inlet/Outlet boundary conditions, using infinity values ---*/
	Density_Inlet = Density_Inf;		Density_Outlet = Density_Inf;
	Pressure_Inlet = Pressure_Inf;	Pressure_Outlet = Pressure_Inf;
	Energy_Inlet = Energy_Inf;			Energy_Outlet = Energy_Inf;
	Mach_Inlet = Mach_Inf;					Mach_Outlet = Mach_Inf;
	Velocity_Inlet  = new double [nDim]; Velocity_Outlet = new double [nDim];
	for (iDim = 0; iDim < nDim; iDim++) {
		Velocity_Inlet[iDim] = Velocity_Inf[iDim];
		Velocity_Outlet[iDim] = Velocity_Inf[iDim];
	}

	/*--- Check for a restart and set up the variables at each node
   appropriately. Coarse multigrid levels will be intitially set to 
   the farfield values bc the solver will immediately interpolate
   the solution from the finest mesh to the coarser levels. ---*/
	if (!restart || geometry->GetFinestMGLevel() == false || nZone > 1) {

		/*--- Restart the solution from infinity ---*/
		for (iPoint = 0; iPoint < nPoint; iPoint++)
			node[iPoint] = new CEulerVariable(Density_Inf, Velocity_Inf, Energy_Inf, nDim, nVar, config);
	}

	else {

		/*--- Restart the solution from file information ---*/
		ifstream restart_file;
		string filename = config->GetSolution_FlowFileName();

		/*--- Append time step for unsteady restart ---*/
		if (config->GetUnsteady_Simulation() && config->GetWrt_Unsteady()) {
			char buffer[50];
			unsigned long flowIter = config->GetnExtIter() - 1;
			filename.erase (filename.end()-4, filename.end());
			if ((int(flowIter) >= 0) && (int(flowIter) < 10)) sprintf (buffer, "_0000%d.dat", int(flowIter));
			if ((int(flowIter) >= 10) && (int(flowIter) < 100)) sprintf (buffer, "_000%d.dat", int(flowIter));
			if ((int(flowIter) >= 100) && (int(flowIter) < 1000)) sprintf (buffer, "_00%d.dat", int(flowIter));
			if ((int(flowIter) >= 1000) && (int(flowIter) < 10000)) sprintf (buffer, "_0%d.dat", int(flowIter));
			if (int(flowIter) >= 10000) sprintf (buffer, "_%d.dat", int(flowIter));
			string UnstExt = string(buffer);
			filename.append(UnstExt);
		}
		restart_file.open(filename.data(), ios::in);

		/*--- In case there is no restart file ---*/
		if (restart_file.fail()) {
			cout << "There is no flow restart file!! " << filename.data() << "."<< endl;
			cout << "Press any key to exit..." << endl;
			cin.get(); exit(1);
		}    

		/*--- In case this is a parallel simulation, we need to perform the
     Global2Local index transformation first. ---*/
		long *Global2Local = new long[geometry->GetGlobal_nPointDomain()];

		/*--- First, set all indices to a negative value by default ---*/
		for(iPoint = 0; iPoint < geometry->GetGlobal_nPointDomain(); iPoint++)
			Global2Local[iPoint] = -1;

		/*--- Now fill array with the transform values only for local points ---*/
		for(iPoint = 0; iPoint < nPointDomain; iPoint++)
			Global2Local[geometry->node[iPoint]->GetGlobalIndex()] = iPoint;

		/*--- Read all lines in the restart file ---*/
		long iPoint_Local; unsigned long iPoint_Global = 0; string text_line;

		/*--- The first line is the header ---*/
		getline (restart_file, text_line);

		while (getline (restart_file, text_line)) {
			istringstream point_line(text_line);

			/*--- Retrieve local index. If this node from the restart file lives
       on a different processor, the value of iPoint_Local will be -1. 
       Otherwise, the local index for this node on the current processor 
       will be returned and used to instantiate the vars. ---*/
			iPoint_Local = Global2Local[iPoint_Global];
			if (iPoint_Local >= 0) {
				if (incompressible) {
					if (nDim == 2) point_line >> index >> Solution[0] >> Solution[1] >> Solution[2];
					if (nDim == 3) point_line >> index >> Solution[0] >> Solution[1] >> Solution[2] >> Solution[3];
				}
				else {
					if (nDim == 2) point_line >> index >> Solution[0] >> Solution[1] >> Solution[2] >> Solution[3];
					if (nDim == 3) point_line >> index >> Solution[0] >> Solution[1] >> Solution[2] >> Solution[3] >> Solution[4];
				}
				node[iPoint_Local] = new CEulerVariable(Solution, nDim, nVar, config);
			}
			iPoint_Global++;
		}

		/*--- Instantiate the variable class with an arbitrary solution
     at any halo/periodic nodes. The initial solution can be arbitrary,
     because a send/recv is performed immediately in the solver. ---*/
		for(iPoint = nPointDomain; iPoint < nPoint; iPoint++)
			node[iPoint] = new CEulerVariable(Solution, nDim, nVar, config);

		/*--- Close the restart file ---*/
		restart_file.close();

		/*--- Free memory needed for the transformation ---*/
		delete [] Global2Local;
	}

  /*--- Check that the initial solution is physical ---*/
  counter_local = 0;
  for (iPoint = 0; iPoint < nPoint; iPoint++) {
    
    Density = node[iPoint]->GetSolution(0);
    Velocity2 = 0.0;
    for (iDim = 0; iDim < nDim; iDim++)
      Velocity2 += (node[iPoint]->GetSolution(iDim+1)/Density)*(node[iPoint]->GetSolution(iDim+1)/Density);
    Pressure    = Gamma_Minus_One*Density*(node[iPoint]->GetSolution(nDim+1)/Density-0.5*Velocity2);
    Temperature = Pressure / ( Gas_Constant * Density);
    if ((Pressure < 0.0) || (Temperature < 0.0)) {
      Solution[0] = Density_Inf;
      for (iDim = 0; iDim < nDim; iDim++)
        Solution[iDim+1] = Velocity_Inf[iDim]*Density_Inf;
      Solution[nDim+1] = Energy_Inf*Density_Inf;
      
      node[iPoint]->SetSolution(Solution);
      node[iPoint]->SetSolution_Old(Solution);
      
      counter_local++;
    }
    
  }
  
#ifndef NO_MPI
  
  MPI::COMM_WORLD.Reduce(&counter_local, &counter_global, 1, MPI::UNSIGNED_LONG, MPI::SUM, MASTER_NODE);
  
#else
  
  counter_global = counter_local;
  
#endif
  
  
  if ((rank == MASTER_NODE) && (counter_global != 0)) cout << "Warning. The original solution contains "<< counter_global << " points that are not physical." << endl;
  
	/*--- Define solver parameters needed for execution of destructor ---*/
	if (config->GetKind_ConvNumScheme_Flow() == SPACE_CENTERED ) space_centered = true;
	else space_centered = false;

	if (config->GetKind_TimeIntScheme_Flow() == EULER_IMPLICIT) euler_implicit = true;
	else euler_implicit = false;

	if (config->GetKind_Gradient_Method() == WEIGHTED_LEAST_SQUARES) least_squares = true;
	else least_squares = false;

	/*--- MPI solution ---*/
	Set_MPI_Solution(geometry, config);

}

CEulerSolution::~CEulerSolution(void) {
	unsigned short iVar, iMarker;

	/*--- Array initialization ---*/
	if (Velocity_Inlet != NULL) delete [] Velocity_Inlet;
	if (Velocity_Outlet != NULL) delete [] Velocity_Outlet;
	if (Velocity_Back != NULL) delete [] Velocity_Back;
	if (CDrag_Inv != NULL) delete [] CDrag_Inv;
	if (CLift_Inv != NULL) delete [] CLift_Inv;
	if (CSideForce_Inv != NULL) delete [] CSideForce_Inv;
	if (CMx_Inv != NULL) delete [] CMx_Inv;
	if (CMy_Inv != NULL) delete [] CMy_Inv;
	if (CMz_Inv != NULL) delete [] CMz_Inv;
	if (CFx_Inv != NULL) delete [] CFx_Inv;
	if (CFy_Inv != NULL) delete [] CFy_Inv;
	if (CFz_Inv != NULL) delete [] CFz_Inv;
	if (CEff_Inv != NULL) delete [] CEff_Inv;
	if (CMerit_Inv != NULL) delete [] CMerit_Inv;
	if (CT_Inv != NULL) delete [] CT_Inv;
	if (CQ_Inv != NULL) delete [] CQ_Inv;
	if (CEquivArea_Inv != NULL) delete [] CEquivArea_Inv;
	if (CNearFieldOF_Inv != NULL) delete [] CNearFieldOF_Inv;
	if (ForceInviscid != NULL) delete [] ForceInviscid;
	if (MomentInviscid != NULL) delete [] MomentInviscid;
	if (FanFace_MassFlow != NULL) delete [] FanFace_MassFlow;
	if (Exhaust_MassFlow != NULL) delete [] Exhaust_MassFlow;
    if (Exhaust_Area != NULL) delete [] Exhaust_Area;
	if (FanFace_Pressure != NULL) delete [] FanFace_Pressure;
	if (FanFace_Mach != NULL) delete [] FanFace_Mach;
    if (FanFace_Area != NULL) delete [] FanFace_Area;
	if (p1_Und_Lapl != NULL) delete [] p1_Und_Lapl;
	if (p2_Und_Lapl != NULL) delete [] p2_Und_Lapl;
	if (PrimVar_i != NULL) delete [] PrimVar_i;
	if (PrimVar_j != NULL) delete [] PrimVar_j;

	if (Precon_Mat_inv != NULL) {
		for (iVar = 0; iVar < nVar; iVar ++)
			delete Precon_Mat_inv[iVar];
		delete [] Precon_Mat_inv;
	}

	if (CPressure != NULL) {
		for (iMarker = 0; iMarker < nMarker; iMarker++)
			delete CPressure[iMarker];
		delete [] CPressure;
	}

	if (CHeatTransfer != NULL) {
		for (iMarker = 0; iMarker < nMarker; iMarker++) {
			delete CHeatTransfer[iMarker];
		}
		delete [] CHeatTransfer;
	}

	if (YPlus != NULL) {
		for (iMarker = 0; iMarker < nMarker; iMarker++) {
			delete YPlus[iMarker];
		}
		delete [] YPlus;
	}

}

void CEulerSolution::Set_MPI_Solution(CGeometry *geometry, CConfig *config) {
	unsigned short iVar, iMarker, iPeriodic_Index, MarkerS, MarkerR;
	unsigned long iVertex, iPoint, nVertexS, nVertexR, nBufferS_Vector, nBufferR_Vector;
	double rotMatrix[3][3], *angles, theta, cosTheta, sinTheta, phi, cosPhi, sinPhi, psi, cosPsi, sinPsi,
    *Buffer_Receive_U = NULL, *Buffer_Send_U = NULL;
	int send_to, receive_from;
    
	for (iMarker = 0; iMarker < nMarker; iMarker++) {
        
		if ((config->GetMarker_All_Boundary(iMarker) == SEND_RECEIVE) &&
            (config->GetMarker_All_SendRecv(iMarker) > 0)) {
			
			MarkerS = iMarker;  MarkerR = iMarker+1;
            
            send_to = config->GetMarker_All_SendRecv(MarkerS)-1;
			receive_from = abs(config->GetMarker_All_SendRecv(MarkerR))-1;
			
			nVertexS = geometry->nVertex[MarkerS];  nVertexR = geometry->nVertex[MarkerR];
			nBufferS_Vector = nVertexS*nVar;        nBufferR_Vector = nVertexR*nVar;
            
            /*--- Allocate Receive and send buffers  ---*/
            Buffer_Receive_U = new double [nBufferR_Vector];
            Buffer_Send_U = new double[nBufferS_Vector];
            
            /*--- Copy the solution that should be sended ---*/
            for (iVertex = 0; iVertex < nVertexS; iVertex++) {
                iPoint = geometry->vertex[MarkerS][iVertex]->GetNode();
                for (iVar = 0; iVar < nVar; iVar++)
                    Buffer_Send_U[iVar*nVertexS+iVertex] = node[iPoint]->GetSolution(iVar);
            }
            
#ifndef NO_MPI
            
            /*--- Send/Receive information using MPI ---*/
            MPI::COMM_WORLD.Sendrecv(Buffer_Send_U, nBufferS_Vector, MPI::DOUBLE, send_to, 0,
                                     Buffer_Receive_U, nBufferR_Vector, MPI::DOUBLE, receive_from, 0);
            
#else
            
            /*--- Receive information without MPI ---*/
            for (iVertex = 0; iVertex < nVertexR; iVertex++) {
                iPoint = geometry->vertex[MarkerR][iVertex]->GetNode();
                for (iVar = 0; iVar < nVar; iVar++)
                    Buffer_Receive_U[iVar*nVertexR+iVertex] = Buffer_Send_U[iVar*nVertexR+iVertex];
            }
            
#endif
            
            /*--- Deallocate send buffer ---*/
            delete [] Buffer_Send_U;
            
            /*--- Do the coordinate transformation ---*/
            for (iVertex = 0; iVertex < nVertexR; iVertex++) {
                
                /*--- Find point and its type of transformation ---*/
                iPoint = geometry->vertex[MarkerR][iVertex]->GetNode();
                iPeriodic_Index = geometry->vertex[MarkerR][iVertex]->GetRotation_Type();
                
                /*--- Retrieve the supplied periodic information. ---*/
                angles = config->GetPeriodicRotation(iPeriodic_Index);
                
                /*--- Store angles separately for clarity. ---*/
                theta    = angles[0];   phi    = angles[1];     psi    = angles[2];
                cosTheta = cos(theta);  cosPhi = cos(phi);      cosPsi = cos(psi);
                sinTheta = sin(theta);  sinPhi = sin(phi);      sinPsi = sin(psi);
                
                /*--- Compute the rotation matrix. Note that the implicit
                 ordering is rotation about the x-axis, y-axis,
                 then z-axis. Note that this is the transpose of the matrix
                 used during the preprocessing stage. ---*/
                rotMatrix[0][0] = cosPhi*cosPsi;    rotMatrix[1][0] = sinTheta*sinPhi*cosPsi - cosTheta*sinPsi;     rotMatrix[2][0] = cosTheta*sinPhi*cosPsi + sinTheta*sinPsi;
                rotMatrix[0][1] = cosPhi*sinPsi;    rotMatrix[1][1] = sinTheta*sinPhi*sinPsi + cosTheta*cosPsi;     rotMatrix[2][1] = cosTheta*sinPhi*sinPsi - sinTheta*cosPsi;
                rotMatrix[0][2] = -sinPhi;          rotMatrix[1][2] = sinTheta*cosPhi;                              rotMatrix[2][2] = cosTheta*cosPhi;
                
                /*--- Copy conserved variables before performing transformation. ---*/
                for (iVar = 0; iVar < nVar; iVar++)
                    Solution[iVar] = Buffer_Receive_U[iVar*nVertexR+iVertex];
                
                /*--- Rotate the momentum components. ---*/
                if (nDim == 2) {
                    Solution[1] = rotMatrix[0][0]*Buffer_Receive_U[1*nVertexR+iVertex] +
                    rotMatrix[0][1]*Buffer_Receive_U[2*nVertexR+iVertex];
                    Solution[2] = rotMatrix[1][0]*Buffer_Receive_U[1*nVertexR+iVertex] +
                    rotMatrix[1][1]*Buffer_Receive_U[2*nVertexR+iVertex];
                }
                else {
                    Solution[1] = rotMatrix[0][0]*Buffer_Receive_U[1*nVertexR+iVertex] +
                    rotMatrix[0][1]*Buffer_Receive_U[2*nVertexR+iVertex] +
                    rotMatrix[0][2]*Buffer_Receive_U[3*nVertexR+iVertex];
                    Solution[2] = rotMatrix[1][0]*Buffer_Receive_U[1*nVertexR+iVertex] +
                    rotMatrix[1][1]*Buffer_Receive_U[2*nVertexR+iVertex] +
                    rotMatrix[1][2]*Buffer_Receive_U[3*nVertexR+iVertex];
                    Solution[3] = rotMatrix[2][0]*Buffer_Receive_U[1*nVertexR+iVertex] +
                    rotMatrix[2][1]*Buffer_Receive_U[2*nVertexR+iVertex] +
                    rotMatrix[2][2]*Buffer_Receive_U[3*nVertexR+iVertex];
                }
                
                /*--- Copy transformed conserved variables back into buffer. ---*/
                for (iVar = 0; iVar < nVar; iVar++)
                    node[iPoint]->SetSolution(iVar, Solution[iVar]);
                
            }
            
            /*--- Deallocate receive buffer ---*/
            delete [] Buffer_Receive_U;
            
        }
        
	}
    
}

void CEulerSolution::Set_MPI_Solution_Old(CGeometry *geometry, CConfig *config) {
	unsigned short iVar, iMarker, iPeriodic_Index, MarkerS, MarkerR;
	unsigned long iVertex, iPoint, nVertexS, nVertexR, nBufferS_Vector, nBufferR_Vector;
	double rotMatrix[3][3], *angles, theta, cosTheta, sinTheta, phi, cosPhi, sinPhi, psi, cosPsi, sinPsi,
    *Buffer_Receive_U = NULL, *Buffer_Send_U = NULL;
	int send_to, receive_from;
    
	for (iMarker = 0; iMarker < nMarker; iMarker++) {
        
		if ((config->GetMarker_All_Boundary(iMarker) == SEND_RECEIVE) &&
            (config->GetMarker_All_SendRecv(iMarker) > 0)) {
			
			MarkerS = iMarker;  MarkerR = iMarker+1;
            
            send_to = config->GetMarker_All_SendRecv(MarkerS)-1;
			receive_from = abs(config->GetMarker_All_SendRecv(MarkerR))-1;
			
			nVertexS = geometry->nVertex[MarkerS];  nVertexR = geometry->nVertex[MarkerR];
			nBufferS_Vector = nVertexS*nVar;        nBufferR_Vector = nVertexR*nVar;
            
            /*--- Allocate Receive and send buffers  ---*/
            Buffer_Receive_U = new double [nBufferR_Vector];
            Buffer_Send_U = new double[nBufferS_Vector];
            
            /*--- Copy the solution old that should be sended ---*/
            for (iVertex = 0; iVertex < nVertexS; iVertex++) {
                iPoint = geometry->vertex[MarkerS][iVertex]->GetNode();
                for (iVar = 0; iVar < nVar; iVar++)
                    Buffer_Send_U[iVar*nVertexS+iVertex] = node[iPoint]->GetSolution_Old(iVar);
            }
            
#ifndef NO_MPI
            
            /*--- Send/Receive information using MPI ---*/
            MPI::COMM_WORLD.Sendrecv(Buffer_Send_U, nBufferS_Vector, MPI::DOUBLE, send_to, 0,
                                     Buffer_Receive_U, nBufferR_Vector, MPI::DOUBLE, receive_from, 0);
            
#else
            
            /*--- Receive information without MPI ---*/
            for (iVertex = 0; iVertex < nVertexR; iVertex++) {
                iPoint = geometry->vertex[MarkerR][iVertex]->GetNode();
                for (iVar = 0; iVar < nVar; iVar++)
                    Buffer_Receive_U[iVar*nVertexR+iVertex] = Buffer_Send_U[iVar*nVertexR+iVertex];
            }
            
#endif
            
            /*--- Deallocate send buffer ---*/
            delete [] Buffer_Send_U;
            
            /*--- Do the coordinate transformation ---*/
            for (iVertex = 0; iVertex < nVertexR; iVertex++) {
                
                /*--- Find point and its type of transformation ---*/
                iPoint = geometry->vertex[MarkerR][iVertex]->GetNode();
                iPeriodic_Index = geometry->vertex[MarkerR][iVertex]->GetRotation_Type();
                
                /*--- Retrieve the supplied periodic information. ---*/
                angles = config->GetPeriodicRotation(iPeriodic_Index);
                
                /*--- Store angles separately for clarity. ---*/
                theta    = angles[0];   phi    = angles[1];     psi    = angles[2];
                cosTheta = cos(theta);  cosPhi = cos(phi);      cosPsi = cos(psi);
                sinTheta = sin(theta);  sinPhi = sin(phi);      sinPsi = sin(psi);
                
                /*--- Compute the rotation matrix. Note that the implicit
                 ordering is rotation about the x-axis, y-axis,
                 then z-axis. Note that this is the transpose of the matrix
                 used during the preprocessing stage. ---*/
                rotMatrix[0][0] = cosPhi*cosPsi;    rotMatrix[1][0] = sinTheta*sinPhi*cosPsi - cosTheta*sinPsi;     rotMatrix[2][0] = cosTheta*sinPhi*cosPsi + sinTheta*sinPsi;
                rotMatrix[0][1] = cosPhi*sinPsi;    rotMatrix[1][1] = sinTheta*sinPhi*sinPsi + cosTheta*cosPsi;     rotMatrix[2][1] = cosTheta*sinPhi*sinPsi - sinTheta*cosPsi;
                rotMatrix[0][2] = -sinPhi;          rotMatrix[1][2] = sinTheta*cosPhi;                              rotMatrix[2][2] = cosTheta*cosPhi;
                
                /*--- Copy conserved variables before performing transformation. ---*/
                for (iVar = 0; iVar < nVar; iVar++)
                    Solution[iVar] = Buffer_Receive_U[iVar*nVertexR+iVertex];
                
                /*--- Rotate the momentum components. ---*/
                if (nDim == 2) {
                    Solution[1] = rotMatrix[0][0]*Buffer_Receive_U[1*nVertexR+iVertex] +
                    rotMatrix[0][1]*Buffer_Receive_U[2*nVertexR+iVertex];
                    Solution[2] = rotMatrix[1][0]*Buffer_Receive_U[1*nVertexR+iVertex] +
                    rotMatrix[1][1]*Buffer_Receive_U[2*nVertexR+iVertex];
                }
                else {
                    Solution[1] = rotMatrix[0][0]*Buffer_Receive_U[1*nVertexR+iVertex] +
                    rotMatrix[0][1]*Buffer_Receive_U[2*nVertexR+iVertex] +
                    rotMatrix[0][2]*Buffer_Receive_U[3*nVertexR+iVertex];
                    Solution[2] = rotMatrix[1][0]*Buffer_Receive_U[1*nVertexR+iVertex] +
                    rotMatrix[1][1]*Buffer_Receive_U[2*nVertexR+iVertex] +
                    rotMatrix[1][2]*Buffer_Receive_U[3*nVertexR+iVertex];
                    Solution[3] = rotMatrix[2][0]*Buffer_Receive_U[1*nVertexR+iVertex] +
                    rotMatrix[2][1]*Buffer_Receive_U[2*nVertexR+iVertex] +
                    rotMatrix[2][2]*Buffer_Receive_U[3*nVertexR+iVertex];
                }
                
                /*--- Copy transformed conserved variables back into buffer. ---*/
                for (iVar = 0; iVar < nVar; iVar++)
                    node[iPoint]->SetSolution_Old(iVar, Solution[iVar]);
                
            }
            
            /*--- Deallocate receive buffer ---*/
            delete [] Buffer_Receive_U;
            
        }
        
	}
}

void CEulerSolution::Set_MPI_Solution_Limiter(CGeometry *geometry, CConfig *config) {
	unsigned short iVar, iMarker, iPeriodic_Index, MarkerS, MarkerR;
	unsigned long iVertex, iPoint, nVertexS, nVertexR, nBufferS_Vector, nBufferR_Vector;
	double rotMatrix[3][3], *angles, theta, cosTheta, sinTheta, phi, cosPhi, sinPhi, psi, cosPsi, sinPsi,
    *Buffer_Receive_Limit = NULL, *Buffer_Send_Limit = NULL;
	int send_to, receive_from;
    
	for (iMarker = 0; iMarker < nMarker; iMarker++) {
        
		if ((config->GetMarker_All_Boundary(iMarker) == SEND_RECEIVE) &&
            (config->GetMarker_All_SendRecv(iMarker) > 0)) {
			
			MarkerS = iMarker;  MarkerR = iMarker+1;
            
            send_to = config->GetMarker_All_SendRecv(MarkerS)-1;
			receive_from = abs(config->GetMarker_All_SendRecv(MarkerR))-1;
			
			nVertexS = geometry->nVertex[MarkerS];  nVertexR = geometry->nVertex[MarkerR];
			nBufferS_Vector = nVertexS*nVar;        nBufferR_Vector = nVertexR*nVar;
            
            /*--- Allocate Receive and send buffers  ---*/
            Buffer_Receive_Limit = new double [nBufferR_Vector];
            Buffer_Send_Limit = new double[nBufferS_Vector];
            
            /*--- Copy the solution old that should be sended ---*/
            for (iVertex = 0; iVertex < nVertexS; iVertex++) {
                iPoint = geometry->vertex[MarkerS][iVertex]->GetNode();
                for (iVar = 0; iVar < nVar; iVar++)
                    Buffer_Send_Limit[iVar*nVertexS+iVertex] = node[iPoint]->GetLimiter(iVar);
            }
            
#ifndef NO_MPI
            
            /*--- Send/Receive information using MPI ---*/
            MPI::COMM_WORLD.Sendrecv(Buffer_Send_Limit, nBufferS_Vector, MPI::DOUBLE, send_to, 0,
                                     Buffer_Receive_Limit, nBufferR_Vector, MPI::DOUBLE, receive_from, 0);
            
#else
            
            /*--- Receive information without MPI ---*/
            for (iVertex = 0; iVertex < nVertexR; iVertex++) {
                iPoint = geometry->vertex[MarkerR][iVertex]->GetNode();
                for (iVar = 0; iVar < nVar; iVar++)
                    Buffer_Receive_Limit[iVar*nVertexR+iVertex] = Buffer_Send_Limit[iVar*nVertexR+iVertex];
            }
            
#endif
            
            /*--- Deallocate send buffer ---*/
            delete [] Buffer_Send_Limit;
            
            /*--- Do the coordinate transformation ---*/
            for (iVertex = 0; iVertex < nVertexR; iVertex++) {
                
                /*--- Find point and its type of transformation ---*/
                iPoint = geometry->vertex[MarkerR][iVertex]->GetNode();
                iPeriodic_Index = geometry->vertex[MarkerR][iVertex]->GetRotation_Type();
                
                /*--- Retrieve the supplied periodic information. ---*/
                angles = config->GetPeriodicRotation(iPeriodic_Index);
                
                /*--- Store angles separately for clarity. ---*/
                theta    = angles[0];   phi    = angles[1];     psi    = angles[2];
                cosTheta = cos(theta);  cosPhi = cos(phi);      cosPsi = cos(psi);
                sinTheta = sin(theta);  sinPhi = sin(phi);      sinPsi = sin(psi);
                
                /*--- Compute the rotation matrix. Note that the implicit
                 ordering is rotation about the x-axis, y-axis,
                 then z-axis. Note that this is the transpose of the matrix
                 used during the preprocessing stage. ---*/
                rotMatrix[0][0] = cosPhi*cosPsi;    rotMatrix[1][0] = sinTheta*sinPhi*cosPsi - cosTheta*sinPsi;     rotMatrix[2][0] = cosTheta*sinPhi*cosPsi + sinTheta*sinPsi;
                rotMatrix[0][1] = cosPhi*sinPsi;    rotMatrix[1][1] = sinTheta*sinPhi*sinPsi + cosTheta*cosPsi;     rotMatrix[2][1] = cosTheta*sinPhi*sinPsi - sinTheta*cosPsi;
                rotMatrix[0][2] = -sinPhi;          rotMatrix[1][2] = sinTheta*cosPhi;                              rotMatrix[2][2] = cosTheta*cosPhi;
                
                /*--- Copy conserved variables before performing transformation. ---*/
                for (iVar = 0; iVar < nVar; iVar++)
                    Solution[iVar] = Buffer_Receive_Limit[iVar*nVertexR+iVertex];
                
                /*--- Rotate the momentum components. ---*/
                if (nDim == 2) {
                    Solution[1] = rotMatrix[0][0]*Buffer_Receive_Limit[1*nVertexR+iVertex] +
                    rotMatrix[0][1]*Buffer_Receive_Limit[2*nVertexR+iVertex];
                    Solution[2] = rotMatrix[1][0]*Buffer_Receive_Limit[1*nVertexR+iVertex] +
                    rotMatrix[1][1]*Buffer_Receive_Limit[2*nVertexR+iVertex];
                }
                else {
                    Solution[1] = rotMatrix[0][0]*Buffer_Receive_Limit[1*nVertexR+iVertex] +
                    rotMatrix[0][1]*Buffer_Receive_Limit[2*nVertexR+iVertex] +
                    rotMatrix[0][2]*Buffer_Receive_Limit[3*nVertexR+iVertex];
                    Solution[2] = rotMatrix[1][0]*Buffer_Receive_Limit[1*nVertexR+iVertex] +
                    rotMatrix[1][1]*Buffer_Receive_Limit[2*nVertexR+iVertex] +
                    rotMatrix[1][2]*Buffer_Receive_Limit[3*nVertexR+iVertex];
                    Solution[3] = rotMatrix[2][0]*Buffer_Receive_Limit[1*nVertexR+iVertex] +
                    rotMatrix[2][1]*Buffer_Receive_Limit[2*nVertexR+iVertex] +
                    rotMatrix[2][2]*Buffer_Receive_Limit[3*nVertexR+iVertex];
                }
                
                /*--- Copy transformed conserved variables back into buffer. ---*/
                for (iVar = 0; iVar < nVar; iVar++)
                    node[iPoint]->SetLimiter(iVar, Solution[iVar]);
                
            }
            
            /*--- Deallocate receive buffer ---*/
            delete [] Buffer_Receive_Limit;
            
        }
        
	}
}

void CEulerSolution::Set_MPI_Undivided_Laplacian(CGeometry *geometry, CConfig *config) {
	unsigned short iVar, iMarker, iPeriodic_Index, MarkerS, MarkerR;
	unsigned long iVertex, iPoint, nVertexS, nVertexR, nBufferS_Vector, nBufferR_Vector;
	double rotMatrix[3][3], *angles, theta, cosTheta, sinTheta, phi, cosPhi, sinPhi, psi, cosPsi, sinPsi,
    *Buffer_Receive_Undivided_Laplacian = NULL, *Buffer_Send_Undivided_Laplacian = NULL;
	int send_to, receive_from;
    
	for (iMarker = 0; iMarker < nMarker; iMarker++) {
        
		if ((config->GetMarker_All_Boundary(iMarker) == SEND_RECEIVE) &&
            (config->GetMarker_All_SendRecv(iMarker) > 0)) {
			
			MarkerS = iMarker;  MarkerR = iMarker+1;
            
            send_to = config->GetMarker_All_SendRecv(MarkerS)-1;
			receive_from = abs(config->GetMarker_All_SendRecv(MarkerR))-1;
			
			nVertexS = geometry->nVertex[MarkerS];  nVertexR = geometry->nVertex[MarkerR];
			nBufferS_Vector = nVertexS*nVar;        nBufferR_Vector = nVertexR*nVar;
            
            /*--- Allocate Receive and send buffers  ---*/
            Buffer_Receive_Undivided_Laplacian = new double [nBufferR_Vector];
            Buffer_Send_Undivided_Laplacian = new double[nBufferS_Vector];
            
            /*--- Copy the solution old that should be sended ---*/
            for (iVertex = 0; iVertex < nVertexS; iVertex++) {
                iPoint = geometry->vertex[MarkerS][iVertex]->GetNode();
                for (iVar = 0; iVar < nVar; iVar++)
                    Buffer_Send_Undivided_Laplacian[iVar*nVertexS+iVertex] = node[iPoint]->GetUndivided_Laplacian(iVar);
            }
            
#ifndef NO_MPI
            
            /*--- Send/Receive information using MPI ---*/
            MPI::COMM_WORLD.Sendrecv(Buffer_Send_Undivided_Laplacian, nBufferS_Vector, MPI::DOUBLE, send_to, 0,
                                     Buffer_Receive_Undivided_Laplacian, nBufferR_Vector, MPI::DOUBLE, receive_from, 0);
            
#else
            
            /*--- Receive information without MPI ---*/
            for (iVertex = 0; iVertex < nVertexR; iVertex++) {
                iPoint = geometry->vertex[MarkerR][iVertex]->GetNode();
                for (iVar = 0; iVar < nVar; iVar++)
                    Buffer_Receive_Undivided_Laplacian[iVar*nVertexR+iVertex] = Buffer_Send_Undivided_Laplacian[iVar*nVertexR+iVertex];
            }
            
#endif
            
            /*--- Deallocate send buffer ---*/
            delete [] Buffer_Send_Undivided_Laplacian;
            
            /*--- Do the coordinate transformation ---*/
            for (iVertex = 0; iVertex < nVertexR; iVertex++) {
                
                /*--- Find point and its type of transformation ---*/
                iPoint = geometry->vertex[MarkerR][iVertex]->GetNode();
                iPeriodic_Index = geometry->vertex[MarkerR][iVertex]->GetRotation_Type();
                
                /*--- Retrieve the supplied periodic information. ---*/
                angles = config->GetPeriodicRotation(iPeriodic_Index);
                
                /*--- Store angles separately for clarity. ---*/
                theta    = angles[0];   phi    = angles[1];     psi    = angles[2];
                cosTheta = cos(theta);  cosPhi = cos(phi);      cosPsi = cos(psi);
                sinTheta = sin(theta);  sinPhi = sin(phi);      sinPsi = sin(psi);
                
                /*--- Compute the rotation matrix. Note that the implicit
                 ordering is rotation about the x-axis, y-axis,
                 then z-axis. Note that this is the transpose of the matrix
                 used during the preprocessing stage. ---*/
                rotMatrix[0][0] = cosPhi*cosPsi;    rotMatrix[1][0] = sinTheta*sinPhi*cosPsi - cosTheta*sinPsi;     rotMatrix[2][0] = cosTheta*sinPhi*cosPsi + sinTheta*sinPsi;
                rotMatrix[0][1] = cosPhi*sinPsi;    rotMatrix[1][1] = sinTheta*sinPhi*sinPsi + cosTheta*cosPsi;     rotMatrix[2][1] = cosTheta*sinPhi*sinPsi - sinTheta*cosPsi;
                rotMatrix[0][2] = -sinPhi;          rotMatrix[1][2] = sinTheta*cosPhi;                              rotMatrix[2][2] = cosTheta*cosPhi;
                
                /*--- Copy conserved variables before performing transformation. ---*/
                for (iVar = 0; iVar < nVar; iVar++)
                    Solution[iVar] = Buffer_Receive_Undivided_Laplacian[iVar*nVertexR+iVertex];
                
                /*--- Rotate the momentum components. ---*/
                if (nDim == 2) {
                    Solution[1] = rotMatrix[0][0]*Buffer_Receive_Undivided_Laplacian[1*nVertexR+iVertex] +
                    rotMatrix[0][1]*Buffer_Receive_Undivided_Laplacian[2*nVertexR+iVertex];
                    Solution[2] = rotMatrix[1][0]*Buffer_Receive_Undivided_Laplacian[1*nVertexR+iVertex] +
                    rotMatrix[1][1]*Buffer_Receive_Undivided_Laplacian[2*nVertexR+iVertex];
                }
                else {
                    Solution[1] = rotMatrix[0][0]*Buffer_Receive_Undivided_Laplacian[1*nVertexR+iVertex] +
                    rotMatrix[0][1]*Buffer_Receive_Undivided_Laplacian[2*nVertexR+iVertex] +
                    rotMatrix[0][2]*Buffer_Receive_Undivided_Laplacian[3*nVertexR+iVertex];
                    Solution[2] = rotMatrix[1][0]*Buffer_Receive_Undivided_Laplacian[1*nVertexR+iVertex] +
                    rotMatrix[1][1]*Buffer_Receive_Undivided_Laplacian[2*nVertexR+iVertex] +
                    rotMatrix[1][2]*Buffer_Receive_Undivided_Laplacian[3*nVertexR+iVertex];
                    Solution[3] = rotMatrix[2][0]*Buffer_Receive_Undivided_Laplacian[1*nVertexR+iVertex] +
                    rotMatrix[2][1]*Buffer_Receive_Undivided_Laplacian[2*nVertexR+iVertex] +
                    rotMatrix[2][2]*Buffer_Receive_Undivided_Laplacian[3*nVertexR+iVertex];
                }
                
                /*--- Copy transformed conserved variables back into buffer. ---*/
                for (iVar = 0; iVar < nVar; iVar++)
                    node[iPoint]->SetUndivided_Laplacian(iVar, Solution[iVar]);
                
            }
            
            /*--- Deallocate receive buffer ---*/
            delete [] Buffer_Receive_Undivided_Laplacian;
            
        }
        
	}
    
}

void CEulerSolution::Set_MPI_MaxEigenvalue(CGeometry *geometry, CConfig *config) {
	unsigned short iMarker, MarkerS, MarkerR, *Buffer_Receive_Neighbor = NULL, *Buffer_Send_Neighbor = NULL;
	unsigned long iVertex, iPoint, nVertexS, nVertexR, nBufferS_Vector, nBufferR_Vector;
	double *Buffer_Receive_Lambda = NULL, *Buffer_Send_Lambda = NULL;
	int send_to, receive_from;
    
	for (iMarker = 0; iMarker < nMarker; iMarker++) {
        
		if ((config->GetMarker_All_Boundary(iMarker) == SEND_RECEIVE) &&
            (config->GetMarker_All_SendRecv(iMarker) > 0)) {
			
			MarkerS = iMarker;  MarkerR = iMarker+1;
            
            send_to = config->GetMarker_All_SendRecv(MarkerS)-1;
			receive_from = abs(config->GetMarker_All_SendRecv(MarkerR))-1;
			
			nVertexS = geometry->nVertex[MarkerS];  nVertexR = geometry->nVertex[MarkerR];
			nBufferS_Vector = nVertexS;        nBufferR_Vector = nVertexR;
            
            /*--- Allocate Receive and send buffers  ---*/
            Buffer_Receive_Lambda = new double [nBufferR_Vector];
            Buffer_Send_Lambda = new double[nBufferS_Vector];
            Buffer_Receive_Neighbor = new unsigned short [nBufferR_Vector];
            Buffer_Send_Neighbor = new unsigned short[nBufferS_Vector];
            
            /*--- Copy the solution old that should be sended ---*/
            for (iVertex = 0; iVertex < nVertexS; iVertex++) {
                iPoint = geometry->vertex[MarkerS][iVertex]->GetNode();
                Buffer_Send_Lambda[iVertex] = node[iPoint]->GetLambda();
                Buffer_Send_Neighbor[iVertex] = geometry->node[iPoint]->GetnPoint();
            }
            
#ifndef NO_MPI
            
            /*--- Send/Receive information using MPI ---*/
            MPI::COMM_WORLD.Sendrecv(Buffer_Send_Lambda, nBufferS_Vector, MPI::DOUBLE, send_to, 0,
                                     Buffer_Receive_Lambda, nBufferR_Vector, MPI::DOUBLE, receive_from, 0);
            MPI::COMM_WORLD.Sendrecv(Buffer_Send_Neighbor, nBufferS_Vector, MPI::UNSIGNED_SHORT, send_to, 0,
                                     Buffer_Receive_Neighbor, nBufferR_Vector, MPI::UNSIGNED_SHORT, receive_from, 0);
            
#else
            
            /*--- Receive information without MPI ---*/
            for (iVertex = 0; iVertex < nVertexR; iVertex++) {
                iPoint = geometry->vertex[MarkerR][iVertex]->GetNode();
                Buffer_Receive_Lambda[iVertex] = Buffer_Send_Lambda[iVertex];
                Buffer_Receive_Neighbor[iVertex] = Buffer_Send_Neighbor[iVertex];
            }
            
#endif
            
            /*--- Deallocate send buffer ---*/
            delete [] Buffer_Send_Lambda;
            delete [] Buffer_Send_Neighbor;

            /*--- Do the coordinate transformation ---*/
            for (iVertex = 0; iVertex < nVertexR; iVertex++) {
                
                /*--- Find point and its type of transformation ---*/
                iPoint = geometry->vertex[MarkerR][iVertex]->GetNode();
                node[iPoint]->SetLambda(Buffer_Receive_Lambda[iVertex]);
                geometry->node[iPoint]->SetnNeighbor(Buffer_Receive_Neighbor[iVertex]);

            }
            
            /*--- Deallocate receive buffer ---*/
            delete [] Buffer_Receive_Lambda;
            delete [] Buffer_Receive_Neighbor;

        }
        
	}
}

void CEulerSolution::Set_MPI_Dissipation_Switch(CGeometry *geometry, CConfig *config) {
	unsigned short iMarker, MarkerS, MarkerR;
	unsigned long iVertex, iPoint, nVertexS, nVertexR, nBufferS_Vector, nBufferR_Vector;
	double *Buffer_Receive_Lambda = NULL, *Buffer_Send_Lambda = NULL;
	int send_to, receive_from;
    
	for (iMarker = 0; iMarker < nMarker; iMarker++) {
        
		if ((config->GetMarker_All_Boundary(iMarker) == SEND_RECEIVE) &&
            (config->GetMarker_All_SendRecv(iMarker) > 0)) {
			
			MarkerS = iMarker;  MarkerR = iMarker+1;
            
            send_to = config->GetMarker_All_SendRecv(MarkerS)-1;
			receive_from = abs(config->GetMarker_All_SendRecv(MarkerR))-1;
			
			nVertexS = geometry->nVertex[MarkerS];  nVertexR = geometry->nVertex[MarkerR];
			nBufferS_Vector = nVertexS;        nBufferR_Vector = nVertexR;
            
            /*--- Allocate Receive and send buffers  ---*/
            Buffer_Receive_Lambda = new double [nBufferR_Vector];
            Buffer_Send_Lambda = new double[nBufferS_Vector];
            
            /*--- Copy the solution old that should be sended ---*/
            for (iVertex = 0; iVertex < nVertexS; iVertex++) {
                iPoint = geometry->vertex[MarkerS][iVertex]->GetNode();
                Buffer_Send_Lambda[iVertex] = node[iPoint]->GetSensor();
            }
            
#ifndef NO_MPI
            
            /*--- Send/Receive information using MPI ---*/
            MPI::COMM_WORLD.Sendrecv(Buffer_Send_Lambda, nBufferS_Vector, MPI::DOUBLE, send_to, 0,
                                     Buffer_Receive_Lambda, nBufferR_Vector, MPI::DOUBLE, receive_from, 0);
            
#else
            
            /*--- Receive information without MPI ---*/
            for (iVertex = 0; iVertex < nVertexR; iVertex++) {
                iPoint = geometry->vertex[MarkerR][iVertex]->GetNode();
                Buffer_Receive_Lambda[iVertex] = Buffer_Send_Lambda[iVertex];
            }
            
#endif
            
            /*--- Deallocate send buffer ---*/
            delete [] Buffer_Send_Lambda;
            
            /*--- Do the coordinate transformation ---*/
            for (iVertex = 0; iVertex < nVertexR; iVertex++) {
                
                /*--- Find point and its type of transformation ---*/
                iPoint = geometry->vertex[MarkerR][iVertex]->GetNode();
                node[iPoint]->SetSensor(Buffer_Receive_Lambda[iVertex]);
                
            }
            
            /*--- Deallocate receive buffer ---*/
            delete [] Buffer_Receive_Lambda;
            
        }
        
	}
}

void CEulerSolution::Set_MPI_Solution_Gradient(CGeometry *geometry, CConfig *config) {
	unsigned short iVar, iDim, iMarker, iPeriodic_Index, MarkerS, MarkerR;
	unsigned long iVertex, iPoint, nVertexS, nVertexR, nBufferS_Vector, nBufferR_Vector;
	double rotMatrix[3][3], *angles, theta, cosTheta, sinTheta, phi, cosPhi, sinPhi, psi, cosPsi, sinPsi,
    *Buffer_Receive_Gradient = NULL, *Buffer_Send_Gradient = NULL;
	int send_to, receive_from;
    
    double **Gradient = new double* [nVar];
    for (iVar = 0; iVar < nVar; iVar++)
        Gradient[iVar] = new double[nDim];
    
	for (iMarker = 0; iMarker < nMarker; iMarker++) {
        
		if ((config->GetMarker_All_Boundary(iMarker) == SEND_RECEIVE) &&
            (config->GetMarker_All_SendRecv(iMarker) > 0)) {
			
			MarkerS = iMarker;  MarkerR = iMarker+1;
            
            send_to = config->GetMarker_All_SendRecv(MarkerS)-1;
			receive_from = abs(config->GetMarker_All_SendRecv(MarkerR))-1;
			
			nVertexS = geometry->nVertex[MarkerS];  nVertexR = geometry->nVertex[MarkerR];
			nBufferS_Vector = nVertexS*nVar*nDim;        nBufferR_Vector = nVertexR*nVar*nDim;
            
            /*--- Allocate Receive and send buffers  ---*/
            Buffer_Receive_Gradient = new double [nBufferR_Vector];
            Buffer_Send_Gradient = new double[nBufferS_Vector];
            
            /*--- Copy the solution old that should be sended ---*/
            for (iVertex = 0; iVertex < nVertexS; iVertex++) {
                iPoint = geometry->vertex[MarkerS][iVertex]->GetNode();
                for (iVar = 0; iVar < nVar; iVar++)
                    for (iDim = 0; iDim < nDim; iDim++)
                        Buffer_Send_Gradient[iDim*nVar*nVertexS+iVar*nVertexS+iVertex] = node[iPoint]->GetGradient(iVar, iDim);
            }
            
#ifndef NO_MPI
            
            /*--- Send/Receive information using MPI ---*/
            MPI::COMM_WORLD.Sendrecv(Buffer_Send_Gradient, nBufferS_Vector, MPI::DOUBLE, send_to, 0,
                                     Buffer_Receive_Gradient, nBufferR_Vector, MPI::DOUBLE, receive_from, 0);
            
#else
            
            /*--- Receive information without MPI ---*/
            for (iVertex = 0; iVertex < nVertexR; iVertex++) {
                iPoint = geometry->vertex[MarkerR][iVertex]->GetNode();
                for (iVar = 0; iVar < nVar; iVar++)
                    for (iDim = 0; iDim < nDim; iDim++)
                        Buffer_Receive_Gradient[iDim*nVar*nVertexR+iVar*nVertexR+iVertex] = Buffer_Send_Gradient[iDim*nVar*nVertexR+iVar*nVertexR+iVertex];
            }
            
#endif
            
            /*--- Deallocate send buffer ---*/
            delete [] Buffer_Send_Gradient;
            
            /*--- Do the coordinate transformation ---*/
            for (iVertex = 0; iVertex < nVertexR; iVertex++) {
                
                /*--- Find point and its type of transformation ---*/
                iPoint = geometry->vertex[MarkerR][iVertex]->GetNode();
                iPeriodic_Index = geometry->vertex[MarkerR][iVertex]->GetRotation_Type();
                
                /*--- Retrieve the supplied periodic information. ---*/
                angles = config->GetPeriodicRotation(iPeriodic_Index);
                
                /*--- Store angles separately for clarity. ---*/
                theta    = angles[0];   phi    = angles[1];     psi    = angles[2];
                cosTheta = cos(theta);  cosPhi = cos(phi);      cosPsi = cos(psi);
                sinTheta = sin(theta);  sinPhi = sin(phi);      sinPsi = sin(psi);
                
                /*--- Compute the rotation matrix. Note that the implicit
                 ordering is rotation about the x-axis, y-axis,
                 then z-axis. Note that this is the transpose of the matrix
                 used during the preprocessing stage. ---*/
                rotMatrix[0][0] = cosPhi*cosPsi;    rotMatrix[1][0] = sinTheta*sinPhi*cosPsi - cosTheta*sinPsi;     rotMatrix[2][0] = cosTheta*sinPhi*cosPsi + sinTheta*sinPsi;
                rotMatrix[0][1] = cosPhi*sinPsi;    rotMatrix[1][1] = sinTheta*sinPhi*sinPsi + cosTheta*cosPsi;     rotMatrix[2][1] = cosTheta*sinPhi*sinPsi - sinTheta*cosPsi;
                rotMatrix[0][2] = -sinPhi;          rotMatrix[1][2] = sinTheta*cosPhi;                              rotMatrix[2][2] = cosTheta*cosPhi;
                
                /*--- Copy conserved variables before performing transformation. ---*/
                for (iVar = 0; iVar < nVar; iVar++)
                    for (iDim = 0; iDim < nDim; iDim++)
                        Gradient[iVar][iDim] = Buffer_Receive_Gradient[iDim*nVar*nVertexR+iVar*nVertexR+iVertex];
                
                /*--- Need to rotate the gradients for all conserved variables. ---*/
                for (iVar = 0; iVar < nVar; iVar++) {
                    if (nDim == 2) {
                        Gradient[iVar][0] = rotMatrix[0][0]*Buffer_Receive_Gradient[0*nVar*nVertexR+iVar*nVertexR+iVertex] + rotMatrix[0][1]*Buffer_Receive_Gradient[1*nVar*nVertexR+iVar*nVertexR+iVertex];
                        Gradient[iVar][1] = rotMatrix[1][0]*Buffer_Receive_Gradient[0*nVar*nVertexR+iVar*nVertexR+iVertex] + rotMatrix[1][1]*Buffer_Receive_Gradient[1*nVar*nVertexR+iVar*nVertexR+iVertex];
                    }
                    else {
                        Gradient[iVar][0] = rotMatrix[0][0]*Buffer_Receive_Gradient[0*nVar*nVertexR+iVar*nVertexR+iVertex] + rotMatrix[0][1]*Buffer_Receive_Gradient[1*nVar*nVertexR+iVar*nVertexR+iVertex] + rotMatrix[0][2]*Buffer_Receive_Gradient[2*nVar*nVertexR+iVar*nVertexR+iVertex];
                        Gradient[iVar][1] = rotMatrix[1][0]*Buffer_Receive_Gradient[0*nVar*nVertexR+iVar*nVertexR+iVertex] + rotMatrix[1][1]*Buffer_Receive_Gradient[1*nVar*nVertexR+iVar*nVertexR+iVertex] + rotMatrix[1][2]*Buffer_Receive_Gradient[2*nVar*nVertexR+iVar*nVertexR+iVertex];
                        Gradient[iVar][2] = rotMatrix[2][0]*Buffer_Receive_Gradient[0*nVar*nVertexR+iVar*nVertexR+iVertex] + rotMatrix[2][1]*Buffer_Receive_Gradient[1*nVar*nVertexR+iVar*nVertexR+iVertex] + rotMatrix[2][2]*Buffer_Receive_Gradient[2*nVar*nVertexR+iVar*nVertexR+iVertex];
                    }
                }
                
                /*--- Store the received information ---*/
                for (iVar = 0; iVar < nVar; iVar++)
                    for (iDim = 0; iDim < nDim; iDim++)
                        node[iPoint]->SetGradient(iVar, iDim, Gradient[iVar][iDim]);
                
            }
            
            /*--- Deallocate receive buffer ---*/
            delete [] Buffer_Receive_Gradient;
            
        }
        
	}
    
    for (iVar = 0; iVar < nVar; iVar++)
        delete [] Gradient[iVar];
    delete [] Gradient;
    
}

void CEulerSolution::Set_MPI_PrimVar_Gradient(CGeometry *geometry, CConfig *config) {
	unsigned short iVar, iDim, iMarker, iPeriodic_Index, MarkerS, MarkerR;
	unsigned long iVertex, iPoint, nVertexS, nVertexR, nBufferS_Vector, nBufferR_Vector;
	double rotMatrix[3][3], *angles, theta, cosTheta, sinTheta, phi, cosPhi, sinPhi, psi, cosPsi, sinPsi,
    *Buffer_Receive_Gradient = NULL, *Buffer_Send_Gradient = NULL;
	int send_to, receive_from;
    
    double **Gradient = new double* [nPrimVarGrad];
    for (iVar = 0; iVar < nPrimVarGrad; iVar++)
        Gradient[iVar] = new double[nDim];
    
	for (iMarker = 0; iMarker < nMarker; iMarker++) {
        
		if ((config->GetMarker_All_Boundary(iMarker) == SEND_RECEIVE) &&
            (config->GetMarker_All_SendRecv(iMarker) > 0)) {
			
			MarkerS = iMarker;  MarkerR = iMarker+1;
            
            send_to = config->GetMarker_All_SendRecv(MarkerS)-1;
			receive_from = abs(config->GetMarker_All_SendRecv(MarkerR))-1;
			
			nVertexS = geometry->nVertex[MarkerS];  nVertexR = geometry->nVertex[MarkerR];
			nBufferS_Vector = nVertexS*nPrimVarGrad*nDim;        nBufferR_Vector = nVertexR*nPrimVarGrad*nDim;
            
            /*--- Allocate Receive and send buffers  ---*/
            Buffer_Receive_Gradient = new double [nBufferR_Vector];
            Buffer_Send_Gradient = new double[nBufferS_Vector];
            
            /*--- Copy the solution old that should be sended ---*/
            for (iVertex = 0; iVertex < nVertexS; iVertex++) {
                iPoint = geometry->vertex[MarkerS][iVertex]->GetNode();
                for (iVar = 0; iVar < nPrimVarGrad; iVar++)
                    for (iDim = 0; iDim < nDim; iDim++)
                        Buffer_Send_Gradient[iDim*nPrimVarGrad*nVertexS+iVar*nVertexS+iVertex] = node[iPoint]->GetGradient_Primitive(iVar, iDim);
            }
            
#ifndef NO_MPI
            
            /*--- Send/Receive information using MPI ---*/
            MPI::COMM_WORLD.Sendrecv(Buffer_Send_Gradient, nBufferS_Vector, MPI::DOUBLE, send_to, 0,
                                     Buffer_Receive_Gradient, nBufferR_Vector, MPI::DOUBLE, receive_from, 0);
            
#else
            
            /*--- Receive information without MPI ---*/
            for (iVertex = 0; iVertex < nVertexR; iVertex++) {
                iPoint = geometry->vertex[MarkerR][iVertex]->GetNode();
                for (iVar = 0; iVar < nPrimVarGrad; iVar++)
                    for (iDim = 0; iDim < nDim; iDim++)
                        Buffer_Receive_Gradient[iDim*nPrimVarGrad*nVertexR+iVar*nVertexR+iVertex] = Buffer_Send_Gradient[iDim*nPrimVarGrad*nVertexR+iVar*nVertexR+iVertex];
            }
            
#endif
            
            /*--- Deallocate send buffer ---*/
            delete [] Buffer_Send_Gradient;
            
            /*--- Do the coordinate transformation ---*/
            for (iVertex = 0; iVertex < nVertexR; iVertex++) {
                
                /*--- Find point and its type of transformation ---*/
                iPoint = geometry->vertex[MarkerR][iVertex]->GetNode();
                iPeriodic_Index = geometry->vertex[MarkerR][iVertex]->GetRotation_Type();
                
                /*--- Retrieve the supplied periodic information. ---*/
                angles = config->GetPeriodicRotation(iPeriodic_Index);
                
                /*--- Store angles separately for clarity. ---*/
                theta    = angles[0];   phi    = angles[1];     psi    = angles[2];
                cosTheta = cos(theta);  cosPhi = cos(phi);      cosPsi = cos(psi);
                sinTheta = sin(theta);  sinPhi = sin(phi);      sinPsi = sin(psi);
                
                /*--- Compute the rotation matrix. Note that the implicit
                 ordering is rotation about the x-axis, y-axis,
                 then z-axis. Note that this is the transpose of the matrix
                 used during the preprocessing stage. ---*/
                rotMatrix[0][0] = cosPhi*cosPsi;    rotMatrix[1][0] = sinTheta*sinPhi*cosPsi - cosTheta*sinPsi;     rotMatrix[2][0] = cosTheta*sinPhi*cosPsi + sinTheta*sinPsi;
                rotMatrix[0][1] = cosPhi*sinPsi;    rotMatrix[1][1] = sinTheta*sinPhi*sinPsi + cosTheta*cosPsi;     rotMatrix[2][1] = cosTheta*sinPhi*sinPsi - sinTheta*cosPsi;
                rotMatrix[0][2] = -sinPhi;          rotMatrix[1][2] = sinTheta*cosPhi;                              rotMatrix[2][2] = cosTheta*cosPhi;
                
                /*--- Copy conserved variables before performing transformation. ---*/
                for (iVar = 0; iVar < nPrimVarGrad; iVar++)
                    for (iDim = 0; iDim < nDim; iDim++)
                        Gradient[iVar][iDim] = Buffer_Receive_Gradient[iDim*nPrimVarGrad*nVertexR+iVar*nVertexR+iVertex];
                
                /*--- Need to rotate the gradients for all conserved variables. ---*/
                for (iVar = 0; iVar < nPrimVarGrad; iVar++) {
                    if (nDim == 2) {
                        Gradient[iVar][0] = rotMatrix[0][0]*Buffer_Receive_Gradient[0*nPrimVarGrad*nVertexR+iVar*nVertexR+iVertex] + rotMatrix[0][1]*Buffer_Receive_Gradient[1*nPrimVarGrad*nVertexR+iVar*nVertexR+iVertex];
                        Gradient[iVar][1] = rotMatrix[1][0]*Buffer_Receive_Gradient[0*nPrimVarGrad*nVertexR+iVar*nVertexR+iVertex] + rotMatrix[1][1]*Buffer_Receive_Gradient[1*nPrimVarGrad*nVertexR+iVar*nVertexR+iVertex];
                    }
                    else {
                        Gradient[iVar][0] = rotMatrix[0][0]*Buffer_Receive_Gradient[0*nPrimVarGrad*nVertexR+iVar*nVertexR+iVertex] + rotMatrix[0][1]*Buffer_Receive_Gradient[1*nPrimVarGrad*nVertexR+iVar*nVertexR+iVertex] + rotMatrix[0][2]*Buffer_Receive_Gradient[2*nPrimVarGrad*nVertexR+iVar*nVertexR+iVertex];
                        Gradient[iVar][1] = rotMatrix[1][0]*Buffer_Receive_Gradient[0*nPrimVarGrad*nVertexR+iVar*nVertexR+iVertex] + rotMatrix[1][1]*Buffer_Receive_Gradient[1*nPrimVarGrad*nVertexR+iVar*nVertexR+iVertex] + rotMatrix[1][2]*Buffer_Receive_Gradient[2*nPrimVarGrad*nVertexR+iVar*nVertexR+iVertex];
                        Gradient[iVar][2] = rotMatrix[2][0]*Buffer_Receive_Gradient[0*nPrimVarGrad*nVertexR+iVar*nVertexR+iVertex] + rotMatrix[2][1]*Buffer_Receive_Gradient[1*nPrimVarGrad*nVertexR+iVar*nVertexR+iVertex] + rotMatrix[2][2]*Buffer_Receive_Gradient[2*nPrimVarGrad*nVertexR+iVar*nVertexR+iVertex];
                    }
                }
                
                /*--- Store the received information ---*/
                for (iVar = 0; iVar < nPrimVarGrad; iVar++)
                    for (iDim = 0; iDim < nDim; iDim++)
                        node[iPoint]->SetGradient_Primitive(iVar, iDim, Gradient[iVar][iDim]);
                
            }
            
            /*--- Deallocate receive buffer ---*/
            delete [] Buffer_Receive_Gradient;
            
        }
        
	}
    
    for (iVar = 0; iVar < nPrimVarGrad; iVar++)
        delete [] Gradient[iVar];
    delete [] Gradient;

}

void CEulerSolution::SetInitialCondition(CGeometry **geometry, CSolution ***solution_container, CConfig *config, unsigned long ExtIter) {
	unsigned long iPoint, Point_Fine;
	unsigned short iMesh, iChildren, iVar, iDim;
	double Density, Pressure, yFreeSurface, PressFreeSurface, Froude, yCoord, Velx, Vely, Velz, RhoVelx, RhoVely, RhoVelz, XCoord, YCoord, ZCoord, DensityInc, ViscosityInc, Heaviside, LevelSet, lambda, DensityFreeSurface, Area_Children, Area_Parent, LevelSet_Fine, epsilon, *Solution_Fine, *Solution; //, Factor_nu, nu_tilde;
    
	bool restart = (config->GetRestart() || config->GetRestart_Flow());
	unsigned short nDim = geometry[MESH_0]->GetnDim();
	bool freesurface = config->GetFreeSurface();
	bool rans = ((config->GetKind_Solver() == RANS) || (config->GetKind_Solver() == ADJ_RANS) ||
                 (config->GetKind_Solver() == FREE_SURFACE_RANS) || (config->GetKind_Solver() == ADJ_FREE_SURFACE_RANS));
	bool dual_time = ((config->GetUnsteady_Simulation() == DT_STEPPING_1ST) ||
                      (config->GetUnsteady_Simulation() == DT_STEPPING_2ND));
    
	if (freesurface) {
        
		for (iMesh = 0; iMesh <= config->GetMGLevels(); iMesh++) {
            
			for (iPoint = 0; iPoint < geometry[iMesh]->GetnPoint(); iPoint++) {
                
				/*--- Set initial boundary condition at iter 0 ---*/
				if ((ExtIter == 0) && (!restart)) {
                    
					/*--- Compute the level set value in all the MG levels (basic case, distance to
                     the Y/Z plane, and interpolate the solution to the coarse levels ---*/
					if (iMesh == MESH_0) {
						XCoord = geometry[iMesh]->node[iPoint]->GetCoord(0);
						YCoord = geometry[iMesh]->node[iPoint]->GetCoord(1);
						if (nDim == 2) LevelSet = YCoord - config->GetFreeSurface_Zero();
						else {
							ZCoord = geometry[iMesh]->node[iPoint]->GetCoord(2);
							LevelSet = ZCoord - config->GetFreeSurface_Zero();
						}
						solution_container[iMesh][LEVELSET_SOL]->node[iPoint]->SetSolution(0, LevelSet);
					}
					else {
						Area_Parent = geometry[iMesh]->node[iPoint]->GetVolume();
						LevelSet = 0.0;
						for (iChildren = 0; iChildren < geometry[iMesh]->node[iPoint]->GetnChildren_CV(); iChildren++) {
							Point_Fine = geometry[iMesh]->node[iPoint]->GetChildren_CV(iChildren);
							Area_Children = geometry[iMesh-1]->node[Point_Fine]->GetVolume();
							LevelSet_Fine = solution_container[iMesh-1][LEVELSET_SOL]->node[Point_Fine]->GetSolution(0);
							LevelSet += LevelSet_Fine*Area_Children/Area_Parent;
						}
						solution_container[iMesh][LEVELSET_SOL]->node[iPoint]->SetSolution(0, LevelSet);
					}
                    
					/*--- Compute the flow solution using the level set value. ---*/
					epsilon = config->GetFreeSurface_Thickness();
					Heaviside = 0.0;
					if (LevelSet < -epsilon) Heaviside = 1.0;
					if (fabs(LevelSet) <= epsilon) Heaviside = 1.0 - (0.5*(1.0+(LevelSet/epsilon)+(1.0/PI_NUMBER)*sin(PI_NUMBER*LevelSet/epsilon)));
					if (LevelSet > epsilon) Heaviside = 0.0;
                    
					/*--- Set the value of the incompressible density for free surface flows (density ratio g/l) ---*/
					lambda = config->GetRatioDensity();
					DensityInc = (lambda + (1.0 - lambda)*Heaviside)*config->GetDensity_FreeStreamND();
					solution_container[iMesh][FLOW_SOL]->node[iPoint]->SetDensityInc(DensityInc);
                    
					/*--- Set the value of the incompressible viscosity for free surface flows (viscosity ratio g/l) ---*/
					lambda = config->GetRatioViscosity();
					ViscosityInc = (lambda + (1.0 - lambda)*Heaviside)*config->GetViscosity_FreeStreamND();
					solution_container[iMesh][FLOW_SOL]->node[iPoint]->SetLaminarViscosityInc(ViscosityInc);
                    
					/*--- Set the value of the incompressible viscosity for free surface flows (viscosity ratio g/l) ---*/
					//          if (rans && (iMesh == MESH_0)) {
					//            Factor_nu = config->GetNuFactor_FreeStream();
					//            nu_tilde = Factor_nu*ViscosityInc/DensityInc;
					//            solution_container[iMesh][TURB_SOL]->node[iPoint]->SetSolution(0, nu_tilde);
					//          }
                    
					/*--- Update solution with the new pressure ---*/
					yFreeSurface = config->GetFreeSurface_Zero();
					PressFreeSurface = solution_container[iMesh][FLOW_SOL]->GetPressure_Inf();
					DensityFreeSurface = solution_container[iMesh][FLOW_SOL]->GetDensity_Inf();
					Density = solution_container[iMesh][FLOW_SOL]->node[iPoint]->GetDensityInc();
					Froude = config->GetFroude();
					yCoord = geometry[iMesh]->node[iPoint]->GetCoord(nDim-1);
					Pressure = PressFreeSurface + Density*((yFreeSurface-yCoord)/(Froude*Froude));
					solution_container[iMesh][FLOW_SOL]->node[iPoint]->SetSolution(0, Pressure);
                    
					/*--- Update solution with the new velocity ---*/
					Velx = solution_container[iMesh][FLOW_SOL]->GetVelocity_Inf(0);
					Vely = solution_container[iMesh][FLOW_SOL]->GetVelocity_Inf(1);
					RhoVelx = Velx * Density; RhoVely = Vely * Density;
					solution_container[iMesh][FLOW_SOL]->node[iPoint]->SetSolution(1, RhoVelx);
					solution_container[iMesh][FLOW_SOL]->node[iPoint]->SetSolution(2, RhoVely);
					if (nDim == 3) {
						Velz = solution_container[iMesh][FLOW_SOL]->GetVelocity_Inf(2);
						RhoVelz = Velz * Density;
						solution_container[iMesh][FLOW_SOL]->node[iPoint]->SetSolution(3, RhoVelz);
					}
                    
				}
                
			}
            
			/*--- Set the MPI communication ---*/
			solution_container[iMesh][FLOW_SOL]->Set_MPI_Solution(geometry[iMesh], config);
			solution_container[iMesh][LEVELSET_SOL]->Set_MPI_Solution(geometry[iMesh], config);
            
            /*--- Set the primitive variables for the level set equation ---*/
            solution_container[iMesh][LEVELSET_SOL]->SetLevelSet_Distance(geometry[iMesh], config, true, false);
            
			/*--- The value of the solution for the first iteration of the dual time ---*/
			for (iPoint = 0; iPoint < geometry[iMesh]->GetnPoint(); iPoint++) {
				if ((ExtIter == 0) && (dual_time)) {
					solution_container[iMesh][LEVELSET_SOL]->node[iPoint]->Set_Solution_time_n();
					solution_container[iMesh][LEVELSET_SOL]->node[iPoint]->Set_Solution_time_n1();
				}
			}
            
		}
        
	}
    
    if (config->GetEngine_Intake()) {
        
		for (iMesh = 0; iMesh <= config->GetMGLevels(); iMesh++) {
            
			for (iPoint = 0; iPoint < geometry[iMesh]->GetnPoint(); iPoint++) {
                
				/*--- Set initial boundary condition at iter 0 ---*/
				if ((ExtIter == 0) && (!restart)) {
                    
					double *Coord = geometry[iMesh]->node[iPoint]->GetCoord();
                    
                    double Mach = 0.40;
                    double Alpha = config->GetAoA()*PI_NUMBER/180.0;
                    double Beta  = config->GetAoS()*PI_NUMBER/180.0;
                    double Gamma_Minus_One = Gamma - 1.0;
                    double Gas_Constant = config->GetGas_ConstantND();
                    double Temperature_FreeStream = config->GetTemperature_FreeStream();
                    double Mach2Vel_FreeStream = sqrt(Gamma*Gas_Constant*Temperature_FreeStream);
                    double Velocity_FreeStream[3] = {0.0, 0.0, 0.0};
                    double Velocity_FreeStreamND[3] = {0.0, 0.0, 0.0};
                    
                    Velocity_FreeStream[0] = cos(Alpha)*cos(Beta)*Mach*Mach2Vel_FreeStream;
                    Velocity_FreeStream[1] = sin(Beta)*Mach*Mach2Vel_FreeStream;
                    Velocity_FreeStream[2] = sin(Alpha)*cos(Beta)*Mach*Mach2Vel_FreeStream;
                    
                    double ModVel_FreeStream = 0;
                    for (iDim = 0; iDim < nDim; iDim++)
                        ModVel_FreeStream += Velocity_FreeStream[iDim]*Velocity_FreeStream[iDim];
                    ModVel_FreeStream = sqrt(ModVel_FreeStream);
                    
                    double Viscosity_FreeStream = 1.853E-5*(pow(Temperature_FreeStream/300.0,3.0/2.0) * (300.0+110.3)/(Temperature_FreeStream+110.3));
                    double Density_FreeStream   = config->GetReynolds()*Viscosity_FreeStream/(ModVel_FreeStream*config->GetLength_Reynolds());
                    double Pressure_FreeStream  = Density_FreeStream*Gas_Constant*Temperature_FreeStream;
                    
                    double Density_FreeStreamND  = Density_FreeStream/config->GetDensity_Ref();
                    double Pressure_FreeStreamND = Pressure_FreeStream/config->GetPressure_Ref();
                    
                    for (iDim = 0; iDim < nDim; iDim++)
                        Velocity_FreeStreamND[iDim] = Velocity_FreeStream[iDim]/config->GetVelocity_Ref();
                    
                    double ModVel_FreeStreamND = 0;
                    for (iDim = 0; iDim < nDim; iDim++)
                        ModVel_FreeStreamND += Velocity_FreeStreamND[iDim]*Velocity_FreeStreamND[iDim];
                    ModVel_FreeStreamND = sqrt(ModVel_FreeStreamND);
                    
                    double Energy_FreeStreamND = Pressure_FreeStreamND/(Density_FreeStreamND*Gamma_Minus_One)+0.5*ModVel_FreeStreamND*ModVel_FreeStreamND;
                    
                    
                    if (((Coord[0] >= 16.0) && (Coord[0] <= 20.0)) &&
                        ((Coord[1] >= 0.0) && (Coord[1] <= 0.7)) &&
                        ((Coord[2] >= 2.5) && (Coord[2] <= 4.0))) {
                        
                        solution_container[iMesh][FLOW_SOL]->node[iPoint]->SetSolution(0, Density_FreeStreamND);
                        for (iDim = 0; iDim < nDim; iDim++)
                            solution_container[iMesh][FLOW_SOL]->node[iPoint]->SetSolution(iDim+1, Velocity_FreeStreamND[iDim]);
                        solution_container[iMesh][FLOW_SOL]->node[iPoint]->SetSolution(nVar-1, Energy_FreeStreamND);
                        
                    }
                    
				}
			}
            
			/*--- Set the MPI communication ---*/
			solution_container[iMesh][FLOW_SOL]->Set_MPI_Solution(geometry[iMesh], config);
            
		}
        
	}
    
	/*--- If restart solution, then interpolate the flow solution to
     all the multigrid levels, this is important with the dual time strategy ---*/
	if (restart) {
		Solution = new double[nVar];
		for (iMesh = 1; iMesh <= config->GetMGLevels(); iMesh++) {
			for (iPoint = 0; iPoint < geometry[iMesh]->GetnPoint(); iPoint++) {
				Area_Parent = geometry[iMesh]->node[iPoint]->GetVolume();
				for (iVar = 0; iVar < nVar; iVar++) Solution[iVar] = 0.0;
				for (iChildren = 0; iChildren < geometry[iMesh]->node[iPoint]->GetnChildren_CV(); iChildren++) {
					Point_Fine = geometry[iMesh]->node[iPoint]->GetChildren_CV(iChildren);
					Area_Children = geometry[iMesh-1]->node[Point_Fine]->GetVolume();
					Solution_Fine = solution_container[iMesh-1][FLOW_SOL]->node[Point_Fine]->GetSolution();
					for (iVar = 0; iVar < nVar; iVar++) {
						Solution[iVar] += Solution_Fine[iVar]*Area_Children/Area_Parent;
					}
				}
				solution_container[iMesh][FLOW_SOL]->node[iPoint]->SetSolution(Solution);
                
			}
			solution_container[iMesh][FLOW_SOL]->Set_MPI_Solution(geometry[iMesh], config);
		}
		delete [] Solution;
	}
    
    
	/*--- The value of the solution for the first iteration of the dual time ---*/
	for (iMesh = 0; iMesh <= config->GetMGLevels(); iMesh++) {
		for (iPoint = 0; iPoint < geometry[iMesh]->GetnPoint(); iPoint++) {
			if ((ExtIter == 0) && (dual_time)) {
				solution_container[iMesh][FLOW_SOL]->node[iPoint]->Set_Solution_time_n();
				solution_container[iMesh][FLOW_SOL]->node[iPoint]->Set_Solution_time_n1();
				if (rans) {
					solution_container[iMesh][TURB_SOL]->node[iPoint]->Set_Solution_time_n();
					solution_container[iMesh][TURB_SOL]->node[iPoint]->Set_Solution_time_n1();
				}
			}
		}
	}
    
	if (dual_time && config->GetUnsteady_Farfield()) {
        
		/*--- Read farfield conditions ---*/
		Density_Inf  = config->GetDensity_FreeStreamND_Time(ExtIter);
		Pressure_Inf = config->GetPressure_FreeStreamND_Time(ExtIter);
		Velocity_Inf = config->GetVelocity_FreeStreamND_Time(ExtIter);
		Energy_Inf   = config->GetEnergy_FreeStreamND_Time(ExtIter);
		Mach_Inf     = config->GetMach_FreeStreamND_Time(ExtIter);
        
		/*--- Initializate fan face pressure, fan face mach number, and mass flow rate ---*/
		for (unsigned short iMarker = 0; iMarker < nMarker; iMarker++) {
			FanFace_MassFlow[iMarker] = 0.0;
            Exhaust_MassFlow[iMarker] = 0.0;
            Exhaust_Area[iMarker] = 0.0;
			FanFace_Mach[iMarker] = Mach_Inf;
			FanFace_Pressure[iMarker] = Pressure_Inf;
            FanFace_Area[iMarker] = 0.0;
		}
        
		/*--- Inlet/Outlet boundary conditions, using infinity values ---*/
		Density_Inlet = Density_Inf;		Density_Outlet = Density_Inf;
		Pressure_Inlet = Pressure_Inf;	Pressure_Outlet = Pressure_Inf;
		Energy_Inlet = Energy_Inf;			Energy_Outlet = Energy_Inf;
		Mach_Inlet = Mach_Inf;					Mach_Outlet = Mach_Inf;
		Velocity_Inlet  = new double [nDim]; Velocity_Outlet = new double [nDim];
		for (unsigned short iDim = 0; iDim < nDim; iDim++) {
			Velocity_Inlet[iDim] = Velocity_Inf[iDim];
			Velocity_Outlet[iDim] = Velocity_Inf[iDim];
		}
        
	}
    
    
}

void CEulerSolution::Preprocessing(CGeometry *geometry, CSolution **solution_container, CConfig *config, unsigned short iMesh, unsigned short iRKStep, unsigned short RunTime_EqSystem) {
	unsigned long iPoint;
	double levelset;
    
	bool freesurface = config->GetFreeSurface();
	bool adjoint = config->GetAdjoint();
	bool implicit = (config->GetKind_TimeIntScheme_Flow() == EULER_IMPLICIT);
	bool upwind_2nd = ((config->GetKind_Upwind_Flow() == ROE_2ND) || (config->GetKind_Upwind_Flow() == AUSM_2ND)
                       || (config->GetKind_Upwind_Flow() == HLLC_2ND) || (config->GetKind_Upwind_Flow() == ROE_TURKEL_2ND));
	bool center = (config->GetKind_ConvNumScheme_Flow() == SPACE_CENTERED) || (adjoint && config->GetKind_ConvNumScheme_AdjFlow() == SPACE_CENTERED);
	bool center_jst = center && (config->GetKind_Centered_Flow() == JST);
	bool low_fidelity = (config->GetLowFidelitySim() && (iMesh == MESH_1));
	bool limiter = ((config->GetKind_SlopeLimit_Flow() != NONE) && !low_fidelity);
	bool incompressible = config->GetIncompressible();
	double Gas_Constant = config->GetGas_ConstantND();
    bool jouleheating = config->GetJouleHeating();
    
    /*--- Compute nacelle inflow and exhaust properties ---*/
    GetNacelle_Properties(geometry, config, iMesh);
    
    /*--- Compute Joule heating ---*/
	if (jouleheating) geometry->SetGeometryPlanes(config);
    
	for (iPoint = 0; iPoint < nPoint; iPoint ++) {
        
		if (freesurface) levelset = solution_container[LEVELSET_SOL]->node[iPoint]->GetPrimVar(0);
		else levelset = 0.0;
        
		/*--- Set the primitive variables incompressible (dens, vx, vy, vz, beta)
         and compressible (temp, vx, vy, vz, press, dens, enthal, sos)---*/
		if (incompressible) node[iPoint]->SetPrimVar_Incompressible(Density_Inf, levelset, config);
		else node[iPoint]->SetPrimVar_Compressible(Gamma, Gas_Constant);
        
		/*--- Initialize the convective residual vector ---*/
		Set_Residual_Zero(iPoint);
        
	}
    
	/*--- Upwind second order reconstruction ---*/
	if ((upwind_2nd) && ((iMesh == MESH_0) || low_fidelity)) {
		if (config->GetKind_Gradient_Method() == GREEN_GAUSS) SetSolution_Gradient_GG(geometry, config);
		if (config->GetKind_Gradient_Method() == WEIGHTED_LEAST_SQUARES) SetSolution_Gradient_LS(geometry, config);
        
		/*--- Limiter computation ---*/
		if ((limiter) && (iMesh == MESH_0)) SetSolution_Limiter(geometry, config);
	}
    
	/*--- Artificial dissipation ---*/
	if (center) {
		SetMax_Eigenvalue(geometry, config);
		if ((center_jst) && ((iMesh == MESH_0) || low_fidelity)) {
			SetDissipation_Switch(geometry, config);
			SetUndivided_Laplacian(geometry, config);
		}
	}
    
	/*--- Initialize the jacobian matrices ---*/
	if (implicit) Jacobian.SetValZero();
    
}

void CEulerSolution::SetTime_Step(CGeometry *geometry, CSolution **solution_container, CConfig *config, 
		unsigned short iMesh, unsigned long Iteration) {
	double *Normal, Area, Vol, Mean_SoundSpeed, Mean_ProjVel, Mean_BetaInc2, Lambda, Local_Delta_Time, Mean_DensityInc,
	Global_Delta_Time = 1E6, Global_Delta_UnstTimeND, ProjVel, ProjVel_i, ProjVel_j;
	unsigned long iEdge, iVertex, iPoint, jPoint;
	unsigned short iDim, iMarker;

	bool implicit = (config->GetKind_TimeIntScheme_Flow() == EULER_IMPLICIT);
	bool rotating_frame = config->GetRotating_Frame();
	bool incompressible = config->GetIncompressible();
	bool grid_movement = config->GetGrid_Movement();
	bool dual_time = ((config->GetUnsteady_Simulation() == DT_STEPPING_1ST) ||
			(config->GetUnsteady_Simulation() == DT_STEPPING_2ND));

	Min_Delta_Time = 1.E6; Max_Delta_Time = 0.0;

	/*--- Set maximum inviscid eigenvalue to zero, and compute sound speed ---*/
	for (iPoint = 0; iPoint < nPointDomain; iPoint++)
		node[iPoint]->SetMax_Lambda_Inv(0.0);

	/*--- Loop interior edges ---*/
	for (iEdge = 0; iEdge < geometry->GetnEdge(); iEdge++) {

		/*--- Point identification, Normal vector and area ---*/
		iPoint = geometry->edge[iEdge]->GetNode(0); 
		jPoint = geometry->edge[iEdge]->GetNode(1);

		Normal = geometry->edge[iEdge]->GetNormal();
		Area = 0.0; for (iDim = 0; iDim < nDim; iDim++) Area += Normal[iDim]*Normal[iDim]; Area = sqrt(Area);

		/*--- Mean Values ---*/
		if (incompressible) {
			Mean_ProjVel = 0.5 * (node[iPoint]->GetProjVelInc(Normal) + node[jPoint]->GetProjVelInc(Normal));
			Mean_BetaInc2 = 0.5 * (node[iPoint]->GetBetaInc2() + node[jPoint]->GetBetaInc2());
			Mean_DensityInc = 0.5 * (node[iPoint]->GetDensityInc() + node[jPoint]->GetDensityInc());
			Mean_SoundSpeed = sqrt(Mean_ProjVel*Mean_ProjVel + (Mean_BetaInc2/Mean_DensityInc)*Area*Area);
		}
		else {
			Mean_ProjVel = 0.5 * (node[iPoint]->GetProjVel(Normal) + node[jPoint]->GetProjVel(Normal));
			Mean_SoundSpeed = 0.5 * (node[iPoint]->GetSoundSpeed() + node[jPoint]->GetSoundSpeed()) * Area;
		}

		/*--- Adjustment for a rotating frame ---*/
		if (rotating_frame) {
			double *RotVel_i = geometry->node[iPoint]->GetRotVel();
			double *RotVel_j = geometry->node[jPoint]->GetRotVel();
			ProjVel_i = 0.0; ProjVel_j =0.0;
			for (iDim = 0; iDim < nDim; iDim++) {
				ProjVel_i += RotVel_i[iDim]*Normal[iDim];
				ProjVel_j += RotVel_j[iDim]*Normal[iDim];
			}
			Mean_ProjVel -= 0.5 * (ProjVel_i + ProjVel_j);
		}

		/*--- Adjustment for grid movement ---*/
		if (grid_movement) {
			double *GridVel_i = geometry->node[iPoint]->GetGridVel();
			double *GridVel_j = geometry->node[jPoint]->GetGridVel();
			ProjVel_i = 0.0; ProjVel_j =0.0;
			for (iDim = 0; iDim < nDim; iDim++) {
				ProjVel_i += GridVel_i[iDim]*Normal[iDim];
				ProjVel_j += GridVel_j[iDim]*Normal[iDim];
			}
			Mean_ProjVel -= 0.5 * (ProjVel_i + ProjVel_j);
		}

		/*--- Inviscid contribution ---*/
		Lambda = fabs(Mean_ProjVel) + Mean_SoundSpeed;
		if (geometry->node[iPoint]->GetDomain()) node[iPoint]->AddMax_Lambda_Inv(Lambda);
		if (geometry->node[jPoint]->GetDomain()) node[jPoint]->AddMax_Lambda_Inv(Lambda);

	}

	/*--- Loop boundary edges ---*/
	for (iMarker = 0; iMarker < geometry->GetnMarker(); iMarker++) { 
		for (iVertex = 0; iVertex < geometry->GetnVertex(iMarker); iVertex++) {

			/*--- Point identification, Normal vector and area ---*/
			iPoint = geometry->vertex[iMarker][iVertex]->GetNode();
			Normal = geometry->vertex[iMarker][iVertex]->GetNormal();
			Area = 0.0; for (iDim = 0; iDim < nDim; iDim++) Area += Normal[iDim]*Normal[iDim]; Area = sqrt(Area);

			/*--- Mean Values ---*/
			if (incompressible) {
				Mean_ProjVel = node[iPoint]->GetProjVelInc(Normal);
				Mean_BetaInc2 = node[iPoint]->GetBetaInc2();
				Mean_DensityInc = node[iPoint]->GetDensityInc();
				Mean_SoundSpeed = sqrt(Mean_ProjVel*Mean_ProjVel + (Mean_BetaInc2/Mean_DensityInc)*Area*Area); 
			}
			else {
				Mean_ProjVel = node[iPoint]->GetProjVel(Normal);
				Mean_SoundSpeed = node[iPoint]->GetSoundSpeed() * Area;		
			}

			/*--- Adjustment for a rotating frame ---*/
			if (rotating_frame) {
				double *RotVel = geometry->node[iPoint]->GetRotVel();
				ProjVel = 0.0;
				for (iDim = 0; iDim < nDim; iDim++)
					ProjVel += RotVel[iDim]*Normal[iDim];
				Mean_ProjVel -= ProjVel;
			}

			/*--- Adjustment for grid movement ---*/
			if (grid_movement) {
				double *GridVel = geometry->node[iPoint]->GetGridVel();
				ProjVel = 0.0;
				for (iDim = 0; iDim < nDim; iDim++)
					ProjVel += GridVel[iDim]*Normal[iDim];
				Mean_ProjVel -= ProjVel;
			}

			/*--- Inviscid contribution ---*/
			Lambda = fabs(Mean_ProjVel) + Mean_SoundSpeed;
			if (geometry->node[iPoint]->GetDomain()) {
				node[iPoint]->AddMax_Lambda_Inv(Lambda);
			}

		}
	}

	/*--- Each element uses their own speed, steady state simulation ---*/
	for (iPoint = 0; iPoint < nPointDomain; iPoint++) {
		Vol = geometry->node[iPoint]->GetVolume();
		Local_Delta_Time = config->GetCFL(iMesh)*Vol / node[iPoint]->GetMax_Lambda_Inv();
		Global_Delta_Time = min(Global_Delta_Time, Local_Delta_Time);
		Min_Delta_Time = min(Min_Delta_Time, Local_Delta_Time);
		Max_Delta_Time = max(Max_Delta_Time, Local_Delta_Time);
		node[iPoint]->SetDelta_Time(Local_Delta_Time);
	}

	/*--- Check if there is any element with only one neighbor...
   a CV that is inside another CV ---*/
	for (iPoint = 0; iPoint < nPointDomain; iPoint++) {
		if (geometry->node[iPoint]->GetnPoint() == 1)
			node[iPoint]->SetDelta_Time(Min_Delta_Time);
	}

	/*--- For exact time solution use the minimum delta time of the whole mesh ---*/
	if (config->GetUnsteady_Simulation() == TIME_STEPPING) {
#ifndef NO_MPI
		double rbuf_time, sbuf_time;
		sbuf_time = Global_Delta_Time;
		MPI::COMM_WORLD.Reduce(&sbuf_time, &rbuf_time, 1, MPI::DOUBLE, MPI::MIN, MASTER_NODE);
		MPI::COMM_WORLD.Bcast(&rbuf_time, 1, MPI::DOUBLE, MASTER_NODE);
		MPI::COMM_WORLD.Barrier();
		Global_Delta_Time = rbuf_time;
#endif
		for(iPoint = 0; iPoint < nPointDomain; iPoint++)
			node[iPoint]->SetDelta_Time(Global_Delta_Time);
	}

	/*--- Recompute the unsteady time step for the dual time strategy 
	 if the unsteady CFL is diferent from 0 ---*/
	if ((dual_time) && (Iteration == 0) && (config->GetUnst_CFL() != 0.0) && (iMesh == MESH_0)) {
		Global_Delta_UnstTimeND = config->GetUnst_CFL()*Global_Delta_Time/config->GetCFL(iMesh);

#ifndef NO_MPI
		double rbuf_time, sbuf_time;
		sbuf_time = Global_Delta_UnstTimeND;
		MPI::COMM_WORLD.Reduce(&sbuf_time, &rbuf_time, 1, MPI::DOUBLE, MPI::MIN, MASTER_NODE);
		MPI::COMM_WORLD.Bcast(&rbuf_time, 1, MPI::DOUBLE, MASTER_NODE);
		MPI::COMM_WORLD.Barrier();
		Global_Delta_UnstTimeND = rbuf_time;
#endif
		config->SetDelta_UnstTimeND(Global_Delta_UnstTimeND);
	}

	/*--- The pseudo local time (explicit integration) cannot be greater than the physical time ---*/
	if (dual_time)
		for (iPoint = 0; iPoint < nPointDomain; iPoint++) {
			if (!implicit) {
				Local_Delta_Time = min((2.0/3.0)*config->GetDelta_UnstTimeND(), node[iPoint]->GetDelta_Time());
				/*--- Check if there is any element with only one neighbor... 
				 a CV that is inside another CV ---*/
				if (geometry->node[iPoint]->GetnPoint() == 1) Local_Delta_Time = 0.0;
				node[iPoint]->SetDelta_Time(Local_Delta_Time);
			}
		}

}

void CEulerSolution::Centered_Residual(CGeometry *geometry, CSolution **solution_container, CNumerics *solver, 
		CConfig *config, unsigned short iMesh, unsigned short iRKStep) {
	unsigned long iEdge, iPoint, jPoint;

	bool implicit = (config->GetKind_TimeIntScheme_Flow() == EULER_IMPLICIT);
	bool high_order_diss = ((config->GetKind_Centered_Flow() == JST) && (iMesh == MESH_0));
	bool low_fidelity = (config->GetLowFidelitySim() && (iMesh == MESH_1));
	bool rotating_frame = config->GetRotating_Frame();
	bool incompressible = config->GetIncompressible();
	bool grid_movement = config->GetGrid_Movement();

	for (iEdge = 0; iEdge < geometry->GetnEdge(); iEdge++) {

		/*--- Points in edge, set normal vectors, and number of neighbors ---*/
		iPoint = geometry->edge[iEdge]->GetNode(0); jPoint = geometry->edge[iEdge]->GetNode(1);
		solver->SetNormal(geometry->edge[iEdge]->GetNormal());
		solver->SetNeighbor(geometry->node[iPoint]->GetnNeighbor(), geometry->node[jPoint]->GetnNeighbor());

		/*--- Set conservative variables w/o reconstruction ---*/
		solver->SetConservative(node[iPoint]->GetSolution(), node[jPoint]->GetSolution());

		/*--- Set some precomputed flow cuantities ---*/
		if (incompressible) {
			solver->SetDensityInc(node[iPoint]->GetDensityInc(), node[jPoint]->GetDensityInc());
			solver->SetBetaInc2(node[iPoint]->GetBetaInc2(), node[jPoint]->GetBetaInc2());
			solver->SetCoord(geometry->node[iPoint]->GetCoord(), geometry->node[jPoint]->GetCoord());
		}
		else {
			solver->SetPressure(node[iPoint]->GetPressure(incompressible), node[jPoint]->GetPressure(incompressible));
			solver->SetSoundSpeed(node[iPoint]->GetSoundSpeed(), node[jPoint]->GetSoundSpeed());
			solver->SetEnthalpy(node[iPoint]->GetEnthalpy(), node[jPoint]->GetEnthalpy());
		}

		/*--- Set the largest convective eigenvalue ---*/
		solver->SetLambda(node[iPoint]->GetLambda(), node[jPoint]->GetLambda());

		/*--- Set undivided laplacian an pressure based sensor ---*/
		if ((high_order_diss || low_fidelity)) {
			solver->SetUndivided_Laplacian(node[iPoint]->GetUndivided_Laplacian(), node[jPoint]->GetUndivided_Laplacian());
			solver->SetSensor(node[iPoint]->GetSensor(), node[jPoint]->GetSensor()); 
		}

		/*--- Rotational Frame ---*/
		if (rotating_frame) {
			solver->SetRotVel(geometry->node[iPoint]->GetRotVel(), geometry->node[jPoint]->GetRotVel());
			solver->SetRotFlux(geometry->edge[iEdge]->GetRotFlux());
		}

		/*--- Grid Movement ---*/
		if (grid_movement) {
			solver->SetGridVel(geometry->node[iPoint]->GetGridVel(), geometry->node[jPoint]->GetGridVel());
		}

		/*--- Compute residuals, and jacobians ---*/
		solver->SetResidual(Res_Conv, Res_Visc, Jacobian_i, Jacobian_j, config);

		/*--- Update convective and artificial dissipation residuals ---*/
		AddResidual(iPoint, Res_Conv);
		SubtractResidual(jPoint, Res_Conv);
    AddResidual(iPoint, Res_Visc);
    SubtractResidual(jPoint, Res_Visc);

		/*--- Set implicit computation ---*/
		if (implicit) {
			Jacobian.AddBlock(iPoint,iPoint,Jacobian_i);
			Jacobian.AddBlock(iPoint,jPoint,Jacobian_j);
			Jacobian.SubtractBlock(jPoint,iPoint,Jacobian_i);
			Jacobian.SubtractBlock(jPoint,jPoint,Jacobian_j); 
		}
	}
}

void CEulerSolution::Upwind_Residual(CGeometry *geometry, CSolution **solution_container, CNumerics *solver,
		CConfig *config, unsigned short iMesh) {
	double **Gradient_i, **Gradient_j, Project_Grad_i, Project_Grad_j, 
	*U_i, *U_j, sqvel, *Limiter_i = NULL, *Limiter_j = NULL, YDistance, GradHidrosPress;
	unsigned long iEdge, iPoint, jPoint;
	unsigned short iDim, iVar;

	bool implicit = (config->GetKind_TimeIntScheme_Flow() == EULER_IMPLICIT);
	bool low_fidelity = (config->GetLowFidelitySim() && (iMesh == MESH_1));
	bool high_order_diss = (((config->GetKind_Upwind_Flow() == ROE_2ND) || (config->GetKind_Upwind_Flow() == AUSM_2ND)
			|| (config->GetKind_Upwind_Flow() == HLLC_2ND) || (config->GetKind_Upwind_Flow() == ROE_TURKEL_2ND))
			&& ((iMesh == MESH_0) || low_fidelity));
	bool incompressible = config->GetIncompressible();
	bool rotating_frame = config->GetRotating_Frame();
//	bool gravity = config->GetGravityForce();
	bool grid_movement = config->GetGrid_Movement();
	bool limiter = ((config->GetKind_SlopeLimit_Flow() != NONE) && !low_fidelity);

	for(iEdge = 0; iEdge < geometry->GetnEdge(); iEdge++) {

		/*--- Points in edge and normal vectors ---*/
		iPoint = geometry->edge[iEdge]->GetNode(0); jPoint = geometry->edge[iEdge]->GetNode(1);
		solver->SetNormal(geometry->edge[iEdge]->GetNormal());

    /*--- Set a copy of the conservative variables w/o reconstruction, just in case the
     2nd order reconstruction fails ---*/
    U_i = node[iPoint]->GetSolution(); U_j = node[jPoint]->GetSolution();
    solver->SetConservative_ZeroOrder(U_i, U_j);

		/*--- Roe Turkel preconditioning ---*/
		if (roe_turkel) {
			sqvel = 0.0;
			for (iDim = 0; iDim < nDim; iDim ++)
				sqvel += config->GetVelocity_FreeStream()[iDim]*config->GetVelocity_FreeStream()[iDim];
			solver->SetVelocity2_Inf(sqvel);
		}

		/*--- Rotating frame ---*/
		if (rotating_frame) {
			solver->SetRotVel(geometry->node[iPoint]->GetRotVel(), geometry->node[jPoint]->GetRotVel());
			solver->SetRotFlux(geometry->edge[iEdge]->GetRotFlux());
		}

		/*--- Grid Movement ---*/
		if (grid_movement)
			solver->SetGridVel(geometry->node[iPoint]->GetGridVel(), geometry->node[jPoint]->GetGridVel());

		/*--- High order reconstruction using MUSCL strategy ---*/
		if (high_order_diss) {

			for (iDim = 0; iDim < nDim; iDim++) {
				Vector_i[iDim] = 0.5*(geometry->node[jPoint]->GetCoord(iDim) - geometry->node[iPoint]->GetCoord(iDim));
				Vector_j[iDim] = 0.5*(geometry->node[iPoint]->GetCoord(iDim) - geometry->node[jPoint]->GetCoord(iDim));
			}

			Gradient_i = node[iPoint]->GetGradient(); Gradient_j = node[jPoint]->GetGradient();
			if (limiter) { Limiter_j = node[jPoint]->GetLimiter(); Limiter_i = node[iPoint]->GetLimiter(); }

			for (iVar = 0; iVar < nVar; iVar++) {
				Project_Grad_i = 0; Project_Grad_j = 0;
				for (iDim = 0; iDim < nDim; iDim++) {
					Project_Grad_i += Vector_i[iDim]*Gradient_i[iVar][iDim];
					Project_Grad_j += Vector_j[iDim]*Gradient_j[iVar][iDim];
				}
				if (limiter) {
					Solution_i[iVar] = U_i[iVar] + Project_Grad_i*Limiter_i[iVar];
					Solution_j[iVar] = U_j[iVar] + Project_Grad_j*Limiter_j[iVar];
				}
				else {
					Solution_i[iVar] = U_i[iVar] + Project_Grad_i;
					Solution_j[iVar] = U_j[iVar] + Project_Grad_j;
				}
			}

			/*--- Set conservative variables with reconstruction ---*/
			solver->SetConservative(Solution_i, Solution_j);
      
		} else {
      
      /*--- Set conservative variables without reconstruction ---*/
      solver->SetConservative(U_i, U_j);
      
    }

//		if (gravity) {
//
//			/*--- The zero order reconstruction includes the gradient of the hydrostatic pressure constribution ---*/
//			YDistance = 0.5*(geometry->node[jPoint]->GetCoord(nDim-1)-geometry->node[iPoint]->GetCoord(nDim-1));
//			GradHidrosPress = node[iPoint]->GetDensityInc()/(config->GetFroude()*config->GetFroude());
//			Solution_i[0] = U_i[0] - GradHidrosPress*YDistance;
//			GradHidrosPress = node[jPoint]->GetDensityInc()/(config->GetFroude()*config->GetFroude());
//			Solution_j[0] = U_j[0] + GradHidrosPress*YDistance;
//
//			/*--- No reconstruction for the velocities ---*/
//			for (iVar = 1; iVar < nVar; iVar++) {
//				Solution_i[iVar] = U_i[iVar];
//				Solution_j[iVar] = U_j[iVar];
//			}
//
//			/*--- Set conservative variables with reconstruction only for the pressure ---*/
//			solver->SetConservative(Solution_i, Solution_j);
//
//			if (high_order_diss) {
//
//				for (iDim = 0; iDim < nDim; iDim++) {
//					Vector_i[iDim] = 0.5*(geometry->node[jPoint]->GetCoord(iDim) - geometry->node[iPoint]->GetCoord(iDim));
//					Vector_j[iDim] = 0.5*(geometry->node[iPoint]->GetCoord(iDim) - geometry->node[jPoint]->GetCoord(iDim));
//				}
//
//				Gradient_i = node[iPoint]->GetGradient(); Gradient_j = node[jPoint]->GetGradient();
//				if (limiter) { Limiter_j = node[jPoint]->GetLimiter(); Limiter_i = node[iPoint]->GetLimiter(); }
//
//				for (iVar = 0; iVar < nVar; iVar++) {
//					Project_Grad_i = 0; Project_Grad_j = 0;
//					for (iDim = 0; iDim < nDim; iDim++) {
//						Project_Grad_i += Vector_i[iDim]*Gradient_i[iVar][iDim];
//						Project_Grad_j += Vector_j[iDim]*Gradient_j[iVar][iDim];
//					}
//					if (limiter) {
//						/*--- Note that the pressure reconstruction always includes the hydrostatic gradient,
//             and limits the kinematic contribution ---*/
//						if (iVar == 0) {
//							Solution_i[iVar] = Solution_i[iVar] + Limiter_i[iVar]*(U_i[iVar] + Project_Grad_i - Solution_i[iVar]);
//							Solution_j[iVar] = Solution_j[iVar] + Limiter_j[iVar]*(U_j[iVar] + Project_Grad_j - Solution_j[iVar]);
//						}
//						else {
//							Solution_i[iVar] = U_i[iVar] + Limiter_i[iVar]*Project_Grad_i;
//							Solution_j[iVar] = U_j[iVar] + Limiter_j[iVar]*Project_Grad_j;
//						}
//					}
//					else {
//						Solution_i[iVar] = U_i[iVar] + Project_Grad_i;
//						Solution_j[iVar] = U_j[iVar] + Project_Grad_j;
//					}
//				}
//
//				/*--- Set conservative variables with reconstruction ---*/
//				solver->SetConservative(Solution_i, Solution_j);
//			}
//
//		}

		/*--- Set the density and beta w/o reconstruction (incompressible flows) ---*/
		if (incompressible) {
			solver->SetBetaInc2(node[iPoint]->GetBetaInc2(), node[jPoint]->GetBetaInc2());
			solver->SetCoord(geometry->node[iPoint]->GetCoord(), geometry->node[jPoint]->GetCoord());
			solver->SetDensityInc(node[iPoint]->GetDensityInc(), node[jPoint]->GetDensityInc());
		}

		/*--- Compute the residual ---*/
		solver->SetResidual(Res_Conv, Jacobian_i, Jacobian_j, config);

		/*--- Update residual value ---*/
		AddResidual(iPoint, Res_Conv);
		SubtractResidual(jPoint, Res_Conv);

		/*--- Set implicit jacobians ---*/
		if (implicit) {
			Jacobian.AddBlock(iPoint, iPoint, Jacobian_i);
			Jacobian.AddBlock(iPoint, jPoint, Jacobian_j);
			Jacobian.SubtractBlock(jPoint, iPoint, Jacobian_i);
			Jacobian.SubtractBlock(jPoint, jPoint, Jacobian_j);
		}

		/*--- Roe Turkel preconditioning, set the value of beta ---*/
		if (roe_turkel) {
			node[iPoint]->SetPreconditioner_Beta(solver->GetPrecond_Beta());
			node[jPoint]->SetPreconditioner_Beta(solver->GetPrecond_Beta());
		}

	}

}

void CEulerSolution::Source_Residual(CGeometry *geometry, CSolution **solution_container, CNumerics *solver, CNumerics *second_solver,
		CConfig *config, unsigned short iMesh) {
  
	unsigned short iVar;
	unsigned long iPoint;
	bool rotating_frame = config->GetRotating_Frame();
	bool axisymmetric = config->GetAxisymmetric();
	bool incompressible = config->GetIncompressible();
	bool gravity = (config->GetGravityForce() == YES);
	bool time_spectral = (config->GetUnsteady_Simulation() == TIME_SPECTRAL);
	bool magnet = (config->GetMagnetic_Force() == YES);
	bool jouleheating = config->GetJouleHeating();

	for (iVar = 0; iVar < nVar; iVar++)
		Residual[iVar] = 0;
  
	if (rotating_frame) {

		/*--- loop over points ---*/
		for (iPoint = 0; iPoint < nPointDomain; iPoint++) { 

			/*--- Set solution  ---*/
			solver->SetConservative(node[iPoint]->GetSolution(), node[iPoint]->GetSolution());

			/*--- Set control volume ---*/
			solver->SetVolume(geometry->node[iPoint]->GetVolume());

			/*--- Set rotational velocity ---*/
			solver->SetRotVel(geometry->node[iPoint]->GetRotVel(), geometry->node[iPoint]->GetRotVel());

			/*--- Compute Residual ---*/
			solver->SetResidual(Residual, Jacobian_i, config);

			/*--- Add Residual ---*/
			AddResidual(iPoint, Residual);

		}
	}

	if (axisymmetric) {

		bool implicit = (config->GetKind_TimeIntScheme_Flow() == EULER_IMPLICIT);
		/*--- Zero out Jacobian structure ---*/
		if (implicit) {
			for (iVar = 0; iVar < nVar; iVar ++)
				for (unsigned short jVar = 0; jVar < nVar; jVar ++)
					Jacobian_i[iVar][jVar] = 0.0;
		}

		/*--- loop over points ---*/
		for (iPoint = 0; iPoint < nPointDomain; iPoint++) { 

			/*--- Set solution  ---*/
			solver->SetConservative(node[iPoint]->GetSolution(), node[iPoint]->GetSolution());

			if (incompressible) {
				/*--- Set incompressible density  ---*/
				solver->SetDensityInc(node[iPoint]->GetDensityInc(), node[iPoint]->GetDensityInc());

				/*--- Set beta squared  ---*/
				solver->SetBetaInc2(node[iPoint]->GetBetaInc2(), node[iPoint]->GetBetaInc2());
			}

			/*--- Set control volume ---*/
			solver->SetVolume(geometry->node[iPoint]->GetVolume());

			/*--- Set y coordinate ---*/
			solver->SetCoord(geometry->node[iPoint]->GetCoord(),geometry->node[iPoint]->GetCoord());

			/*--- Compute Source term Residual ---*/
			solver->SetResidual(Residual, Jacobian_i, config);

			/*--- Add Residual ---*/
			AddResidual(iPoint, Residual);

			/*--- Implicit part ---*/
			if (implicit)
				Jacobian.AddBlock(iPoint, iPoint, Jacobian_i);
		}
	}

	if (gravity) {

		/*--- loop over points ---*/
		for (iPoint = 0; iPoint < nPointDomain; iPoint++) { 

			/*--- Set solution  ---*/
			solver->SetConservative(node[iPoint]->GetSolution(), node[iPoint]->GetSolution());
      
			/*--- Set incompressible density  ---*/
      if (incompressible) solver->SetDensityInc(node[iPoint]->GetDensityInc(), node[iPoint]->GetDensityInc());

			/*--- Set control volume ---*/
			solver->SetVolume(geometry->node[iPoint]->GetVolume());

			/*--- Compute Source term Residual ---*/
			solver->SetResidual(Residual, config);
      
			/*--- Add Residual ---*/
			AddResidual(iPoint, Residual);

		}
    
	}

	if (time_spectral) {

		double Volume, Source;

		/*--- loop over points ---*/
		for (iPoint = 0; iPoint < nPointDomain; iPoint++) {

			/*--- Get control volume ---*/
			Volume = geometry->node[iPoint]->GetVolume();

			/*--- Get stored time spectral source term ---*/
			for (iVar = 0; iVar < nVar; iVar++) {
				Source = node[iPoint]->GetTimeSpectral_Source(iVar);
				Residual[iVar] = Source*Volume;
			}

			/*--- Add Residual ---*/
			AddResidual(iPoint, Residual);

		}
	}

	if (magnet) {
		bool implicit = (config->GetKind_TimeIntScheme_Flow() == EULER_IMPLICIT);
		for (iVar = 0; iVar < nVar; iVar ++)
			for (unsigned short jVar = 0; jVar < nVar; jVar ++)
				Jacobian_i[iVar][jVar] = 0.0;
		/*--- loop over points ---*/
		for (iPoint = 0; iPoint < nPointDomain; iPoint++) {

			/*--- Set the coordinate ---*/
			solver->SetCoord(geometry->node[iPoint]->GetCoord(), geometry->node[iPoint]->GetCoord());

			/*--- Set solution  ---*/
			solver->SetConservative(node[iPoint]->GetSolution(), node[iPoint]->GetSolution());

			/*--- Set control volume ---*/
			solver->SetVolume(geometry->node[iPoint]->GetVolume());

			/*--- Compute Residual ---*/
			solver->SetResidual(Residual, Jacobian_i, config);

			SubtractResidual(iPoint, Residual);
			if (nDim ==3) node[iPoint]->SetMagneticField(solver->GetMagneticField());
			if (implicit)
				Jacobian.SubtractBlock(iPoint, iPoint, Jacobian_i);

		}
	}

	if (jouleheating) {
		double arc_column_extent = 2.30581;
		bool implicit = (config->GetKind_TimeIntScheme_Flow() == EULER_IMPLICIT);
		for (iVar = 0; iVar < nVar; iVar ++)
			for (unsigned short jVar = 0; jVar < nVar; jVar ++)
				Jacobian_i[iVar][jVar] = 0.0;

		double integral = 0.0; unsigned long jPoint;
		vector<double> XCoordList = geometry->GetGeometryPlanes();
		vector<vector<double> > Xcoord_plane = geometry->GetXCoord();
		vector<vector<double> > Ycoord_plane = geometry->GetYCoord();
		vector<vector<unsigned long> > Plane_points = geometry->GetPlanarPoints();

		for (unsigned short iPlane = 0; iPlane < XCoordList.size(); iPlane++) {
			integral= 0.0;
			if (Xcoord_plane[iPlane][0] <= arc_column_extent) {
				for (unsigned short iVertex = 1; iVertex < Xcoord_plane[iPlane].size(); iVertex++) {
					iPoint = Plane_points[iPlane][iVertex];
					jPoint = Plane_points[iPlane][iVertex-1];

					/*--- Set solution  ---*/
					solver->SetConservative(node[iPoint]->GetSolution(), node[iPoint]->GetSolution());

					/*--- Set control volume ---*/
					solver->SetVolume(geometry->node[iPoint]->GetVolume());

					/*--- Set the coordinate ---*/
					solver->SetCoord(geometry->node[iPoint]->GetCoord(), geometry->node[jPoint]->GetCoord());

					/*--- Set electrical conductivity  ---*/
					solver->SetElec_Cond();

					/*--- Sum over points to get the integral  ---*/
					integral +=solver->GetElec_CondIntegral();
				}

				/*--- Set the integral  ---*/
				solver->SetElec_CondIntegralsqr(integral*integral);

				for (unsigned short iVertex = 0; iVertex < Xcoord_plane[iPlane].size(); iVertex++) {
					iPoint = Plane_points[iPlane][iVertex];

					/*--- Set solution  ---*/
					solver->SetConservative(node[iPoint]->GetSolution(), node[iPoint]->GetSolution());

					/*--- Set control volume ---*/
					solver->SetVolume(geometry->node[iPoint]->GetVolume());

					/*--- Set the coordinate ---*/
					solver->SetCoord(geometry->node[iPoint]->GetCoord(), geometry->node[iPoint]->GetCoord());

					/*--- Set electrical conductivity  ---*/
					solver->SetElec_Cond();

					/*--- Compute Residual ---*/
					solver->SetResidual(Residual, Jacobian_i, config);
					//					for (iVar = 0; iVar < nVar; iVar++)
					//						cout << Residual[iVar] << ", ";
					//					cout << endl;
					SubtractResidual(iPoint, Residual);
					if (implicit) Jacobian.SubtractBlock(iPoint, iPoint, Jacobian_i);
				}
			}
		}
	}
}

void CEulerSolution::Source_Template(CGeometry *geometry, CSolution **solution_container, CNumerics *solver,
		CConfig *config, unsigned short iMesh) {

	/* This method should be used to call any new source terms for a particular problem*/
	/* This method calls the new child class in CNumerics, where the new source term should be implemented.  */

	/* Next we describe how to get access to some important quanties for this method */
	/* Access to all points in the current geometric mesh by saying: nPointDomain */
	/* Get the vector of conservative variables at some point iPoint = node[iPoint]->GetSolution() */
	/* Get the volume (or area in 2D) associated with iPoint = node[iPoint]->GetVolume() */
	/* Get the vector of geometric coordinates of point iPoint = node[iPoint]->GetCoord() */

}

void CEulerSolution::SetMax_Eigenvalue(CGeometry *geometry, CConfig *config) {
	double *Normal, Area, Mean_SoundSpeed, Mean_ProjVel, Mean_BetaInc2, Lambda, Mean_DensityInc,
	ProjVel, ProjVel_i, ProjVel_j;
	unsigned long iEdge, iVertex, iPoint, jPoint;
	unsigned short iDim, iMarker;

	bool rotating_frame = config->GetRotating_Frame();
	bool incompressible = config->GetIncompressible();
	bool grid_movement = config->GetGrid_Movement();

	/*--- Set maximum inviscid eigenvalue to zero, and compute sound speed ---*/
	for (iPoint = 0; iPoint < nPointDomain; iPoint++) {
		node[iPoint]->SetLambda(0.0);
	}

	/*--- Loop interior edges ---*/
	for (iEdge = 0; iEdge < geometry->GetnEdge(); iEdge++) {

		/*--- Point identification, Normal vector and area ---*/
		iPoint = geometry->edge[iEdge]->GetNode(0);
		jPoint = geometry->edge[iEdge]->GetNode(1);

		Normal = geometry->edge[iEdge]->GetNormal();
		Area = 0.0; for (iDim = 0; iDim < nDim; iDim++) Area += Normal[iDim]*Normal[iDim]; Area = sqrt(Area);

		/*--- Mean Values ---*/
		if (incompressible) {
			Mean_ProjVel = 0.5 * (node[iPoint]->GetProjVelInc(Normal) + node[jPoint]->GetProjVelInc(Normal));
			Mean_BetaInc2 = 0.5 * (node[iPoint]->GetBetaInc2() + node[jPoint]->GetBetaInc2());
			Mean_DensityInc = 0.5 * (node[iPoint]->GetDensityInc() + node[jPoint]->GetDensityInc());
			Mean_SoundSpeed = sqrt(Mean_ProjVel*Mean_ProjVel + (Mean_BetaInc2/Mean_DensityInc)*Area*Area);
		}
		else {
			Mean_ProjVel = 0.5 * (node[iPoint]->GetProjVel(Normal) + node[jPoint]->GetProjVel(Normal));
			Mean_SoundSpeed = 0.5 * (node[iPoint]->GetSoundSpeed() + node[jPoint]->GetSoundSpeed()) * Area;
		}

		/*--- Adjustment for a rotating frame ---*/
		if (rotating_frame) {
			double *RotVel_i = geometry->node[iPoint]->GetRotVel();
			double *RotVel_j = geometry->node[jPoint]->GetRotVel();
			ProjVel_i = 0.0; ProjVel_j =0.0;
			for (iDim = 0; iDim < nDim; iDim++) {
				ProjVel_i += RotVel_i[iDim]*Normal[iDim];
				ProjVel_j += RotVel_j[iDim]*Normal[iDim];
			}
			Mean_ProjVel -= 0.5 * (ProjVel_i + ProjVel_j);
		}

		/*--- Adjustment for grid movement ---*/
		if (grid_movement) {
			double *GridVel_i = geometry->node[iPoint]->GetGridVel();
			double *GridVel_j = geometry->node[jPoint]->GetGridVel();
			ProjVel_i = 0.0; ProjVel_j =0.0;
			for (iDim = 0; iDim < nDim; iDim++) {
				ProjVel_i += GridVel_i[iDim]*Normal[iDim];
				ProjVel_j += GridVel_j[iDim]*Normal[iDim];
			}
			Mean_ProjVel -= 0.5 * (ProjVel_i + ProjVel_j);
		}

		/*--- Inviscid contribution ---*/
		Lambda = fabs(Mean_ProjVel) + Mean_SoundSpeed;
		if (geometry->node[iPoint]->GetDomain()) node[iPoint]->AddLambda(Lambda);
		if (geometry->node[jPoint]->GetDomain()) node[jPoint]->AddLambda(Lambda);

	}

	/*--- Loop boundary edges ---*/
	for (iMarker = 0; iMarker < geometry->GetnMarker(); iMarker++) {
		for (iVertex = 0; iVertex < geometry->GetnVertex(iMarker); iVertex++) {

			/*--- Point identification, Normal vector and area ---*/
			iPoint = geometry->vertex[iMarker][iVertex]->GetNode();
			Normal = geometry->vertex[iMarker][iVertex]->GetNormal();
			Area = 0.0; for (iDim = 0; iDim < nDim; iDim++) Area += Normal[iDim]*Normal[iDim]; Area = sqrt(Area);

			/*--- Mean Values ---*/
			if (incompressible) {
				Mean_ProjVel = node[iPoint]->GetProjVelInc(Normal);
				Mean_BetaInc2 = node[iPoint]->GetBetaInc2();
				Mean_DensityInc = node[iPoint]->GetDensityInc();
				Mean_SoundSpeed = sqrt(Mean_ProjVel*Mean_ProjVel + (Mean_BetaInc2/Mean_DensityInc)*Area*Area);
			}
			else {
				Mean_ProjVel = node[iPoint]->GetProjVel(Normal);
				Mean_SoundSpeed = node[iPoint]->GetSoundSpeed() * Area;
			}

			/*--- Adjustment for a rotating frame ---*/
			if (rotating_frame) {
				double *RotVel = geometry->node[iPoint]->GetRotVel();
				ProjVel = 0.0;
				for (iDim = 0; iDim < nDim; iDim++)
					ProjVel += RotVel[iDim]*Normal[iDim];
				Mean_ProjVel -= ProjVel;
			}

			/*--- Adjustment for grid movement ---*/
			if (grid_movement) {
				double *GridVel = geometry->node[iPoint]->GetGridVel();
				ProjVel = 0.0;
				for (iDim = 0; iDim < nDim; iDim++)
					ProjVel += GridVel[iDim]*Normal[iDim];
				Mean_ProjVel -= ProjVel;
			}

			/*--- Inviscid contribution ---*/
			Lambda = fabs(Mean_ProjVel) + Mean_SoundSpeed;
			if (geometry->node[iPoint]->GetDomain()) {
				node[iPoint]->AddLambda(Lambda);
			}

		}
	}

	/*--- MPI parallelization ---*/
	Set_MPI_MaxEigenvalue(geometry, config);

}

void CEulerSolution::SetUndivided_Laplacian(CGeometry *geometry, CConfig *config) {
	unsigned long iPoint, jPoint, iEdge;
	double Pressure_i = 0, Pressure_j = 0, *Diff;
	unsigned short iVar;

	bool incompressible = config->GetIncompressible();

	Diff = new double[nVar];

	for (iPoint = 0; iPoint < nPointDomain; iPoint++)
		node[iPoint]->SetUnd_LaplZero();

	for (iEdge = 0; iEdge < geometry->GetnEdge(); iEdge++) {

		iPoint = geometry->edge[iEdge]->GetNode(0);
		jPoint = geometry->edge[iEdge]->GetNode(1);

		/*--- Solution differences ---*/
		for (iVar = 0; iVar < nVar; iVar++)
			Diff[iVar] = node[iPoint]->GetSolution(iVar) - node[jPoint]->GetSolution(iVar);

		/*--- Correction for compressible flows which use the enthalpy ---*/
		if (!incompressible) {
			Pressure_i = node[iPoint]->GetPressure(incompressible);
			Pressure_j = node[jPoint]->GetPressure(incompressible);
			Diff[nVar-1] = (node[iPoint]->GetSolution(nVar-1) + Pressure_i) - (node[jPoint]->GetSolution(nVar-1) + Pressure_j);
		}

#ifdef STRUCTURED_GRID

		if (geometry->node[iPoint]->GetDomain()) node[iPoint]->SubtractUnd_Lapl(Diff);
		if (geometry->node[jPoint]->GetDomain()) node[jPoint]->AddUnd_Lapl(Diff);

#else

		bool boundary_i = geometry->node[iPoint]->GetPhysicalBoundary();
		bool boundary_j = geometry->node[jPoint]->GetPhysicalBoundary();

		/*--- Both points inside the domain, or both in the boundary ---*/
		if ((!boundary_i && !boundary_j) || (boundary_i && boundary_j)) {
			if (geometry->node[iPoint]->GetDomain()) node[iPoint]->SubtractUnd_Lapl(Diff);
			if (geometry->node[jPoint]->GetDomain()) node[jPoint]->AddUnd_Lapl(Diff);
		}

		/*--- iPoint inside the domain, jPoint on the boundary ---*/
		if (!boundary_i && boundary_j)
			if (geometry->node[iPoint]->GetDomain()) node[iPoint]->SubtractUnd_Lapl(Diff);

		/*--- jPoint inside the domain, iPoint on the boundary ---*/
		if (boundary_i && !boundary_j)
			if (geometry->node[jPoint]->GetDomain()) node[jPoint]->AddUnd_Lapl(Diff);

#endif

	}

#ifdef STRUCTURED_GRID

	unsigned long Point_Normal = 0, iVertex;
	double Pressure_mirror = 0, *U_mirror;
	unsigned short iMarker;

	U_mirror = new double[nVar];

	/*--- Loop over all boundaries and include an extra contribution
        from a mirror node. Find the nearest normal, interior point 
        for a boundary node and make a linear approximation. ---*/
	for (iMarker = 0; iMarker < nMarker; iMarker++) {

		if (config->GetMarker_All_Boundary(iMarker) != SEND_RECEIVE &&
				config->GetMarker_All_Boundary(iMarker) != INTERFACE_BOUNDARY &&
				config->GetMarker_All_Boundary(iMarker) != NEARFIELD_BOUNDARY &&
				config->GetMarker_All_Boundary(iMarker) != PERIODIC_BOUNDARY) {

			for (iVertex = 0; iVertex < geometry->nVertex[iMarker]; iVertex++) {
				iPoint = geometry->vertex[iMarker][iVertex]->GetNode();

				if (geometry->node[iPoint]->GetDomain()) {

					Point_Normal = geometry->vertex[iMarker][iVertex]->GetNormal_Neighbor();

					/*--- Interpolate & compute difference in the conserved variables ---*/
					for (iVar = 0; iVar < nVar; iVar++) {
						U_mirror[iVar] = 2.0*node[iPoint]->GetSolution(iVar) - node[Point_Normal]->GetSolution(iVar);
						Diff[iVar]   = node[iPoint]->GetSolution(iVar) - U_mirror[iVar];
					}

					/*--- Correction for compressible flows ---*/
					if (!incompressible) {
						Pressure_mirror = 2.0*node[iPoint]->GetPressure(incompressible) - node[Point_Normal]->GetPressure(incompressible);
						Diff[nVar-1] = (node[iPoint]->GetSolution(nVar-1) + node[iPoint]->GetPressure(incompressible)) - (U_mirror[nVar-1] + Pressure_mirror);
					}

					/*--- Subtract contribution at the boundary node only ---*/
					node[iPoint]->SubtractUnd_Lapl(Diff);
				}
			}
		}
	}

	delete [] U_mirror;

#endif

	delete [] Diff;

	/*--- MPI parallelization ---*/
	Set_MPI_Undivided_Laplacian(geometry, config);

}

void CEulerSolution::SetDissipation_Switch(CGeometry *geometry, CConfig *config) {
	unsigned long iEdge, iPoint, jPoint;
	double Pressure_i, Pressure_j;

	bool incompressible = config->GetIncompressible();

	/*--- Reset variables to store the undivided pressure ---*/
	for (iPoint = 0; iPoint < nPointDomain; iPoint++) {
		p1_Und_Lapl[iPoint] = 0.0;
		p2_Und_Lapl[iPoint] = 0.0;
	}

	/*--- Evaluate the pressure sensor ---*/
	for (iEdge = 0; iEdge < geometry->GetnEdge(); iEdge++) {

		iPoint = geometry->edge[iEdge]->GetNode(0);
		jPoint = geometry->edge[iEdge]->GetNode(1);

		/*--- Get the pressure, or density for incompressible solvers ---*/
		if (!incompressible) {
			Pressure_i = node[iPoint]->GetPressure(incompressible);
			Pressure_j = node[jPoint]->GetPressure(incompressible);
		}
		else {
			Pressure_i = node[iPoint]->GetDensityInc();
			Pressure_j = node[jPoint]->GetDensityInc();
		}

#ifdef STRUCTURED_GRID

		/*--- Compute numerator and denominator ---*/
		if (geometry->node[iPoint]->GetDomain()) {
			p1_Und_Lapl[iPoint] += (Pressure_j - Pressure_i);
			p2_Und_Lapl[iPoint] += (Pressure_i + Pressure_j);
		}
		if (geometry->node[jPoint]->GetDomain()) {
			p1_Und_Lapl[jPoint] += (Pressure_i - Pressure_j);
			p2_Und_Lapl[jPoint] += (Pressure_i + Pressure_j);
		}

#else

		bool boundary_i = geometry->node[iPoint]->GetPhysicalBoundary();
		bool boundary_j = geometry->node[jPoint]->GetPhysicalBoundary();

		/*--- Both points inside the domain, or both on the boundary ---*/
		if ((!boundary_i && !boundary_j) || (boundary_i && boundary_j)){
			if (geometry->node[iPoint]->GetDomain()) { p1_Und_Lapl[iPoint] += (Pressure_j - Pressure_i); p2_Und_Lapl[iPoint] += (Pressure_i + Pressure_j); }
			if (geometry->node[jPoint]->GetDomain()) { p1_Und_Lapl[jPoint] += (Pressure_i - Pressure_j); p2_Und_Lapl[jPoint] += (Pressure_i + Pressure_j); }
		}

		/*--- iPoint inside the domain, jPoint on the boundary ---*/
		if (!boundary_i && boundary_j)
			if (geometry->node[iPoint]->GetDomain()) { p1_Und_Lapl[iPoint] += (Pressure_j - Pressure_i); p2_Und_Lapl[iPoint] += (Pressure_i + Pressure_j); }

		/*--- jPoint inside the domain, iPoint on the boundary ---*/
		if (boundary_i && !boundary_j)
			if (geometry->node[jPoint]->GetDomain()) { p1_Und_Lapl[jPoint] += (Pressure_i - Pressure_j); p2_Und_Lapl[jPoint] += (Pressure_i + Pressure_j); }

#endif

	}

#ifdef STRUCTURED_GRID
	unsigned short iMarker;
	unsigned long iVertex, Point_Normal;
	double Press_mirror;

	/*--- Loop over all boundaries and include an extra contribution
   from a mirror node. Find the nearest normal, interior point
   for a boundary node and make a linear approximation. ---*/
	for (iMarker = 0; iMarker < nMarker; iMarker++) {

		if (config->GetMarker_All_Boundary(iMarker) != SEND_RECEIVE &&
				config->GetMarker_All_Boundary(iMarker) != INTERFACE_BOUNDARY &&
				config->GetMarker_All_Boundary(iMarker) != NEARFIELD_BOUNDARY &&
				config->GetMarker_All_Boundary(iMarker) != PERIODIC_BOUNDARY) {

			for (iVertex = 0; iVertex < geometry->nVertex[iMarker]; iVertex++) {
				iPoint = geometry->vertex[iMarker][iVertex]->GetNode();

				if (geometry->node[iPoint]->GetDomain()) {

					Point_Normal = geometry->vertex[iMarker][iVertex]->GetNormal_Neighbor();

					if (!incompressible) Pressure_i = node[iPoint]->GetPressure(incompressible);
					else Pressure_i = node[iPoint]->GetDensityInc();

					/*--- Interpolate & compute difference in the conserved variables ---*/
					if (!incompressible) {
						Pressure_i = node[iPoint]->GetPressure(incompressible);
						Press_mirror = 2.0*Pressure_i - node[Point_Normal]->GetPressure(incompressible);
					}
					else {
						Pressure_i = node[iPoint]->GetDensityInc();
						Press_mirror = 2.0*Pressure_i - node[Point_Normal]->GetDensityInc();
					}

					/*--- Add contribution at the boundary node only ---*/
					p1_Und_Lapl[iPoint] += (Press_mirror - Pressure_i);
					p2_Und_Lapl[iPoint] += (Pressure_i + Press_mirror);

				}
			}
		}
	}

#endif

	/*--- Set pressure switch for each point ---*/
	for (iPoint = 0; iPoint < nPointDomain; iPoint++)
		node[iPoint]->SetSensor(fabs(p1_Und_Lapl[iPoint]) / p2_Und_Lapl[iPoint]);

	/*--- MPI parallelization ---*/
	Set_MPI_Dissipation_Switch(geometry, config);

}

void CEulerSolution::Inviscid_Forces(CGeometry *geometry, CConfig *config) {
	unsigned long iVertex, iPoint;
	unsigned short iDim, iMarker, Boundary, Monitoring;
	double Pressure, *Normal = NULL, dist[3], *Coord, Face_Area, PressInviscid;
	double factor, NFPressOF, RefVel2, RefDensity, RefPressure;

	bool rotating_frame = config->GetRotating_Frame();
	bool grid_movement  = config->GetGrid_Movement();

	double Alpha           = config->GetAoA()*PI_NUMBER/180.0;
	double Beta            = config->GetAoS()*PI_NUMBER/180.0;
	double RefAreaCoeff    = config->GetRefAreaCoeff();
	double RefLengthMoment = config->GetRefLengthMoment();
	double *Origin         = config->GetRefOriginMoment();
	//double Pressure_Inf    = config->GetPressure_FreeStreamND();
	//double *Velocity_Inf   = config->GetVelocity_FreeStreamND();
	bool incompressible    = config->GetIncompressible();

	/*--- If we have a rotating frame problem or an unsteady problem with
   mesh motion, use special reference values for the force coefficients.
   Otherwise, use the freestream values, which is the standard convention. ---*/

	if (rotating_frame) {
    
    /*--- Use the rotational origin for computing moments ---*/
    Origin = config->GetRotAxisOrigin();
    
    /*--- Reference moment length is the rotor radius. Note that
     this assumes that the reference area was set to the rotor disk area. ---*/
    RefLengthMoment = sqrt(RefAreaCoeff/PI_NUMBER);
    
    /*--- Reference velocity is the rotational speed times rotor radius ---*/
    RefVel2 = (config->GetOmegaMag()*RefLengthMoment)*(config->GetOmegaMag()*RefLengthMoment);
  
  } else if (grid_movement) {
		double Gas_Constant = config->GetGas_ConstantND();
		double Mach2Vel = sqrt(Gamma*Gas_Constant*config->GetTemperature_FreeStreamND());
		double Mach_Motion = config->GetMach_Motion();
		RefVel2 = (Mach_Motion*Mach2Vel)*(Mach_Motion*Mach2Vel);
	} else {
		RefVel2 = 0.0;
		for (iDim = 0; iDim < nDim; iDim++)
			RefVel2  += Velocity_Inf[iDim]*Velocity_Inf[iDim];
	}

	RefDensity  = Density_Inf;
	RefPressure = Pressure_Inf;

	/*-- Initialization ---*/
	Total_CDrag = 0.0; Total_CLift = 0.0;  Total_CSideForce = 0.0;
	Total_CMx = 0.0;   Total_CMy = 0.0;    Total_CMz = 0.0;
	Total_CFx = 0.0;   Total_CFy = 0.0;    Total_CFz = 0.0;
	Total_CEff = 0.0;  Total_CMerit = 0.0; Total_CNearFieldOF = 0.0;
	Total_CT = 0.0;    Total_CQ = 0.0;     Total_Q = 0.0;
  Total_Maxq = 0.0;
	AllBound_CDrag_Inv = 0.0;        AllBound_CLift_Inv = 0.0;  AllBound_CSideForce_Inv = 0.0;
	AllBound_CMx_Inv = 0.0;          AllBound_CMy_Inv = 0.0;    AllBound_CMz_Inv = 0.0;
	AllBound_CFx_Inv = 0.0;          AllBound_CFy_Inv = 0.0;    AllBound_CFz_Inv = 0.0;
	AllBound_CEff_Inv = 0.0;         AllBound_CMerit_Inv = 0.0; AllBound_CQ_Inv = 0.0;
	AllBound_CNearFieldOF_Inv = 0.0; AllBound_CT_Inv = 0.0;

	/*--- Loop over the Euler and Navier-Stokes markers ---*/
	factor = 1.0 / (0.5*RefDensity*RefAreaCoeff*RefVel2);

	for (iMarker = 0; iMarker < nMarker; iMarker++) {
		Boundary   = config->GetMarker_All_Boundary(iMarker);
		Monitoring = config->GetMarker_All_Monitoring(iMarker);

		if ((Boundary == EULER_WALL) || (Boundary == HEAT_FLUX) ||
				(Boundary == ISOTHERMAL) || (Boundary == NEARFIELD_BOUNDARY)) {

			for (iDim = 0; iDim < nDim; iDim++) ForceInviscid[iDim] = 0.0;
			MomentInviscid[0] = 0.0; MomentInviscid[1] = 0.0; MomentInviscid[2] = 0.0;
			NFPressOF = 0.0; PressInviscid = 0.0;

			for (iVertex = 0; iVertex < geometry->GetnVertex(iMarker); iVertex++) {
				iPoint = geometry->vertex[iMarker][iVertex]->GetNode();
				Pressure = node[iPoint]->GetPressure(incompressible);

				CPressure[iMarker][iVertex] = (Pressure - RefPressure)*factor*RefAreaCoeff;

				/*--- Note that the pressure coefficient is computed at the
				 halo cells (for visualization purposes), but not the forces ---*/
				if ( (geometry->node[iPoint]->GetDomain()) && (Monitoring == YES) ) {
					Normal = geometry->vertex[iMarker][iVertex]->GetNormal();
					Coord = geometry->node[iPoint]->GetCoord();

					/*--- Quadratic objective function for the near field.
           This uses the infinity pressure regardless of Mach number. ---*/
					NFPressOF += 0.5*(Pressure - Pressure_Inf)*(Pressure - Pressure_Inf)*Normal[nDim-1];

					Face_Area = 0.0;
					for (iDim = 0; iDim < nDim; iDim++) {
						/*--- Total force, distance computation, and face area 
             Note that we have subtracted the Pressure at the infinity, this is important when dealing with
             non-closed surfaces---*/
						ForceInviscid[iDim] -= (Pressure - Pressure_Inf)*Normal[iDim]*factor;
						dist[iDim] = Coord[iDim] - Origin[iDim];
						Face_Area += Normal[iDim]*Normal[iDim];
					}
					Face_Area = sqrt(Face_Area);
					PressInviscid += CPressure[iMarker][iVertex]*Face_Area;

					/*--- Moment with respect to the reference axis ---*/
					if (iDim == 3) {
						MomentInviscid[0] -= (Pressure - Pressure_Inf)*(Normal[2]*dist[1]-Normal[1]*dist[2])*factor/RefLengthMoment;
						MomentInviscid[1] -= (Pressure - Pressure_Inf)*(Normal[0]*dist[2]-Normal[2]*dist[0])*factor/RefLengthMoment;
					}
					MomentInviscid[2]   -= (Pressure - Pressure_Inf)*(Normal[1]*dist[0]-Normal[0]*dist[1])*factor/RefLengthMoment;

				}
			}

			/*--- Transform ForceInviscid and MomentInviscid into non-dimensional coefficient ---*/
			if  (Monitoring == YES) {
				if (nDim == 2) {
					if (Boundary != NEARFIELD_BOUNDARY) {
						CDrag_Inv[iMarker]        =  ForceInviscid[0]*cos(Alpha) + ForceInviscid[1]*sin(Alpha);
						CLift_Inv[iMarker]        = -ForceInviscid[0]*sin(Alpha) + ForceInviscid[1]*cos(Alpha);
						CSideForce_Inv[iMarker]   = 0.0;
						CMx_Inv[iMarker]          = 0.0;
						CMy_Inv[iMarker]          = 0.0;
						CMz_Inv[iMarker]          = MomentInviscid[2];
						CEff_Inv[iMarker]         = CLift_Inv[iMarker]/(CDrag_Inv[iMarker]+config->GetCteViscDrag()+EPS);
						CNearFieldOF_Inv[iMarker] = 0.0;
						CFx_Inv[iMarker]          = ForceInviscid[0];
						CFy_Inv[iMarker]          = ForceInviscid[1];
						CFz_Inv[iMarker]          = 0.0;
						CT_Inv[iMarker]           = -CFx_Inv[iMarker];
						CQ_Inv[iMarker]           = -CMz_Inv[iMarker];
						CMerit_Inv[iMarker]       = 0.0;
					}
					else {
						CDrag_Inv[iMarker] = 0.0; CLift_Inv[iMarker] = 0.0; CSideForce_Inv[iMarker] = 0.0;
						CMx_Inv[iMarker] = 0.0; CMy_Inv[iMarker] = 0.0; CMz_Inv[iMarker] = 0.0;
						CFx_Inv[iMarker] = 0.0; CFy_Inv[iMarker] = 0.0; CFz_Inv[iMarker] = 0.0;
						CEff_Inv[iMarker] = 0.0;
						CNearFieldOF_Inv[iMarker] = NFPressOF;
						CT_Inv[iMarker] = 0.0;
						CQ_Inv[iMarker] = 0.0;
						CMerit_Inv[iMarker] = 0.0;
					}
				}
				if (nDim == 3) {
					if (Boundary != NEARFIELD_BOUNDARY) {
						CDrag_Inv[iMarker] =  ForceInviscid[0]*cos(Alpha)*cos(Beta) + ForceInviscid[1]*sin(Beta) + ForceInviscid[2]*sin(Alpha)*cos(Beta);
						CLift_Inv[iMarker] = -ForceInviscid[0]*sin(Alpha) + ForceInviscid[2]*cos(Alpha);
						CSideForce_Inv[iMarker] = -ForceInviscid[0]*sin(Beta)*cos(Alpha) + ForceInviscid[1]*cos(Beta) - ForceInviscid[2]*sin(Beta)*sin(Alpha);
						CMx_Inv[iMarker] = MomentInviscid[0];
						CMy_Inv[iMarker] = MomentInviscid[1];
						CMz_Inv[iMarker] = MomentInviscid[2];
						CEff_Inv[iMarker] = CLift_Inv[iMarker]/(CDrag_Inv[iMarker]+config->GetCteViscDrag()+EPS);
						CNearFieldOF_Inv[iMarker] = 0.0;
						CFx_Inv[iMarker] = ForceInviscid[0];
						CFy_Inv[iMarker] = ForceInviscid[1];
						CFz_Inv[iMarker] = ForceInviscid[2];
						CT_Inv[iMarker] = -CFz_Inv[iMarker];
						CQ_Inv[iMarker] = -CMz_Inv[iMarker];
						/*--- For now, define the FM as a simple rotor efficiency ---*/
						//CMerit_Inv[iMarker] = CT_Inv[iMarker]*sqrt(fabs(CT_Inv[iMarker]))/(sqrt(2.0)*CQ_Inv[iMarker]);
						CMerit_Inv[iMarker] = CT_Inv[iMarker]/CQ_Inv[iMarker];
					}
					else {
						CDrag_Inv[iMarker] = 0.0; CLift_Inv[iMarker] = 0.0; CSideForce_Inv[iMarker] = 0.0;
						CMx_Inv[iMarker] = 0.0; CMy_Inv[iMarker] = 0.0; CMz_Inv[iMarker] = 0.0;
						CFx_Inv[iMarker] = 0.0; CFy_Inv[iMarker] = 0.0; CFz_Inv[iMarker] = 0.0;
						CEff_Inv[iMarker] = 0.0;
						CNearFieldOF_Inv[iMarker] = NFPressOF;
						CT_Inv[iMarker] = 0.0;
						CQ_Inv[iMarker] = 0.0;
						CMerit_Inv[iMarker] = 0.0;
					}
				}

				AllBound_CDrag_Inv += CDrag_Inv[iMarker];
				AllBound_CLift_Inv += CLift_Inv[iMarker];
				AllBound_CSideForce_Inv += CSideForce_Inv[iMarker];
				AllBound_CMx_Inv += CMx_Inv[iMarker];
				AllBound_CMy_Inv += CMy_Inv[iMarker];
				AllBound_CMz_Inv += CMz_Inv[iMarker];
				AllBound_CEff_Inv += CEff_Inv[iMarker];
				AllBound_CNearFieldOF_Inv += CNearFieldOF_Inv[iMarker];
				AllBound_CFx_Inv += CFx_Inv[iMarker];
				AllBound_CFy_Inv += CFy_Inv[iMarker];
				AllBound_CFz_Inv += CFz_Inv[iMarker];
				AllBound_CT_Inv += CT_Inv[iMarker];
				AllBound_CQ_Inv += CQ_Inv[iMarker];
				AllBound_CMerit_Inv += CMerit_Inv[iMarker];
			}
		}
	}

	Total_CDrag += AllBound_CDrag_Inv;
	Total_CLift += AllBound_CLift_Inv;
	Total_CSideForce += AllBound_CSideForce_Inv;
	Total_CMx += AllBound_CMx_Inv;
	Total_CMy += AllBound_CMy_Inv;
	Total_CMz += AllBound_CMz_Inv;
	Total_CEff += AllBound_CEff_Inv;
	Total_CNearFieldOF += AllBound_CNearFieldOF_Inv;
	Total_CFx += AllBound_CFx_Inv;
	Total_CFy += AllBound_CFy_Inv;
	Total_CFz += AllBound_CFz_Inv;
	Total_CT += AllBound_CT_Inv;
	Total_CQ += AllBound_CQ_Inv;
	Total_CMerit += AllBound_CMerit_Inv;
}

void CEulerSolution::ExplicitRK_Iteration(CGeometry *geometry, CSolution **solution_container,
		CConfig *config, unsigned short iRKStep) {
	double *Residual, *Res_TruncError, Vol, Delta, Res;
	unsigned short iVar;
	unsigned long iPoint;

	double RK_AlphaCoeff = config->Get_Alpha_RKStep(iRKStep);
	bool adjoint = config->GetAdjoint();

	for (iVar = 0; iVar < nVar; iVar++) {
		SetRes_RMS(iVar, 0.0);
		SetRes_Max(iVar, 0.0, 0);
	}

	/*--- Update the solution ---*/
	for (iPoint = 0; iPoint < nPointDomain; iPoint++) {
		Vol = geometry->node[iPoint]->GetVolume();
		Delta = node[iPoint]->GetDelta_Time() / Vol;

		Res_TruncError = node[iPoint]->GetResTruncError();
		Residual = GetResidual(iPoint);

		if (!adjoint) {
			for (iVar = 0; iVar < nVar; iVar++) {
				Res = Residual[iVar] + Res_TruncError[iVar];
				node[iPoint]->AddSolution(iVar, -Res*Delta*RK_AlphaCoeff);
				AddRes_RMS(iVar, Res*Res);
				AddRes_Max(iVar, fabs(Res), geometry->node[iPoint]->GetGlobalIndex());
			}
		}

	}

	/*--- MPI solution ---*/
	Set_MPI_Solution(geometry, config);

	/*--- Compute the root mean square residual ---*/
	SetResidual_RMS(geometry, config);
    
    
}

void CEulerSolution::ExplicitEuler_Iteration(CGeometry *geometry, CSolution **solution_container, CConfig *config) {
	double *local_Residual, *local_Res_TruncError, Vol, Delta, Res;
	unsigned short iVar;
	unsigned long iPoint;

	bool adjoint = config->GetAdjoint();

	for (iVar = 0; iVar < nVar; iVar++) {
		SetRes_RMS(iVar, 0.0);
		SetRes_Max(iVar, 0.0, 0);
	}

	/*--- Update the solution ---*/
	for (iPoint = 0; iPoint < nPointDomain; iPoint++) {
		Vol = geometry->node[iPoint]->GetVolume();
		Delta = node[iPoint]->GetDelta_Time() / Vol;

		local_Res_TruncError = node[iPoint]->GetResTruncError();
		local_Residual = GetResidual(iPoint);

		if (!adjoint) {
			for (iVar = 0; iVar < nVar; iVar++) {
				Res = local_Residual[iVar] + local_Res_TruncError[iVar];
				node[iPoint]->AddSolution(iVar, -Res*Delta);
				AddRes_RMS(iVar, Res*Res);
				AddRes_Max(iVar, fabs(Res), geometry->node[iPoint]->GetGlobalIndex());
			}
		}

	}

	/*--- MPI solution ---*/
	Set_MPI_Solution(geometry, config);

	/*--- Compute the root mean square residual ---*/
	SetResidual_RMS(geometry, config);

}

void CEulerSolution::ImplicitEuler_Iteration(CGeometry *geometry, CSolution **solution_container, CConfig *config) {
	unsigned short iVar, jVar;
	unsigned long iPoint, total_index, IterLinSol = 0;
	double Delta, *local_Res_TruncError, Vol;
    
	bool adjoint = config->GetAdjoint();
    
	/*--- Set maximum residual to zero ---*/
	for (iVar = 0; iVar < nVar; iVar++) {
		SetRes_RMS(iVar, 0.0);
		SetRes_Max(iVar, 0.0, 0);
	}
    
	/*--- Build implicit system ---*/
	for (iPoint = 0; iPoint < nPointDomain; iPoint++) {
        
		/*--- Read the residual ---*/
		local_Res_TruncError = node[iPoint]->GetResTruncError();
        
		/*--- Read the volume ---*/
		Vol = geometry->node[iPoint]->GetVolume();
        
		/*--- Modify matrix diagonal to assure diagonal dominance ---*/
		Delta = Vol / node[iPoint]->GetDelta_Time();
        
		if (roe_turkel) {
			SetPreconditioner(config, iPoint);
			for (iVar = 0; iVar < nVar; iVar ++ )
				for (jVar = 0; jVar < nVar; jVar ++ )
					Precon_Mat_inv[iVar][jVar] = Delta*Precon_Mat_inv[iVar][jVar];
			Jacobian.AddBlock(iPoint, iPoint, Precon_Mat_inv);
		}
		else {
			Jacobian.AddVal2Diag(iPoint, Delta);
		}
        
		/*--- Right hand side of the system (-Residual) and initial guess (x = 0) ---*/
		for (iVar = 0; iVar < nVar; iVar++) {
			total_index = iPoint*nVar + iVar;
			xres[total_index] = - (xres[total_index] + local_Res_TruncError[iVar]);
            xsol[total_index] = 0.0;
			AddRes_RMS(iVar, xres[total_index]*xres[total_index]);
			AddRes_Max(iVar, fabs(xres[total_index]), geometry->node[iPoint]->GetGlobalIndex());
		}
	}
    
	/*--- Initialize residual and solution at the ghost points ---*/
	for (iPoint = nPointDomain; iPoint < nPoint; iPoint++) {
		for (iVar = 0; iVar < nVar; iVar++) {
			total_index = iPoint*nVar + iVar;
			xres[total_index] = 0.0;
			xsol[total_index] = 0.0;
		}
	}
    
	/*--- Solve the linear system (Stationary iterative methods) ---*/
	if (config->GetKind_Linear_Solver() == SYM_GAUSS_SEIDEL)
		Jacobian.SGSSolution(xres, xsol, config->GetLinear_Solver_Error(),
                             config->GetLinear_Solver_Iter(), false, geometry, config);
    
	if (config->GetKind_Linear_Solver() == LU_SGS)
		Jacobian.LU_SGSIteration(xres, xsol, geometry, config);
    
	/*--- Solve the linear system (Krylov subspace methods) ---*/
	if ((config->GetKind_Linear_Solver() == BCGSTAB) ||
        (config->GetKind_Linear_Solver() == GMRES)) {
        
		CSysVector rhs_vec(nPoint, nPointDomain, nVar, xres);
		CSysVector sol_vec(nPoint, nPointDomain, nVar, xsol);
        
		CMatrixVectorProduct* mat_vec = new CSparseMatrixVectorProduct(Jacobian, geometry, config);

		CPreconditioner* precond = NULL;
		if (config->GetKind_Linear_Solver_Prec() == JACOBI) {
			Jacobian.BuildJacobiPreconditioner();
			precond = new CJacobiPreconditioner(Jacobian, geometry, config);
		}
		else if (config->GetKind_Linear_Solver_Prec() == LINELET) {
			Jacobian.BuildJacobiPreconditioner();
			precond = new CLineletPreconditioner(Jacobian, geometry, config);
		}
		else if (config->GetKind_Linear_Solver_Prec() == NO_PREC) {
			precond = new CIdentityPreconditioner(Jacobian, geometry, config);
        }

		CSysSolve system;
		if (config->GetKind_Linear_Solver() == BCGSTAB)
			IterLinSol = system.BCGSTAB(rhs_vec, sol_vec, *mat_vec, *precond, config->GetLinear_Solver_Error(),
                                        config->GetLinear_Solver_Iter(), false);
		else if (config->GetKind_Linear_Solver() == GMRES)
			IterLinSol = system.GMRES(rhs_vec, sol_vec, *mat_vec, *precond, config->GetLinear_Solver_Error(),
                                      config->GetLinear_Solver_Iter(), false);
        
		/*--- The the number of iterations of the linear solver ---*/
		SetIterLinSolver(IterLinSol);
        
		/*--- Copy the solution to the array ---*/
		sol_vec.CopyToArray(xsol);
        
		/*--- dealocate memory ---*/
		delete mat_vec;
		delete precond;
	}
    
	/*--- Update solution (system written in terms of increments) ---*/
	if (!adjoint) {
		for (iPoint = 0; iPoint < nPointDomain; iPoint++) {
			for (iVar = 0; iVar < nVar; iVar++) {
				node[iPoint]->AddSolution(iVar, config->GetLinear_Solver_Relax()*xsol[iPoint*nVar+iVar]);
			}
		}
	}
    
	/*--- MPI solution ---*/
	Set_MPI_Solution(geometry, config);

	/*--- Compute the root mean square residual ---*/
	SetResidual_RMS(geometry, config);
    
}

void CEulerSolution::SetPrimVar_Gradient_GG(CGeometry *geometry, CConfig *config) {
	unsigned long iPoint, jPoint, iEdge, iVertex;
	unsigned short iDim, iVar, iMarker, nPrimVar;
	double *PrimVar_Vertex, *PrimVar_i, *PrimVar_j, PrimVar_Average,
	Partial_Gradient, Partial_Res, *Normal;

	bool incompressible = config->GetIncompressible();

	if (incompressible) nPrimVar = nDim+2;
	else nPrimVar = nDim+3;

	/*--- Gradient primitive variables compressible (temp, vx, vy, vz, P, rho)
   Gradient primitive variables incompressible (rho, vx, vy, vz, beta) ---*/
	PrimVar_Vertex = new double [nPrimVar];
	PrimVar_i = new double [nPrimVar];
	PrimVar_j = new double [nPrimVar];

	/*--- Set Gradient_Primitive to zero ---*/
	for (iPoint = 0; iPoint < nPointDomain; iPoint++)
		node[iPoint]->SetGradient_PrimitiveZero(nPrimVar);

	/*--- Loop interior edges ---*/
	for (iEdge = 0; iEdge < geometry->GetnEdge(); iEdge++) {
		iPoint = geometry->edge[iEdge]->GetNode(0);
		jPoint = geometry->edge[iEdge]->GetNode(1);

		for (iVar = 0; iVar < nPrimVar; iVar++) {
			PrimVar_i[iVar] = node[iPoint]->GetPrimVar(iVar);
			PrimVar_j[iVar] = node[jPoint]->GetPrimVar(iVar);
		}

		Normal = geometry->edge[iEdge]->GetNormal();
		for (iVar = 0; iVar < nPrimVar; iVar++) {
			PrimVar_Average =  0.5 * ( PrimVar_i[iVar] + PrimVar_j[iVar] );
			for (iDim = 0; iDim < nDim; iDim++) {
				Partial_Res = PrimVar_Average*Normal[iDim];
				if (geometry->node[iPoint]->GetDomain())
					node[iPoint]->AddGradient_Primitive(iVar, iDim, Partial_Res);
				if (geometry->node[jPoint]->GetDomain())
					node[jPoint]->SubtractGradient_Primitive(iVar, iDim, Partial_Res);
			}
		}
	}

	/*--- Loop boundary edges ---*/
	for (iMarker = 0; iMarker < geometry->GetnMarker(); iMarker++) {
		for (iVertex = 0; iVertex < geometry->GetnVertex(iMarker); iVertex++) {
			iPoint = geometry->vertex[iMarker][iVertex]->GetNode();
			if (geometry->node[iPoint]->GetDomain()) {

				for (iVar = 0; iVar < nPrimVar; iVar++)
					PrimVar_Vertex[iVar] = node[iPoint]->GetPrimVar(iVar);

				Normal = geometry->vertex[iMarker][iVertex]->GetNormal();
				for (iVar = 0; iVar < nPrimVar; iVar++)
					for (iDim = 0; iDim < nDim; iDim++) {
						Partial_Res = PrimVar_Vertex[iVar]*Normal[iDim];
						node[iPoint]->SubtractGradient_Primitive(iVar, iDim, Partial_Res);
					}
			}
		}
	}

	/*--- Update gradient value ---*/
	for (iPoint = 0; iPoint < nPointDomain; iPoint++) {
		for (iVar = 0; iVar < nPrimVar; iVar++) {
			for (iDim = 0; iDim < nDim; iDim++) {
				Partial_Gradient = node[iPoint]->GetGradient_Primitive(iVar,iDim) / (geometry->node[iPoint]->GetVolume());
				node[iPoint]->SetGradient_Primitive(iVar, iDim, Partial_Gradient);
			}
		}
	}

	delete [] PrimVar_Vertex;
	delete [] PrimVar_i;
	delete [] PrimVar_j;

	Set_MPI_PrimVar_Gradient(geometry, config);

}

void CEulerSolution::SetPrimVar_Gradient_LS(CGeometry *geometry, CConfig *config) {
	unsigned short iVar, iDim, jDim, iNeigh, nPrimVar;
	unsigned long iPoint, jPoint;
	double *PrimVar_i, *PrimVar_j, *Coord_i, *Coord_j, r11, r12, r13, r22, r23, r23_a,
	r23_b, r33, weight, product;

	bool incompressible = config->GetIncompressible();

	if (incompressible) nPrimVar = nDim+2;
	else nPrimVar = nDim+3;

	/*--- Gradient primitive variables compressible (temp, vx, vy, vz, P, rho)
   Gradient primitive variables incompressible (rho, vx, vy, vz, beta) ---*/
	PrimVar_i = new double [nPrimVar];
	PrimVar_j = new double [nPrimVar];

	/*--- Loop over points of the grid ---*/
	for (iPoint = 0; iPoint < nPointDomain; iPoint++) {
		Coord_i = geometry->node[iPoint]->GetCoord();

		for (iVar = 0; iVar < nPrimVar; iVar++)
			PrimVar_i[iVar] = node[iPoint]->GetPrimVar(iVar);

		/*--- Inizialization of variables ---*/
		for (iVar = 0; iVar < nPrimVar; iVar++)
			for (iDim = 0; iDim < nDim; iDim++)
				cvector[iVar][iDim] = 0.0;

		r11 = 0.0; r12 = 0.0; r13 = 0.0; r22 = 0.0;
		r23 = 0.0; r23_a = 0.0; r23_b = 0.0; r33 = 0.0;

		for (iNeigh = 0; iNeigh < geometry->node[iPoint]->GetnPoint(); iNeigh++) {
			jPoint = geometry->node[iPoint]->GetPoint(iNeigh);
			Coord_j = geometry->node[jPoint]->GetCoord();

			for (iVar = 0; iVar < nPrimVar; iVar++)
				PrimVar_j[iVar] = node[jPoint]->GetPrimVar(iVar);

			weight = 0.0;
			for (iDim = 0; iDim < nDim; iDim++)
				weight += (Coord_j[iDim]-Coord_i[iDim])*(Coord_j[iDim]-Coord_i[iDim]);

			/*--- Sumations for entries of upper triangular matrix R ---*/
			r11 += (Coord_j[0]-Coord_i[0])*(Coord_j[0]-Coord_i[0])/(weight);
			r12 += (Coord_j[0]-Coord_i[0])*(Coord_j[1]-Coord_i[1])/(weight);
			r22 += (Coord_j[1]-Coord_i[1])*(Coord_j[1]-Coord_i[1])/(weight);
			if (nDim == 3) {
				r13 += (Coord_j[0]-Coord_i[0])*(Coord_j[2]-Coord_i[2])/(weight);
				r23_a += (Coord_j[1]-Coord_i[1])*(Coord_j[2]-Coord_i[2])/(weight);
				r23_b += (Coord_j[0]-Coord_i[0])*(Coord_j[2]-Coord_i[2])/(weight);
				r33 += (Coord_j[2]-Coord_i[2])*(Coord_j[2]-Coord_i[2])/(weight);
			}

			/*--- Entries of c:= transpose(A)*b ---*/
			for (iVar = 0; iVar < nPrimVar; iVar++)
				for (iDim = 0; iDim < nDim; iDim++)
					cvector[iVar][iDim] += (Coord_j[iDim]-Coord_i[iDim])*(PrimVar_j[iVar]-PrimVar_i[iVar])/(weight);
		}

		/*--- Entries of upper triangular matrix R ---*/
		r11 = sqrt(r11);
		r12 = r12/(r11);
		r22 = sqrt(r22-r12*r12);
		if (nDim == 3) {
			r13 = r13/(r11);
			r23 = r23_a/(r22) - r23_b*r12/(r11*r22);
			r33 = sqrt(r33-r23*r23-r13*r13);
		}
		/*--- S matrix := inv(R)*traspose(inv(R)) ---*/
		if (nDim == 2) {
			double detR2 = (r11*r22)*(r11*r22);
			Smatrix[0][0] = (r12*r12+r22*r22)/(detR2);
			Smatrix[0][1] = -r11*r12/(detR2);
			Smatrix[1][0] = Smatrix[0][1];
			Smatrix[1][1] = r11*r11/(detR2);
		}
		else {
			double detR2 = (r11*r22*r33)*(r11*r22*r33);
			double z11, z12, z13, z22, z23, z33;
			z11 = r22*r33;
			z12 = -r12*r33;
			z13 = r12*r23-r13*r22;
			z22 = r11*r33;
			z23 = -r11*r23;
			z33 = r11*r22;
			Smatrix[0][0] = (z11*z11+z12*z12+z13*z13)/(detR2);
			Smatrix[0][1] = (z12*z22+z13*z23)/(detR2);
			Smatrix[0][2] = (z13*z33)/(detR2);
			Smatrix[1][0] = Smatrix[0][1];
			Smatrix[1][1] = (z22*z22+z23*z23)/(detR2);
			Smatrix[1][2] = (z23*z33)/(detR2);
			Smatrix[2][0] = Smatrix[0][2];
			Smatrix[2][1] = Smatrix[1][2];
			Smatrix[2][2] = (z33*z33)/(detR2);
		}
		/*--- Computation of the gradient: S*c ---*/
		for (iVar = 0; iVar < nPrimVar; iVar++) {
			for (iDim = 0; iDim < nDim; iDim++) {
				product = 0.0;
				for (jDim = 0; jDim < nDim; jDim++)
					product += Smatrix[iDim][jDim]*cvector[iVar][jDim];
				node[iPoint]->SetGradient_Primitive(iVar, iDim, product);
			}
		}
	}

	delete [] PrimVar_i;
	delete [] PrimVar_j;

	Set_MPI_PrimVar_Gradient(geometry, config);

}

void CEulerSolution::SetPrimVar_Limiter(CGeometry *geometry, CConfig *config) { }

void CEulerSolution::SetPreconditioner(CConfig *config, unsigned short iPoint) {
	unsigned short iDim, jDim, iVar, jVar;
	double Beta, local_Mach, Beta2, rho, enthalpy, soundspeed, sq_vel;
	double *U_i = NULL;
	double Beta_min = config->GetminTurkelBeta();
	double Beta_max = config->GetmaxTurkelBeta();


	/*--- Variables to calculate the preconditioner parameter Beta ---*/
	local_Mach = sqrt(node[iPoint]->GetVelocity2())/node[iPoint]->GetSoundSpeed();
	Beta 		    = max(Beta_min,min(local_Mach,Beta_max));
	Beta2 		    = Beta*Beta;

	U_i = node[iPoint]->GetSolution();

	rho = U_i[0];
	enthalpy = node[iPoint]->GetEnthalpy();
	soundspeed = node[iPoint]->GetSoundSpeed();
	sq_vel = node[iPoint]->GetVelocity2();

	/*---Calculating the inverse of the preconditioning matrix that multiplies the time derivative  */
	Precon_Mat_inv[0][0] = 0.5*sq_vel;
	Precon_Mat_inv[0][nVar-1] = 1.0;
	for (iDim = 0; iDim < nDim; iDim ++)
		Precon_Mat_inv[0][1+iDim] = -1.0*U_i[iDim+1]/rho;

	for (iDim = 0; iDim < nDim; iDim ++) {
		Precon_Mat_inv[iDim+1][0] = 0.5*sq_vel*U_i[iDim+1]/rho;
		Precon_Mat_inv[iDim+1][nVar-1] = U_i[iDim+1]/rho;
		for (jDim = 0; jDim < nDim; jDim ++) {
			Precon_Mat_inv[iDim+1][1+jDim] = -1.0*U_i[jDim+1]/rho*U_i[iDim+1]/rho;
		}
	}

	Precon_Mat_inv[nVar-1][0] = 0.5*sq_vel*enthalpy;
	Precon_Mat_inv[nVar-1][nVar-1] = enthalpy;
	for (iDim = 0; iDim < nDim; iDim ++)
		Precon_Mat_inv[nVar-1][1+iDim] = -1.0*U_i[iDim+1]/rho*enthalpy;


	for (iVar = 0; iVar < nVar; iVar ++ ) {
		for (jVar = 0; jVar < nVar; jVar ++ ) {
			Precon_Mat_inv[iVar][jVar] = (1.0/(Beta2+EPS) - 1.0) * (Gamma-1.0)/(soundspeed*soundspeed)*Precon_Mat_inv[iVar][jVar];
			if (iVar == jVar)
				Precon_Mat_inv[iVar][iVar] += 1.0;
		}
	}

}

void CEulerSolution::GetNacelle_Properties(CGeometry *geometry, CConfig *config, unsigned short iMesh) {
	unsigned short iDim, iMarker, iVar;
	unsigned long iVertex, iPoint;
	double Pressure, Velocity[3], Velocity2, MassFlow, Density, Energy, Area,
    Mach, SoundSpeed, Flow_Dir[3], alpha;
    
    unsigned short nMarker_NacelleInflow = config->GetnMarker_NacelleInflow();
    unsigned short nMarker_NacelleExhaust = config->GetnMarker_NacelleExhaust();
    
    if ((nMarker_NacelleInflow != 0) || (nMarker_NacelleExhaust != 0)) {
        
        int rank = MASTER_NODE;
#ifndef NO_MPI
        rank = MPI::COMM_WORLD.Get_rank();
#endif
        
        /*--- Compute the numerical fan face Mach number, and the total area of the inflow ---*/
        for (iMarker = 0; iMarker < config->GetnMarker_All(); iMarker++) {
            
            FanFace_MassFlow[iMarker] = 0.0;
            FanFace_Mach[iMarker] = 0.0;
            FanFace_Pressure[iMarker] = 0.0;
            FanFace_Area[iMarker] = 0.0;
            
            Exhaust_MassFlow[iMarker] = 0.0;
            Exhaust_Area[iMarker] = 0.0;
            
            if (config->GetMarker_All_Boundary(iMarker) == NACELLE_INFLOW) {
                
                for (iVertex = 0; iVertex < geometry->nVertex[iMarker]; iVertex++) {
                    iPoint = geometry->vertex[iMarker][iVertex]->GetNode();
                    
                    if (geometry->node[iPoint]->GetDomain()) {
                        
                        geometry->vertex[iMarker][iVertex]->GetNormal(Vector);
                        
                        Density = node[iPoint]->GetSolution(0);
                        Velocity2 = 0.0; Area = 0.0; MassFlow = 0.0;
                        for (iDim = 0; iDim < nDim; iDim++) {
                            Area += Vector[iDim]*Vector[iDim];
                            Velocity[iDim] = node[iPoint]->GetSolution(iDim+1)/Density;
                            Velocity2 += Velocity[iDim]*Velocity[iDim];
                            MassFlow -= Vector[iDim]*node[iPoint]->GetSolution(iDim+1);
                        }
                        
                        Area       = sqrt (Area);
                        Energy     = node[iPoint]->GetSolution(nVar-1)/Density;
                        Pressure   = Gamma_Minus_One*Density*(Energy-0.5*Velocity2);
                        SoundSpeed = sqrt(Gamma*Pressure/Density);
                        Mach       = sqrt(Velocity2)/SoundSpeed;
                        
                        /*--- Compute the FanFace_MassFlow, FanFace_Pressure, FanFace_Mach, and FanFace_Area ---*/
                        FanFace_MassFlow[iMarker] += MassFlow;
                        FanFace_Pressure[iMarker] += Pressure*Area;
                        FanFace_Mach[iMarker] += Mach*Area;
                        FanFace_Area[iMarker] += Area;
                        
                    }
                }
                
            }
            
            if (config->GetMarker_All_Boundary(iMarker) == NACELLE_EXHAUST) {
                
                for (iVertex = 0; iVertex < geometry->nVertex[iMarker]; iVertex++) {
                    iPoint = geometry->vertex[iMarker][iVertex]->GetNode();
                    
                    if (geometry->node[iPoint]->GetDomain()) {
                        
                        geometry->vertex[iMarker][iVertex]->GetNormal(Vector);
                        
                        Area = 0.0;
                        for (iDim = 0; iDim < nDim; iDim++)
                            Area += Vector[iDim]*Vector[iDim];
                        
                        Area = sqrt (Area);
                        
                        MassFlow = 0.0;
                        for (iDim = 0; iDim < nDim; iDim++)
                            MassFlow += Vector[iDim]*node[iPoint]->GetSolution(iDim+1);
                        
                        /*--- Compute the mass Exhaust_MassFlow ---*/
                        Exhaust_MassFlow[iMarker] += MassFlow;
                        Exhaust_Area[iMarker] += Area;
                        
                    }
                }
                
            }
            
        }
        
        /*--- Copy to the appropiate structure ---*/
        unsigned short iMarker_NacelleInflow, iMarker_NacelleExhaust;
        
        double FanFace_MassFlow_Local[nMarker_NacelleInflow];
        double FanFace_Mach_Local[nMarker_NacelleInflow];
        double FanFace_Pressure_Local[nMarker_NacelleInflow];
        double FanFace_Area_Local[nMarker_NacelleInflow];
        
        double FanFace_MassFlow_Total[nMarker_NacelleInflow];
        double FanFace_Mach_Total[nMarker_NacelleInflow];
        double FanFace_Pressure_Total[nMarker_NacelleInflow];
        double FanFace_Area_Total[nMarker_NacelleInflow];
        
        for (iMarker_NacelleInflow = 0; iMarker_NacelleInflow < nMarker_NacelleInflow; iMarker_NacelleInflow++) {
            FanFace_MassFlow_Local[iMarker_NacelleInflow] = 0.0;
            FanFace_Mach_Local[iMarker_NacelleInflow] = 0.0;
            FanFace_Pressure_Local[iMarker_NacelleInflow] = 0.0;
            FanFace_Area_Local[iMarker_NacelleInflow] = 0.0;
            
            FanFace_MassFlow_Total[iMarker_NacelleInflow] = 0.0;
            FanFace_Mach_Total[iMarker_NacelleInflow] = 0.0;
            FanFace_Pressure_Total[iMarker_NacelleInflow] = 0.0;
            FanFace_Area_Total[iMarker_NacelleInflow] = 0.0;
        }
        
        double Exhaust_MassFlow_Local[nMarker_NacelleExhaust];
        double Exhaust_Area_Local[nMarker_NacelleExhaust];
        
        double Exhaust_MassFlow_Total[nMarker_NacelleExhaust];
        double Exhaust_Area_Total[nMarker_NacelleExhaust];
        
        for (iMarker_NacelleExhaust = 0; iMarker_NacelleExhaust < nMarker_NacelleExhaust; iMarker_NacelleExhaust++) {
            Exhaust_MassFlow_Local[iMarker_NacelleExhaust] = 0.0;
            Exhaust_Area_Local[iMarker_NacelleExhaust] = 0.0;
            
            Exhaust_MassFlow_Total[iMarker_NacelleExhaust] = 0.0;
            Exhaust_Area_Total[iMarker_NacelleExhaust] = 0.0;
        }
        
        /*--- Compute the numerical fan face Mach number, and the total area of the inflow ---*/
        for (iMarker = 0; iMarker < config->GetnMarker_All(); iMarker++) {
            
            if (config->GetMarker_All_Boundary(iMarker) == NACELLE_INFLOW) {
                
                /*--- Loop over all the boundaries with nacelle inflow bc ---*/
                for (iMarker_NacelleInflow = 0; iMarker_NacelleInflow < nMarker_NacelleInflow; iMarker_NacelleInflow++) {
                    
                    /*--- Add the FanFace_MassFlow, FanFace_Mach, FanFace_Pressure and FanFace_Area to the particular boundary ---*/
                    if (config->GetMarker_All_Tag(iMarker) == config->GetMarker_NacelleInflow(iMarker_NacelleInflow)) {
                        FanFace_MassFlow_Local[iMarker_NacelleInflow] += FanFace_MassFlow[iMarker];
                        FanFace_Mach_Local[iMarker_NacelleInflow] += FanFace_Mach[iMarker];
                        FanFace_Pressure_Local[iMarker_NacelleInflow] += FanFace_Pressure[iMarker];
                        FanFace_Area_Local[iMarker_NacelleInflow] += FanFace_Area[iMarker];
                    }
                    
                }
                
            }
            
            if (config->GetMarker_All_Boundary(iMarker) == NACELLE_EXHAUST) {
                
                /*--- Loop over all the boundaries with nacelle inflow bc ---*/
                for (iMarker_NacelleExhaust= 0; iMarker_NacelleExhaust < nMarker_NacelleExhaust; iMarker_NacelleExhaust++) {
                    
                    /*--- Add the Exhaust_MassFlow, and Exhaust_Area to the particular boundary ---*/
                    if (config->GetMarker_All_Tag(iMarker) == config->GetMarker_NacelleExhaust(iMarker_NacelleExhaust)) {
                        Exhaust_MassFlow_Local[iMarker_NacelleExhaust] += Exhaust_MassFlow[iMarker];
                        Exhaust_Area_Local[iMarker_NacelleExhaust] += Exhaust_Area[iMarker];
                    }
                    
                }
                
            }
            
        }
        
#ifndef NO_MPI
        
        MPI::COMM_WORLD.Allreduce(FanFace_MassFlow_Local, FanFace_MassFlow_Total, nMarker_NacelleInflow, MPI::DOUBLE, MPI::SUM);
        MPI::COMM_WORLD.Allreduce(FanFace_Mach_Local, FanFace_Mach_Total, nMarker_NacelleInflow, MPI::DOUBLE, MPI::SUM);
        MPI::COMM_WORLD.Allreduce(FanFace_Pressure_Local, FanFace_Pressure_Total, nMarker_NacelleInflow, MPI::DOUBLE, MPI::SUM);
        MPI::COMM_WORLD.Allreduce(FanFace_Area_Local, FanFace_Area_Total, nMarker_NacelleInflow, MPI::DOUBLE, MPI::SUM);
        
        MPI::COMM_WORLD.Allreduce(Exhaust_MassFlow_Local, Exhaust_MassFlow_Total, nMarker_NacelleExhaust, MPI::DOUBLE, MPI::SUM);
        MPI::COMM_WORLD.Allreduce(Exhaust_Area_Local, Exhaust_Area_Total, nMarker_NacelleExhaust, MPI::DOUBLE, MPI::SUM);
        
#else
        
        for (iMarker_NacelleInflow = 0; iMarker_NacelleInflow < nMarker_NacelleInflow; iMarker_NacelleInflow++) {
            FanFace_MassFlow_Total[iMarker_NacelleInflow]   = FanFace_MassFlow_Local[iMarker_NacelleInflow];
            FanFace_Mach_Total[iMarker_NacelleInflow]       = FanFace_Mach_Local[iMarker_NacelleInflow];
            FanFace_Pressure_Total[iMarker_NacelleInflow]   = FanFace_Pressure_Local[iMarker_NacelleInflow];
            FanFace_Area_Total[iMarker_NacelleInflow]       = FanFace_Area_Local[iMarker_NacelleInflow];
        }
        
        for (iMarker_NacelleExhaust = 0; iMarker_NacelleExhaust < nMarker_NacelleExhaust; iMarker_NacelleExhaust++) {
            Exhaust_MassFlow_Total[iMarker_NacelleExhaust]  = Exhaust_MassFlow_Local[iMarker_NacelleExhaust];
            Exhaust_Area_Total[iMarker_NacelleExhaust]      = Exhaust_Area_Local[iMarker_NacelleExhaust];
        }
        
#endif
        
        /*--- Compute the value of FanFace_Area_Total, and FanFace_Pressure_Total, and
         set the value in the config structure for future use ---*/
        for (iMarker_NacelleInflow = 0; iMarker_NacelleInflow < nMarker_NacelleInflow; iMarker_NacelleInflow++) {
            if (FanFace_Area_Total[iMarker_NacelleInflow] != 0.0) FanFace_Mach_Total[iMarker_NacelleInflow] /= FanFace_Area_Total[iMarker_NacelleInflow];
            else FanFace_Mach_Total[iMarker_NacelleInflow] = 0.0;
            if (FanFace_Area_Total[iMarker_NacelleInflow] != 0.0) FanFace_Pressure_Total[iMarker_NacelleInflow] /= FanFace_Area_Total[iMarker_NacelleInflow];
            else FanFace_Pressure_Total[iMarker_NacelleInflow] = 0.0;
            
            if (iMesh == MESH_0) {
                config->SetFanFace_Mach(iMarker_NacelleInflow, FanFace_Mach_Total[iMarker_NacelleInflow]);
                config->SetFanFace_Pressure(iMarker_NacelleInflow, FanFace_Pressure_Total[iMarker_NacelleInflow]);
            }
            
        }
        
        bool write_heads = (((config->GetExtIter() % (config->GetWrt_Con_Freq()*20)) == 0));
        if ((rank == MASTER_NODE) && (iMesh == MESH_0) && write_heads) {
            
            cout.precision(4);
            cout.setf(ios::fixed,ios::floatfield);
            
            cout << endl << "---------------------------- Engine properties --------------------------" << endl;
            for (iMarker_NacelleInflow = 0; iMarker_NacelleInflow < nMarker_NacelleInflow; iMarker_NacelleInflow++) {
                cout << "Nacelle inflow ("<< config->GetMarker_NacelleInflow(iMarker_NacelleInflow)
                << "): MassFlow: " << FanFace_MassFlow_Total[iMarker_NacelleInflow]
                << ", Mach: " << FanFace_Mach_Total[iMarker_NacelleInflow]
                << ", Area: " << FanFace_Area_Total[iMarker_NacelleInflow] <<"."<< endl;
            }
            
            for (iMarker_NacelleExhaust = 0; iMarker_NacelleExhaust < nMarker_NacelleExhaust; iMarker_NacelleExhaust++) {
                cout << "Nacelle exhaust ("<< config->GetMarker_NacelleExhaust(iMarker_NacelleExhaust)
                << "): MassFlow: " << Exhaust_MassFlow_Total[iMarker_NacelleExhaust]
                << ", Area: " << Exhaust_Area_Total[iMarker_NacelleExhaust] <<"."<< endl;
            }
            cout << "-------------------------------------------------------------------------" << endl;
            
        }
        
        /*--- Check the flow orientation in the nacelle inflow ---*/
        for (iMarker = 0; iMarker < config->GetnMarker_All(); iMarker++) {
            
            if (config->GetMarker_All_Boundary(iMarker) == NACELLE_INFLOW) {
                
                /*--- Loop over all the vertices on this boundary marker ---*/
                for (iVertex = 0; iVertex < geometry->nVertex[iMarker]; iVertex++) {
                    
                    iPoint = geometry->vertex[iMarker][iVertex]->GetNode();
                    
                    /*--- Normal vector for this vertex (negate for outward convention) ---*/
                    geometry->vertex[iMarker][iVertex]->GetNormal(Vector);
                    
                    for (iDim = 0; iDim < nDim; iDim++) Vector[iDim] = -Vector[iDim];
                    
                    Area = 0.0;
                    for (iDim = 0; iDim < nDim; iDim++)
                        Area += Vector[iDim]*Vector[iDim];
                    Area = sqrt (Area);
                    
                    /*--- Compute unitary vector ---*/
                    for (iDim = 0; iDim < nDim; iDim++)
                        Vector[iDim] /= Area;
                    
                    /*--- The flow direction is defined by the local velocity on the surface ---*/
                    for (iDim = 0; iDim < nDim; iDim++)
                        Flow_Dir[iDim] = node[iPoint]->GetSolution(iDim+1) / node[iPoint]->GetSolution(0);
                    
                    /*--- Dot product of normal and flow direction. ---*/
                    alpha = 0.0;
                    for (iDim = 0; iDim < nDim; iDim++)
                        alpha += Vector[iDim]*Flow_Dir[iDim];
                    
                    /*--- Flow in the wrong direction. ---*/
                    if (alpha < 0.0) {
                        
                        /*--- Copy the old solution ---*/
                        for (iVar = 0; iVar < nVar; iVar++)
                            node[iPoint]->SetSolution(iVar, node[iPoint]->GetSolution_Old(iVar));
                        
                    }
                    
                }
            }
        }
        
    }
    
}

void CEulerSolution::BC_Euler_Wall(CGeometry *geometry, CSolution **solution_container,
		CNumerics *solver, CConfig *config, unsigned short val_marker) {
	unsigned short iDim, iVar, jVar, jDim;
	unsigned long iPoint, iVertex;
	double Pressure, *Normal = NULL, *GridVel = NULL, Area, UnitaryNormal[3], Rot_Flux,
			ProjGridVel = 0.0, ProjRotVel = 0.0, Density, a2, phi;

	bool implicit = (config->GetKind_TimeIntScheme_Flow() == EULER_IMPLICIT);
	bool rotating_frame = config->GetRotating_Frame();
	bool grid_movement  = config->GetGrid_Movement();
	bool incompressible = config->GetIncompressible();

	/*--- Loop over all the vertices on this boundary marker ---*/
	for (iVertex = 0; iVertex < geometry->nVertex[val_marker]; iVertex++) {
		iPoint = geometry->vertex[val_marker][iVertex]->GetNode();

		/*--- Check if the node belongs to the domain (i.e, not a halo node) ---*/
		if (geometry->node[iPoint]->GetDomain()) {

			/*--- Normal vector for this vertex (negate for outward convention) ---*/
			Normal = geometry->vertex[val_marker][iVertex]->GetNormal();
			Area = 0.0;
			for (iDim = 0; iDim < nDim; iDim++) Area += Normal[iDim]*Normal[iDim];
			Area = sqrt (Area);
			for (iDim = 0; iDim < nDim; iDim++) UnitaryNormal[iDim] = -Normal[iDim]/Area;

			/*--- Set the residual using the pressure ---*/
			if (incompressible) Pressure = node[iPoint]->GetSolution(0);
			else Pressure = node[iPoint]->GetPressure(incompressible);

			Residual[0] = 0.0;
			for (iDim = 0; iDim < nDim; iDim++)
				Residual[iDim+1] = Pressure*UnitaryNormal[iDim]*Area;
			if (!incompressible) Residual[nVar-1] = 0.0;

			/*--- Adjustment to energy equation for a rotating frame ---*/
			if (rotating_frame) {
				ProjRotVel = -geometry->vertex[val_marker][iVertex]->GetRotFlux();
				Residual[nVar-1] = Pressure*ProjRotVel;
			}

			/*--- Adjustment to energy equation due to grid motion ---*/
			if (grid_movement) {
				ProjGridVel = 0.0;
				GridVel = geometry->node[iPoint]->GetGridVel();
				for (iDim = 0; iDim < nDim; iDim++)
					ProjGridVel += GridVel[iDim]*UnitaryNormal[iDim]*Area;
				Residual[nVar-1] = Pressure*ProjGridVel;
			}

			/*--- Add value to the residual ---*/
			AddResidual(iPoint, Residual);

			/*--- Form Jacobians for implicit computations ---*/
			if (implicit) {
				if (incompressible)  {
					Density = node[iPoint]->GetDensityInc();
					for (iVar = 0; iVar < nVar; iVar++) {
						for (jVar = 0; jVar < nVar; jVar++)
							Jacobian_i[iVar][jVar] = 0.0;
					}
					for (iDim = 0; iDim < nDim; iDim++)
						Jacobian_i[iDim+1][0] = -Normal[iDim];
					Jacobian.AddBlock(iPoint,iPoint,Jacobian_i);
				}
				else {
					a2 = Gamma-1.0;
					phi = 0.5*a2*node[iPoint]->GetVelocity2();

					for (iVar = 0; iVar < nVar; iVar++) {
						Jacobian_i[0][iVar] = 0.0;
						Jacobian_i[nDim+1][iVar] = 0.0;
					}
					for (iDim = 0; iDim < nDim; iDim++) {
						Jacobian_i[iDim+1][0] = -phi*Normal[iDim];
						for (jDim = 0; jDim < nDim; jDim++)
							Jacobian_i[iDim+1][jDim+1] = a2*node[iPoint]->GetVelocity(jDim, incompressible)*Normal[iDim];
						Jacobian_i[iDim+1][nDim+1] = -a2*Normal[iDim];
					}
					if (grid_movement) {
						ProjGridVel = 0.0;
						GridVel = geometry->node[iPoint]->GetGridVel();
						for (iDim = 0; iDim < nDim; iDim++)
							ProjGridVel += GridVel[iDim]*UnitaryNormal[iDim]*Area;
						for (jDim = 0; jDim < nDim; jDim++)
							Jacobian_i[nDim+1][jDim+1] = a2*node[iPoint]->GetVelocity(jDim, incompressible)*ProjGridVel;
						Jacobian_i[nDim+1][nDim+1] = -a2*ProjGridVel;
					}
					if (rotating_frame) {
						Rot_Flux = -geometry->vertex[val_marker][iVertex]->GetRotFlux();
						for (jDim = 0; jDim < nDim; jDim++)
							Jacobian_i[nDim+1][jDim+1] = a2*node[iPoint]->GetVelocity(jDim, incompressible)*Rot_Flux;
						Jacobian_i[nDim+1][nDim+1] = -a2*Rot_Flux;
					}
					Jacobian.AddBlock(iPoint,iPoint,Jacobian_i);
				}
			}
		}
	}

}

void CEulerSolution::BC_Far_Field(CGeometry *geometry, CSolution **solution_container,
                                  CNumerics *conv_solver, CNumerics *visc_solver, CConfig *config, unsigned short val_marker) {
	unsigned short iVar, iDim, nPrimVar;
	unsigned long iVertex, iPoint, Point_Normal;
	double Pressure, Density, Height, *Coord;
    
	bool implicit           = (config->GetKind_TimeIntScheme_Flow() == EULER_IMPLICIT);
	bool rotating_frame     = config->GetRotating_Frame();
	bool grid_movement      = config->GetGrid_Movement();
	bool incompressible     = config->GetIncompressible();
	bool gravity            = config->GetGravityForce();
	double FreeSurface_Zero = config->GetFreeSurface_Zero();
	double PressFreeSurface = GetPressure_Inf();
	double Froude           = config->GetFroude();
    double Gas_Constant       = config->GetGas_ConstantND();
	bool viscous              = config->GetViscous();
    
    if (incompressible) nPrimVar = nDim+2;
	else nPrimVar = nDim+3;
    
	double *U_domain = new double[nVar]; double *U_infty = new double[nVar];
    double *V_domain = new double[nPrimVar]; double *V_infty = new double[nPrimVar];
	double *Normal = new double[nDim];
    
	/*--- Loop over all the vertices on this boundary marker ---*/
	for (iVertex = 0; iVertex < geometry->nVertex[val_marker]; iVertex++) {
		iPoint = geometry->vertex[val_marker][iVertex]->GetNode();
        
		/*--- Check if the node belongs to the domain (i.e, not a halo node) ---*/
		if (geometry->node[iPoint]->GetDomain()) {
            
			/*--- Index of the closest interior node ---*/
			Point_Normal = geometry->vertex[val_marker][iVertex]->GetNormal_Neighbor();
            
			/*--- Normal vector for this vertex (negate for outward convention) ---*/
			geometry->vertex[val_marker][iVertex]->GetNormal(Normal);
			for (iDim = 0; iDim < nDim; iDim++) Normal[iDim] = -Normal[iDim];
			conv_solver->SetNormal(Normal);
            
			/*--- Retrieve solution at the farfield boundary node ---*/
			for (iVar = 0; iVar < nVar; iVar++) U_domain[iVar] = node[iPoint]->GetSolution(iVar);
			for (iVar = 0; iVar < nPrimVar; iVar++) V_domain[iVar] = node[iPoint]->GetPrimVar(iVar);
            
			/*--- Construct solution state at infinity (farfield) ---*/
			if (incompressible) {
                
				Density = node[iPoint]->GetDensityInc();
				Height = geometry->node[iPoint]->GetCoord(nDim-1);
				Coord = geometry->node[iPoint]->GetCoord();
				if (gravity) Pressure = PressFreeSurface + Density*(FreeSurface_Zero-Height)/(Froude*Froude);
				else Pressure = PressFreeSurface;
                
				U_infty[0] = Pressure;
				for (iDim = 0; iDim < nDim; iDim++)
					U_infty[iDim+1] = GetVelocity_Inf(iDim)*Density;
                
				V_infty[0] = Density;
				for (iDim = 0; iDim < nDim; iDim++)
					V_infty[iDim+1] = GetVelocity_Inf(iDim);
                
			} else {
                
				U_infty[0] = GetDensity_Inf();
				for (iDim = 0; iDim < nDim; iDim++)
					U_infty[iDim+1] = GetDensity_Velocity_Inf(iDim);
				U_infty[nDim+1] = GetDensity_Energy_Inf();
                
                V_infty[0] = GetPressure_Inf() / ( Gas_Constant * GetDensity_Inf());
				for (iDim = 0; iDim < nDim; iDim++)
					V_infty[iDim+1] = GetVelocity_Inf(iDim);
				V_infty[nDim+1] = GetPressure_Inf();
				V_infty[nDim+2] = GetDensity_Inf();
                
			}
            
			/*--- Set various quantities in the solver class ---*/
			conv_solver->SetConservative(U_domain, U_infty);
            
			if (incompressible) {
				conv_solver->SetDensityInc(node[iPoint]->GetDensityInc(), node[iPoint]->GetDensityInc());
				conv_solver->SetBetaInc2(node[iPoint]->GetBetaInc2(), node[iPoint]->GetBetaInc2());
				conv_solver->SetCoord(Coord, Coord);
			}
            
			if (rotating_frame) {
				conv_solver->SetRotVel(geometry->node[iPoint]->GetRotVel(), geometry->node[iPoint]->GetRotVel());
				conv_solver->SetRotFlux(-geometry->vertex[val_marker][iVertex]->GetRotFlux());
			}
            
			if (grid_movement) {
				conv_solver->SetGridVel(geometry->node[iPoint]->GetGridVel(), geometry->node[iPoint]->GetGridVel());
			}
            
			/*--- Compute the convective residual residual using an upwind scheme ---*/
			conv_solver->SetResidual(Residual, Jacobian_i, Jacobian_j, config);
			AddResidual(iPoint, Residual);
            
			/*--- Jacobian contribution for implicit integration ---*/
			if (implicit)
				Jacobian.AddBlock(iPoint, iPoint, Jacobian_i);
            
			/*--- Roe Turkel preconditioning, set the value of beta ---*/
			if ((config->GetKind_Upwind() == ROE_TURKEL_2ND) || (config->GetKind_Upwind() == ROE_TURKEL_1ST)) {
				node[iPoint]->SetPreconditioner_Beta(conv_solver->GetPrecond_Beta());
			}
            
			/*--- Viscous contribution ---*/
			if (viscous) {
                
				/*--- Set the normal vector and the coordinates ---*/
				visc_solver->SetNormal(Normal);
				visc_solver->SetCoord(geometry->node[iPoint]->GetCoord(), geometry->node[Point_Normal]->GetCoord());
                
				/*--- Primitive variables, and gradient ---*/
				visc_solver->SetPrimitive(V_domain, V_infty);
				visc_solver->SetPrimVarGradient(node[iPoint]->GetGradient_Primitive(), node[iPoint]->GetGradient_Primitive());
                
				/*--- Laminar and eddy viscosity ---*/
				if (incompressible) visc_solver->SetLaminarViscosity(node[iPoint]->GetLaminarViscosityInc(), node[iPoint]->GetLaminarViscosityInc());
				else visc_solver->SetLaminarViscosity(node[iPoint]->GetLaminarViscosity(), node[iPoint]->GetLaminarViscosity());
				visc_solver->SetEddyViscosity(node[iPoint]->GetEddyViscosity(), node[iPoint]->GetEddyViscosity());
                
				/*--- Turbulent kinetic energy ---*/
				if (config->GetKind_Turb_Model() == SST)
					visc_solver->SetTurbKineticEnergy(solution_container[TURB_SOL]->node[iPoint]->GetSolution(0), solution_container[TURB_SOL]->node[iPoint]->GetSolution(0));
                
				/*--- Compute and update residual ---*/
				visc_solver->SetResidual(Residual, Jacobian_i, Jacobian_j, config);
				SubtractResidual(iPoint, Residual);
                
				/*--- Jacobian contribution for implicit integration ---*/
				if (implicit)
					Jacobian.SubtractBlock(iPoint, iPoint, Jacobian_i);
                
			}
            
		}
	}
    
	/*--- Free locally allocated memory ---*/
	delete [] U_domain;
	delete [] U_infty;
    delete [] V_domain;
	delete [] V_infty;
	delete [] Normal;
    
}

void CEulerSolution::BC_Inlet(CGeometry *geometry, CSolution **solution_container,
                              CNumerics *conv_solver, CNumerics *visc_solver, CConfig *config, unsigned short val_marker) {
	unsigned short iVar, iDim, nPrimVar;
	unsigned long iVertex, iPoint, Point_Normal;
	double P_Total, T_Total, Velocity[3], Velocity2, H_Total, Temperature, Riemann,
	Pressure, Density, Energy, *Flow_Dir, Mach2, SoundSpeed2, SoundSpeed_Total2, Vel_Mag,
	alpha, aa, bb, cc, dd, Area, UnitaryNormal[3], Density_Inlet;
    
	bool implicit             = (config->GetKind_TimeIntScheme_Flow() == EULER_IMPLICIT);
	bool rotating_frame       = config->GetRotating_Frame();
	bool grid_movement        = config->GetGrid_Movement();
	bool incompressible       = config->GetIncompressible();
	double Two_Gamma_M1       = 2.0/Gamma_Minus_One;
	double Gas_Constant       = config->GetGas_ConstantND();
	unsigned short Kind_Inlet = config->GetKind_Inlet();
	string Marker_Tag         = config->GetMarker_All_Tag(val_marker);
	bool viscous              = config->GetViscous();
	bool freesurface = config->GetFreeSurface();
    bool gravity = (config->GetGravityForce());
    
    if (incompressible) nPrimVar = nDim+2;
	else nPrimVar = nDim+3;
    
	double *U_domain = new double[nVar];      double *U_inlet = new double[nVar];
	double *V_domain = new double[nPrimVar];  double *V_inlet = new double[nPrimVar];
	double *Normal = new double[nDim];
    
	/*--- Loop over all the vertices on this boundary marker ---*/
	for (iVertex = 0; iVertex < geometry->nVertex[val_marker]; iVertex++) {
		iPoint = geometry->vertex[val_marker][iVertex]->GetNode();
        
		/*--- Check if the node belongs to the domain (i.e., not a halo node) ---*/
		if (geometry->node[iPoint]->GetDomain()) {
            
			/*--- Index of the closest interior node ---*/
			Point_Normal = geometry->vertex[val_marker][iVertex]->GetNormal_Neighbor();
            
			/*--- Normal vector for this vertex (negate for outward convention) ---*/
			geometry->vertex[val_marker][iVertex]->GetNormal(Normal);
			for (iDim = 0; iDim < nDim; iDim++) Normal[iDim] = -Normal[iDim];
			conv_solver->SetNormal(Normal);
            
			Area = 0.0;
			for (iDim = 0; iDim < nDim; iDim++) Area += Normal[iDim]*Normal[iDim];
			Area = sqrt (Area);
            
			for (iDim = 0; iDim < nDim; iDim++)
				UnitaryNormal[iDim] = Normal[iDim]/Area;
            
			/*--- Retrieve solution at this boundary node ---*/
			for (iVar = 0; iVar < nVar; iVar++) U_domain[iVar] = node[iPoint]->GetSolution(iVar);
            for (iVar = 0; iVar < nPrimVar; iVar++) V_domain[iVar] = node[iPoint]->GetPrimVar(iVar);
            
			/*--- Build the fictitious intlet state based on characteristics ---*/
			if (incompressible) {
                
				/*--- Pressure and density using the internal value ---*/
				U_inlet[0] = node[iPoint]->GetSolution(0);
				Density_Inlet = node[iPoint]->GetDensityInc();
                V_inlet[0] = node[iPoint]->GetDensityInc();
                
				/*--- The velocity is computed from the infinity values ---*/
				for (iDim = 0; iDim < nDim; iDim++) {
					U_inlet[iDim+1] = GetVelocity_Inf(iDim)*Density_Inlet;
                    V_inlet[iDim+1] = GetVelocity_Inf(iDim);
                }
                
				/*--- The y/z velocity is interpolated due to the
                 free surface effect on the pressure ---*/
				if (freesurface) {
                    U_inlet[nDim] = node[iPoint]->GetSolution(nDim);
                    V_inlet[nDim] = node[iPoint]->GetPrimVar(nDim);
                }
                
			} else {
                
				/*--- Subsonic inflow: there is one outgoing characteristic (u-c),
                 therefore we can specify all but one state variable at the inlet.
                 The outgoing Riemann invariant provides the final piece of info.
                 Adapted from an original implementation in the Stanford University
                 multi-block (SUmb) solver in the routine bcSubsonicInflow.f90
                 written by Edwin van der Weide, last modified 04-20-2009. ---*/
                
				switch (Kind_Inlet) {
                        
                        /*--- Total properties have been specified at the inlet. ---*/
                    case TOTAL_CONDITIONS:
                        
                        /*--- Retrieve the specified total conditions for this inlet. ---*/
                        if (gravity) P_Total = config->GetInlet_Ptotal(Marker_Tag) - geometry->node[iPoint]->GetCoord(nDim-1)*STANDART_GRAVITY;
                        else P_Total  = config->GetInlet_Ptotal(Marker_Tag);
                        T_Total  = config->GetInlet_Ttotal(Marker_Tag);
                        Flow_Dir = config->GetInlet_FlowDir(Marker_Tag);
                        
                        /*--- Non-dim. the inputs if necessary. ---*/
                        P_Total /= config->GetPressure_Ref();
                        T_Total /= config->GetTemperature_Ref();
                        
                        /*--- Store primitives and set some variables for clarity. ---*/
                        Density = U_domain[0];
                        Velocity2 = 0.0;
                        for (iDim = 0; iDim < nDim; iDim++) {
                            Velocity[iDim] = U_domain[iDim+1]/Density;
                            Velocity2 += Velocity[iDim]*Velocity[iDim];
                        }
                        Energy      = U_domain[nVar-1]/Density;
                        Pressure    = Gamma_Minus_One*Density*(Energy-0.5*Velocity2);
                        H_Total     = (Gamma*Gas_Constant/Gamma_Minus_One)*T_Total;
                        SoundSpeed2 = Gamma*Pressure/Density;
                        
                        /*--- Compute the acoustic Riemann invariant that is extrapolated
                         from the domain interior. ---*/
                        Riemann   = 2.0*sqrt(SoundSpeed2)/Gamma_Minus_One;
                        for (iDim = 0; iDim < nDim; iDim++)
                            Riemann += Velocity[iDim]*UnitaryNormal[iDim];
                        
                        /*--- Total speed of sound ---*/
                        SoundSpeed_Total2 = Gamma_Minus_One*(H_Total - (Energy + Pressure/Density)+0.5*Velocity2) + SoundSpeed2;
                        
                        /*--- Dot product of normal and flow direction. This should
                         be negative due to outward facing boundary normal convention. ---*/
                        alpha = 0.0;
                        for (iDim = 0; iDim < nDim; iDim++)
                            alpha += UnitaryNormal[iDim]*Flow_Dir[iDim];
                        
                        /*--- Coefficients in the quadratic equation for the velocity ---*/
                        aa =  1.0 + 0.5*Gamma_Minus_One*alpha*alpha;
                        bb = -1.0*Gamma_Minus_One*alpha*Riemann;
                        cc =  0.5*Gamma_Minus_One*Riemann*Riemann
                        -2.0*SoundSpeed_Total2/Gamma_Minus_One;
                        
                        /*--- Solve quadratic equation for velocity magnitude. Value must
                         be positive, so the choice of root is clear. ---*/
                        dd = bb*bb - 4.0*aa*cc;
                        dd = sqrt(max(0.0,dd));
                        Vel_Mag   = (-bb + dd)/(2.0*aa);
                        Vel_Mag   = max(0.0,Vel_Mag);
                        Velocity2 = Vel_Mag*Vel_Mag;
                        
                        /*--- Compute speed of sound from total speed of sound eqn. ---*/
                        SoundSpeed2 = SoundSpeed_Total2 - 0.5*Gamma_Minus_One*Velocity2;
                        
                        /*--- Mach squared (cut between 0-1), use to adapt velocity ---*/
                        Mach2 = Velocity2/SoundSpeed2;
                        Mach2 = min(1.0,Mach2);
                        Velocity2   = Mach2*SoundSpeed2;
                        Vel_Mag     = sqrt(Velocity2);
                        SoundSpeed2 = SoundSpeed_Total2 - 0.5*Gamma_Minus_One*Velocity2;
                        
                        /*--- Compute new velocity vector at the inlet ---*/
                        for (iDim = 0; iDim < nDim; iDim++)
                            Velocity[iDim] = Vel_Mag*Flow_Dir[iDim];
                        
                        /*--- Static temperature from the speed of sound relation ---*/
                        Temperature = SoundSpeed2/(Gamma*Gas_Constant);
                        
                        /*--- Static pressure using isentropic relation at a point ---*/
                        Pressure = P_Total*pow((Temperature/T_Total),Gamma/Gamma_Minus_One);
                        
                        /*--- Density at the inlet from the gas law ---*/
                        Density = Pressure/(Gas_Constant*Temperature);
                        
                        /*--- Using pressure, density, & velocity, compute the energy ---*/
                        Energy = Pressure/(Density*Gamma_Minus_One)+0.5*Velocity2;
                        
                        /*--- Conservative variables, using the derived quantities ---*/
                        U_inlet[0] = Density;
                        for (iDim = 0; iDim < nDim; iDim++)
                            U_inlet[iDim+1] = Velocity[iDim]*Density;
                        U_inlet[nDim+1] = Energy*Density;
                        
                        /*--- Primitive variables, using the derived quantities ---*/
                        V_inlet[0] = Temperature;
                        for (iDim = 0; iDim < nDim; iDim++)
                            V_inlet[iDim+1] = Velocity[iDim];
                        V_inlet[nDim+1] = Pressure;
                        V_inlet[nDim+2] = Density;
                        
                        break;
                        
                        /*--- Mass flow has been specified at the inlet. ---*/
                    case MASS_FLOW:
                        
                        /*--- Retrieve the specified mass flow for the inlet. ---*/
                        Density  = config->GetInlet_Ttotal(Marker_Tag);
                        Vel_Mag  = config->GetInlet_Ptotal(Marker_Tag);
                        Flow_Dir = config->GetInlet_FlowDir(Marker_Tag);
                        
                        /*--- Non-dim. the inputs if necessary. ---*/
                        Density /= config->GetDensity_Ref();
                        Vel_Mag /= config->GetVelocity_Ref();
                        
                        /*--- Get primitives from current inlet state. ---*/
                        for (iDim = 0; iDim < nDim; iDim++)
                            Velocity[iDim] = node[iPoint]->GetVelocity(iDim, incompressible);
                        Pressure    = node[iPoint]->GetPressure(incompressible);
                        SoundSpeed2 = Gamma*Pressure/U_domain[0];
                        
                        /*--- Compute the acoustic Riemann invariant that is extrapolated
                         from the domain interior. ---*/
                        Riemann = Two_Gamma_M1*sqrt(SoundSpeed2);
                        for (iDim = 0; iDim < nDim; iDim++)
                            Riemann += Velocity[iDim]*UnitaryNormal[iDim];
                        
                        /*--- Speed of sound squared for fictitious inlet state ---*/
                        SoundSpeed2 = Riemann;
                        for (iDim = 0; iDim < nDim; iDim++)
                            SoundSpeed2 -= Vel_Mag*Flow_Dir[iDim]*UnitaryNormal[iDim];
                        
                        SoundSpeed2 = max(0.0,0.5*Gamma_Minus_One*SoundSpeed2);
                        SoundSpeed2 = SoundSpeed2*SoundSpeed2;
                        
                        /*--- Pressure for the fictitious inlet state ---*/
                        Pressure = SoundSpeed2*Density/Gamma;
                        
                        /*--- Energy for the fictitious inlet state ---*/
                        Energy = Pressure/(Density*Gamma_Minus_One)+0.5*Vel_Mag*Vel_Mag;
                        
                        /*--- Conservative variables, using the derived quantities ---*/
                        U_inlet[0] = Density;
                        for (iDim = 0; iDim < nDim; iDim++)
                            U_inlet[iDim+1] = Vel_Mag*Flow_Dir[iDim]*Density;
                        U_inlet[nDim+1] = Energy*Density;
                        
                        /*--- Primitive variables, using the derived quantities ---*/
                        V_inlet[0] = Pressure / ( Gas_Constant * Density);
                        for (iDim = 0; iDim < nDim; iDim++)
                            V_inlet[iDim+1] = Vel_Mag*Flow_Dir[iDim];
                        V_inlet[nDim+1] = Pressure;
                        V_inlet[nDim+2] = Density;
                        
                        break;
				}
			}
            
			/*--- Set various quantities in the solver class ---*/
			conv_solver->SetConservative(U_domain, U_inlet);
            
			if (incompressible) {
				conv_solver->SetDensityInc(node[iPoint]->GetDensityInc(), Density_Inlet);
				conv_solver->SetBetaInc2(node[iPoint]->GetBetaInc2(), node[iPoint]->GetBetaInc2());
				conv_solver->SetCoord(geometry->node[iPoint]->GetCoord(), geometry->node[iPoint]->GetCoord());
			}
			if (rotating_frame) {
				conv_solver->SetRotVel(geometry->node[iPoint]->GetRotVel(), geometry->node[iPoint]->GetRotVel());
				conv_solver->SetRotFlux(-geometry->vertex[val_marker][iVertex]->GetRotFlux());
			}
			if (grid_movement)
				conv_solver->SetGridVel(geometry->node[iPoint]->GetGridVel(), geometry->node[iPoint]->GetGridVel());
            
			/*--- Compute the residual using an upwind scheme ---*/
			conv_solver->SetResidual(Residual, Jacobian_i, Jacobian_j, config);
			AddResidual(iPoint, Residual);
            
			/*--- Jacobian contribution for implicit integration ---*/
			if (implicit)
				Jacobian.AddBlock(iPoint, iPoint, Jacobian_i);
            
			/*--- Roe Turkel preconditioning, set the value of beta ---*/
			if ((config->GetKind_Upwind() == ROE_TURKEL_2ND) || (config->GetKind_Upwind() == ROE_TURKEL_1ST)) {
				node[iPoint]->SetPreconditioner_Beta(conv_solver->GetPrecond_Beta());
			}
            
			/*--- Viscous contribution ---*/
			if (viscous) {
                
				/*--- Set the normal vector and the coordinates ---*/
				visc_solver->SetNormal(Normal);
				visc_solver->SetCoord(geometry->node[iPoint]->GetCoord(), geometry->node[Point_Normal]->GetCoord());
                
				/*--- Primitive variables, and gradient ---*/
				visc_solver->SetPrimitive(V_domain, V_inlet);
				visc_solver->SetPrimVarGradient(node[iPoint]->GetGradient_Primitive(), node[iPoint]->GetGradient_Primitive());
                
				/*--- Laminar and eddy viscosity ---*/
				if (incompressible) visc_solver->SetLaminarViscosity(node[iPoint]->GetLaminarViscosityInc(), node[iPoint]->GetLaminarViscosityInc());
				else visc_solver->SetLaminarViscosity(node[iPoint]->GetLaminarViscosity(), node[iPoint]->GetLaminarViscosity());
				visc_solver->SetEddyViscosity(node[iPoint]->GetEddyViscosity(), node[iPoint]->GetEddyViscosity());
                
				/*--- Turbulent kinetic energy ---*/
				if (config->GetKind_Turb_Model() == SST)
					visc_solver->SetTurbKineticEnergy(solution_container[TURB_SOL]->node[iPoint]->GetSolution(0), solution_container[TURB_SOL]->node[iPoint]->GetSolution(0));
                
				/*--- Compute and update residual ---*/
				visc_solver->SetResidual(Residual, Jacobian_i, Jacobian_j, config);
				SubtractResidual(iPoint, Residual);
                
				/*--- Jacobian contribution for implicit integration ---*/
				if (implicit)
					Jacobian.SubtractBlock(iPoint, iPoint, Jacobian_i);
                
			}
            
		}
	}
    
	/*--- Free locally allocated memory ---*/
	delete [] U_domain;
	delete [] U_inlet;
    delete [] V_domain;
	delete [] V_inlet;
	delete [] Normal;
    
}

void CEulerSolution::BC_Outlet(CGeometry *geometry, CSolution **solution_container,
                               CNumerics *conv_solver, CNumerics *visc_solver, CConfig *config, unsigned short val_marker) {
	unsigned short iVar, iDim, nPrimVar;
	unsigned long iVertex, iPoint, Point_Normal;
	double LevelSet, Density_Outlet, Pressure, P_Exit, Velocity[3],
	Velocity2, Entropy, Density, Energy, Riemann, Vn, SoundSpeed, Mach_Exit, Vn_Exit,
	Area, UnitaryNormal[3], Height;
    
	bool implicit           = (config->GetKind_TimeIntScheme_Flow() == EULER_IMPLICIT);
    double Gas_Constant     = config->GetGas_ConstantND();
	bool incompressible     = config->GetIncompressible();
	bool rotating_frame     = config->GetRotating_Frame();
	bool grid_movement      = config->GetGrid_Movement();
	double FreeSurface_Zero = config->GetFreeSurface_Zero();
	double PressFreeSurface = GetPressure_Inf();
	double Froude           = config->GetFroude();
	double epsilon          = config->GetFreeSurface_Thickness();
	double RatioDensity     = config->GetRatioDensity();
	string Marker_Tag       = config->GetMarker_All_Tag(val_marker);
	bool viscous              = config->GetViscous();
    bool freesurface = config->GetFreeSurface();
    bool gravity = (config->GetGravityForce());
    
    if (incompressible) nPrimVar = nDim+2;
	else nPrimVar = nDim+3;
    
	double *U_domain = new double[nVar];      double *U_outlet = new double[nVar];
    double *V_domain = new double[nPrimVar];  double *V_outlet = new double[nPrimVar];
	double *Normal = new double[nDim];
    
	/*--- Loop over all the vertices on this boundary marker ---*/
	for (iVertex = 0; iVertex < geometry->nVertex[val_marker]; iVertex++) {
		iPoint = geometry->vertex[val_marker][iVertex]->GetNode();
        
		/*--- Check if the node belongs to the domain (i.e., not a halo node) ---*/
		if (geometry->node[iPoint]->GetDomain()) {
            
			/*--- Index of the closest interior node ---*/
			Point_Normal = geometry->vertex[val_marker][iVertex]->GetNormal_Neighbor();
            
			/*--- Normal vector for this vertex (negate for outward convention) ---*/
			geometry->vertex[val_marker][iVertex]->GetNormal(Normal);
			for (iDim = 0; iDim < nDim; iDim++) Normal[iDim] = -Normal[iDim];
			conv_solver->SetNormal(Normal);
            
			Area = 0.0;
			for (iDim = 0; iDim < nDim; iDim++) Area += Normal[iDim]*Normal[iDim];
			Area = sqrt (Area);
            
			for (iDim = 0; iDim < nDim; iDim++)
				UnitaryNormal[iDim] = Normal[iDim]/Area;
            
			/*--- Current solution at this boundary node ---*/
			for (iVar = 0; iVar < nVar; iVar++) U_domain[iVar] = node[iPoint]->GetSolution(iVar);
            for (iVar = 0; iVar < nPrimVar; iVar++) V_domain[iVar] = node[iPoint]->GetPrimVar(iVar);
            
			/*--- Build the fictitious intlet state based on characteristics ---*/
			if (incompressible) {
                
                
				if (freesurface) {
                    
					/*--- Density computation at the exit using the level set function ---*/
					Height = geometry->node[iPoint]->GetCoord(nDim-1);
					LevelSet = Height - FreeSurface_Zero;
                    
					/*--- Pressure computation the density at the exit (imposed) ---*/
					if (LevelSet < -epsilon) Density_Outlet = config->GetDensity_FreeStreamND();
					if (LevelSet > epsilon) Density_Outlet = RatioDensity*config->GetDensity_FreeStreamND();
					U_outlet[0] = PressFreeSurface + Density_Outlet*((FreeSurface_Zero-Height)/(Froude*Froude));
                    V_domain[0] = Density_Outlet;
                    
					/*--- Neumman condition in the interface for the pressure and density ---*/
					if (fabs(LevelSet) <= epsilon) {
						U_outlet[0] = node[Point_Normal]->GetSolution(0);
						Density_Outlet = node[Point_Normal]->GetDensityInc();
                        V_domain[0] = Density_Outlet;
					}
                    
				} else {
                    
					/*--- Imposed pressure and density ---*/
					Density_Outlet = GetDensity_Inf();
					U_outlet[0] = GetPressure_Inf();
                    V_domain[0] = Density_Outlet;
                    
				}
                
				/*--- Neumman condition for the velocity ---*/
				for (iDim = 0; iDim < nDim; iDim++) {
					U_outlet[iDim+1] = node[Point_Normal]->GetSolution(iDim+1);
                    V_outlet[iDim+1] = node[Point_Normal]->GetPrimVar(iDim+1);
                }
                
			}
			else {
                
				/*--- Retrieve the specified back pressure for this outlet. ---*/
                if (gravity) P_Exit = config->GetOutlet_Pressure(Marker_Tag) - geometry->node[iPoint]->GetCoord(nDim-1)*STANDART_GRAVITY;
                else P_Exit = config->GetOutlet_Pressure(Marker_Tag);
                
				/*--- Non-dim. the inputs if necessary. ---*/
				P_Exit = P_Exit/config->GetPressure_Ref();
                
				/*--- Check whether the flow is supersonic at the exit. The type
                 of boundary update depends on this. ---*/
				Density = U_domain[0];
				Velocity2 = 0.0; Vn = 0.0;
				for (iDim = 0; iDim < nDim; iDim++) {
					Velocity[iDim] = U_domain[iDim+1]/Density;
					Velocity2 += Velocity[iDim]*Velocity[iDim];
					Vn += Velocity[iDim]*UnitaryNormal[iDim];
				}
				Energy     = U_domain[nVar-1]/Density;
				Pressure   = Gamma_Minus_One*Density*(Energy-0.5*Velocity2);
				SoundSpeed = sqrt(Gamma*Pressure/Density);
				Mach_Exit  = sqrt(Velocity2)/SoundSpeed;
                
				if (Mach_Exit >= 1.0) {
                    
					/*--- Supersonic exit flow: there are no incoming characteristics,
                     so no boundary condition is necessary. Set outlet state to current
                     state so that upwinding handles the direction of propagation. ---*/
					for (iVar = 0; iVar < nVar; iVar++) U_outlet[iVar] = U_domain[iVar];
                    for (iVar = 0; iVar < nPrimVar; iVar++) V_outlet[iVar] = V_domain[iVar];
                    
				} else {
                    
					/*--- Subsonic exit flow: there is one incoming characteristic,
                     therefore one variable can be specified (back pressure) and is used
                     to update the conservative variables. Compute the entropy and the
                     acoustic Riemann variable. These invariants, as well as the
                     tangential velocity components, are extrapolated. Adapted from an
                     original implementation in the Stanford University multi-block
                     (SUmb) solver in the routine bcSubsonicOutflow.f90 by Edwin van
                     der Weide, last modified 09-10-2007. ---*/
                    
					Entropy = Pressure*pow(1.0/Density,Gamma);
					Riemann = Vn + 2.0*SoundSpeed/Gamma_Minus_One;
                    
					/*--- Compute the new fictious state at the outlet ---*/
					Density    = pow(P_Exit/Entropy,1.0/Gamma);
					Pressure   = P_Exit;
					SoundSpeed = sqrt(Gamma*P_Exit/Density);
					Vn_Exit    = Riemann - 2.0*SoundSpeed/Gamma_Minus_One;
					Velocity2  = 0.0;
					for (iDim = 0; iDim < nDim; iDim++) {
						Velocity[iDim] = Velocity[iDim] + (Vn_Exit-Vn)*UnitaryNormal[iDim];
						Velocity2 += Velocity[iDim]*Velocity[iDim];
					}
					Energy  = P_Exit/(Density*Gamma_Minus_One) + 0.5*Velocity2;
                    
					/*--- Conservative variables, using the derived quantities ---*/
					U_outlet[0] = Density;
					for (iDim = 0; iDim < nDim; iDim++)
						U_outlet[iDim+1] = Velocity[iDim]*Density;
					U_outlet[nDim+1] = Energy*Density;
                    
                    /*--- Conservative variables, using the derived quantities ---*/
                    V_outlet[0] = Pressure / ( Gas_Constant * Density);
					for (iDim = 0; iDim < nDim; iDim++)
						V_outlet[iDim+1] = Velocity[iDim];
					V_outlet[nDim+1] = Pressure;
                    V_outlet[nDim+2] = Density;
                    
				}
			}
            
			/*--- Set various quantities in the solver class ---*/
			conv_solver->SetConservative(U_domain, U_outlet);
            
			if (incompressible) {
				conv_solver->SetDensityInc(node[iPoint]->GetDensityInc(), Density_Outlet);
				conv_solver->SetBetaInc2(node[iPoint]->GetBetaInc2(), node[iPoint]->GetBetaInc2());
				conv_solver->SetCoord(geometry->node[iPoint]->GetCoord(), geometry->node[iPoint]->GetCoord());
			}
			if (rotating_frame) {
				conv_solver->SetRotVel(geometry->node[iPoint]->GetRotVel(), geometry->node[iPoint]->GetRotVel());
				conv_solver->SetRotFlux(-geometry->vertex[val_marker][iVertex]->GetRotFlux());
			}
			if (grid_movement)
				conv_solver->SetGridVel(geometry->node[iPoint]->GetGridVel(), geometry->node[iPoint]->GetGridVel());
            
			/*--- Compute the residual using an upwind scheme ---*/
			conv_solver->SetResidual(Residual, Jacobian_i, Jacobian_j, config);
			AddResidual(iPoint, Residual);
            
			/*--- Jacobian contribution for implicit integration ---*/
			if (implicit)
				Jacobian.AddBlock(iPoint, iPoint, Jacobian_i);
            
			/*--- Roe Turkel preconditioning, set the value of beta ---*/
			if ((config->GetKind_Upwind() == ROE_TURKEL_2ND) || (config->GetKind_Upwind() == ROE_TURKEL_1ST)) {
				node[iPoint]->SetPreconditioner_Beta(conv_solver->GetPrecond_Beta());
			}
            
			/*--- Viscous contribution ---*/
			if (viscous) {
                
				/*--- Set the normal vector and the coordinates ---*/
				visc_solver->SetNormal(Normal);
				visc_solver->SetCoord(geometry->node[iPoint]->GetCoord(), geometry->node[Point_Normal]->GetCoord());
                
				/*--- Primitive variables, and gradient ---*/
				visc_solver->SetPrimitive(V_domain, V_outlet);
				visc_solver->SetPrimVarGradient(node[iPoint]->GetGradient_Primitive(), node[iPoint]->GetGradient_Primitive());
                
				/*--- Laminar and eddy viscosity ---*/
				if (incompressible) visc_solver->SetLaminarViscosity(node[iPoint]->GetLaminarViscosityInc(), node[iPoint]->GetLaminarViscosityInc());
				else visc_solver->SetLaminarViscosity(node[iPoint]->GetLaminarViscosity(), node[iPoint]->GetLaminarViscosity());
				visc_solver->SetEddyViscosity(node[iPoint]->GetEddyViscosity(), node[iPoint]->GetEddyViscosity());
                
				/*--- Turbulent kinetic energy ---*/
				if (config->GetKind_Turb_Model() == SST)
					visc_solver->SetTurbKineticEnergy(solution_container[TURB_SOL]->node[iPoint]->GetSolution(0), solution_container[TURB_SOL]->node[iPoint]->GetSolution(0));
                
				/*--- Compute and update residual ---*/
				visc_solver->SetResidual(Residual, Jacobian_i, Jacobian_j, config);
				SubtractResidual(iPoint, Residual);
                
				/*--- Jacobian contribution for implicit integration ---*/
				if (implicit)
					Jacobian.SubtractBlock(iPoint, iPoint, Jacobian_i);
                
			}
            
		}
	}
    
	/*--- Free locally allocated memory ---*/
	delete [] U_domain;
	delete [] U_outlet;
    delete [] V_domain;
	delete [] V_outlet;
	delete [] Normal;
    
}

void CEulerSolution::BC_Supersonic_Inlet(CGeometry *geometry, CSolution **solution_container,
                                         CNumerics *conv_solver, CNumerics *visc_solver, CConfig *config, unsigned short val_marker) {
	unsigned short iDim, iVar, nPrimVar;
	unsigned long iVertex, iPoint, Point_Normal;
	double Density, Pressure, Temperature, Energy, *Velocity, Velocity2;
	double Gas_Constant = config->GetGas_ConstantND();
    
	bool implicit = (config->GetKind_TimeIntScheme_Flow() == EULER_IMPLICIT);
	bool rotating_frame = config->GetRotating_Frame();
	bool grid_movement  = config->GetGrid_Movement();
	bool incompressible = config->GetIncompressible();
	bool viscous              = config->GetViscous();
	string Marker_Tag = config->GetMarker_All_Tag(val_marker);
    
    if (incompressible) nPrimVar = nDim+2;
	else nPrimVar = nDim+3;
    
    double *U_inlet = new double[nVar]; double *U_domain = new double[nVar];
    double *V_inlet = new double[nPrimVar]; double *V_domain = new double[nPrimVar];
	double *Normal = new double[nDim];
    
	/*--- Supersonic inlet flow: there are no outgoing characteristics,
     so all flow variables can be imposed at the inlet.
     First, retrieve the specified values for the primitive variables. ---*/
	Temperature = config->GetInlet_Temperature(Marker_Tag);
	Pressure    = config->GetInlet_Pressure(Marker_Tag);
	Velocity    = config->GetInlet_Velocity(Marker_Tag);
    
	/*--- Density at the inlet from the gas law ---*/
	Density = Pressure/(Gas_Constant*Temperature);
    
	/*--- Non-dim. the inputs if necessary. ---*/
	Temperature = Temperature/config->GetTemperature_Ref();
	Pressure    = Pressure/config->GetPressure_Ref();
	Density     = Density/config->GetDensity_Ref();
	for (iDim = 0; iDim < nDim; iDim++)
		Velocity[iDim] = Velocity[iDim]/config->GetVelocity_Ref();
    
	/*--- Compute the energy from the specified state ---*/
	Velocity2 = 0.0;
	for (iDim = 0; iDim < nDim; iDim++)
		Velocity2 += Velocity[iDim]*Velocity[iDim];
	Energy = Pressure/(Density*Gamma_Minus_One)+0.5*Velocity2;
    
	/*--- Conservative variables, using the derived quantities ---*/
	U_inlet[0] = Density;
    for (iDim = 0; iDim < nDim; iDim++)
        U_inlet[iDim+1] = Velocity[iDim]*Density;
    U_inlet[nDim+1] = Energy*Density;
    
    /*--- Primitive variables, using the derived quantities ---*/
	V_inlet[0] = Temperature;
    for (iDim = 0; iDim < nDim; iDim++)
        V_inlet[iDim+1] = Velocity[iDim];
    V_inlet[nDim+1] = Pressure;
    V_inlet[nDim+2] = Density;
    
	/*--- Loop over all the vertices on this boundary marker ---*/
	for(iVertex = 0; iVertex < geometry->nVertex[val_marker]; iVertex++) {
		iPoint = geometry->vertex[val_marker][iVertex]->GetNode();
        
		/*--- Check if the node belongs to the domain (i.e, not a halo node) ---*/
		if (geometry->node[iPoint]->GetDomain()) {
            
            /*--- Index of the closest interior node ---*/
            Point_Normal = geometry->vertex[val_marker][iVertex]->GetNormal_Neighbor();
            
			/*--- Current solution at this boundary node ---*/
			for (iVar = 0; iVar < nVar; iVar++) U_domain[iVar] = node[iPoint]->GetSolution(iVar);
			for (iVar = 0; iVar < nPrimVar; iVar++) V_domain[iVar] = node[iPoint]->GetPrimVar(iVar);
            
			/*--- Normal vector for this vertex (negate for outward convention) ---*/
			geometry->vertex[val_marker][iVertex]->GetNormal(Normal);
			for (iDim = 0; iDim < nDim; iDim++) Normal[iDim] = -Normal[iDim];
            
			double Area = 0.0; double UnitaryNormal[3];
			for (iDim = 0; iDim < nDim; iDim++)
				Area += Normal[iDim]*Normal[iDim];
			Area = sqrt (Area);
            
			for (iDim = 0; iDim < nDim; iDim++)
				UnitaryNormal[iDim] = Normal[iDim]/Area;
            
			/*--- Set various quantities in the solver class ---*/
			conv_solver->SetNormal(Normal);
			conv_solver->SetConservative(U_domain, U_inlet);
			if (incompressible) {
				conv_solver->SetDensityInc(node[iPoint]->GetDensityInc(),
                                           node[iPoint]->GetDensityInc());
				conv_solver->SetBetaInc2(node[iPoint]->GetBetaInc2(),
                                         node[iPoint]->GetBetaInc2());
				conv_solver->SetCoord(geometry->node[iPoint]->GetCoord(),
                                      geometry->node[iPoint]->GetCoord());
			}
			if (rotating_frame) {
				conv_solver->SetRotVel(geometry->node[iPoint]->GetRotVel(),
                                       geometry->node[iPoint]->GetRotVel());
				conv_solver->SetRotFlux(-geometry->vertex[val_marker][iVertex]->GetRotFlux());
			}
			if (grid_movement)
				conv_solver->SetGridVel(geometry->node[iPoint]->GetGridVel(),
                                        geometry->node[iPoint]->GetGridVel());
            
			/*--- Compute the residual using an upwind scheme ---*/
			conv_solver->SetResidual(Residual, Jacobian_i, Jacobian_j, config);
			AddResidual(iPoint, Residual);
            
			/*--- Jacobian contribution for implicit integration ---*/
			if (implicit)
				Jacobian.AddBlock(iPoint, iPoint, Jacobian_i);
            
            /*--- Viscous contribution ---*/
			if (viscous) {
                
				/*--- Set the normal vector and the coordinates ---*/
				visc_solver->SetNormal(Normal);
				visc_solver->SetCoord(geometry->node[iPoint]->GetCoord(), geometry->node[Point_Normal]->GetCoord());
                
				/*--- Primitive variables, and gradient ---*/
				visc_solver->SetPrimitive(V_domain, V_inlet);
				visc_solver->SetPrimVarGradient(node[iPoint]->GetGradient_Primitive(), node[iPoint]->GetGradient_Primitive());
                
				/*--- Laminar and eddy viscosity ---*/
				visc_solver->SetLaminarViscosity(node[iPoint]->GetLaminarViscosity(), node[iPoint]->GetLaminarViscosity());
				visc_solver->SetEddyViscosity(node[iPoint]->GetEddyViscosity(), node[iPoint]->GetEddyViscosity());
                
				/*--- Turbulent kinetic energy ---*/
				if (config->GetKind_Turb_Model() == SST)
					visc_solver->SetTurbKineticEnergy(solution_container[TURB_SOL]->node[iPoint]->GetSolution(0), solution_container[TURB_SOL]->node[iPoint]->GetSolution(0));
                
				/*--- Compute and update residual ---*/
				visc_solver->SetResidual(Residual, Jacobian_i, Jacobian_j, config);
				SubtractResidual(iPoint, Residual);
                
				/*--- Jacobian contribution for implicit integration ---*/
				if (implicit)
					Jacobian.SubtractBlock(iPoint, iPoint, Jacobian_i);
            }
            
		}
	}
    
	/*--- Free locally allocated memory ---*/
	delete [] U_domain;
	delete [] U_inlet;
    delete [] V_domain;
	delete [] V_inlet;
	delete [] Normal;
    
}

void CEulerSolution::BC_Nacelle_Inflow(CGeometry *geometry, CSolution **solution_container, CNumerics *conv_solver, CNumerics *visc_solver, CConfig *config, unsigned short val_marker) {
	unsigned short iVar, iDim, nPrimVar;
	unsigned long iVertex, iPoint, Point_Normal;
	double Pressure, P_Fan, Velocity[3], Velocity2, Entropy, Target_FanFace_Mach = 0.0, Density, Energy,
    Riemann, Area, UnitaryNormal[3], Vn, SoundSpeed, Vn_Exit, P_Fan_inc, P_Fan_old, M_Fan_old;
    
	double DampingFactor = config->GetDamp_Nacelle_Inflow();
	bool implicit = (config->GetKind_TimeIntScheme_Flow() == EULER_IMPLICIT);
	bool viscous              = config->GetViscous();
    double Gas_Constant = config->GetGas_ConstantND();
    bool incompressible = config->GetIncompressible();
	string Marker_Tag = config->GetMarker_All_Tag(val_marker);
    
    if (incompressible) nPrimVar = nDim+2;
	else nPrimVar = nDim+3;
    
    double *U_domain = new double[nVar];      double *U_outlet = new double[nVar];
	double *V_domain = new double[nPrimVar];  double *V_outlet = new double[nPrimVar];
	double *Normal = new double[nDim];
    
	/*--- Retrieve the specified target fan face mach in the nacelle. ---*/
	Target_FanFace_Mach = config->GetFanFace_Mach_Target(Marker_Tag);
    
	/*--- Retrieve the old fan face pressure and mach number in the nacelle (this has been computed in a preprocessing). ---*/
    P_Fan_old = config->GetFanFace_Pressure(Marker_Tag);
    M_Fan_old = config->GetFanFace_Mach(Marker_Tag);

	/*--- Compute the Pressure increment ---*/
	P_Fan_inc = ((M_Fan_old/Target_FanFace_Mach) - 1.0) * config->GetPressure_FreeStreamND();
    
	/*--- Estimate the new fan face pressure ---*/
	P_Fan = (1.0 - DampingFactor)*P_Fan_old + DampingFactor * (P_Fan_old + P_Fan_inc);
    
	/*--- Update pressure ---*/
	FanFace_Pressure[val_marker] = P_Fan;
    
	/*--- Loop over all the vertices on this boundary marker ---*/
	for (iVertex = 0; iVertex < geometry->nVertex[val_marker]; iVertex++) {
        
		iPoint = geometry->vertex[val_marker][iVertex]->GetNode();
        
		/*--- Check if the node belongs to the domain (i.e, not a halo node) ---*/
		if (geometry->node[iPoint]->GetDomain()) {
            
            /*--- Index of the closest interior node ---*/
            Point_Normal = geometry->vertex[val_marker][iVertex]->GetNormal_Neighbor();
            
			/*--- Normal vector for this vertex (negate for outward convention) ---*/
			geometry->vertex[val_marker][iVertex]->GetNormal(Normal);
			for (iDim = 0; iDim < nDim; iDim++) Normal[iDim] = -Normal[iDim];
            
			Area = 0.0;
			for (iDim = 0; iDim < nDim; iDim++)
				Area += Normal[iDim]*Normal[iDim];
			Area = sqrt (Area);
            
			for (iDim = 0; iDim < nDim; iDim++)
				UnitaryNormal[iDim] = Normal[iDim]/Area;
            
			/*--- Current solution at this boundary node ---*/
			for (iVar = 0; iVar < nVar; iVar++) U_domain[iVar] = node[iPoint]->GetSolution(iVar);
			for (iVar = 0; iVar < nPrimVar; iVar++) V_domain[iVar] = node[iPoint]->GetPrimVar(iVar);
            
			/*--- Subsonic nacelle inflow: there is one incoming characteristic,
			 therefore one variable can be specified (back pressure) and is used
			 to update the conservative variables.
             
			 Compute the entropy and the acoustic variable. These
			 riemann invariants, as well as the tangential velocity components,
			 are extrapolated. ---*/
            Density = U_domain[0];
			Velocity2 = 0.0; Vn = 0.0;
			for (iDim = 0; iDim < nDim; iDim++) {
				Velocity[iDim] = U_domain[iDim+1]/Density;
				Velocity2 += Velocity[iDim]*Velocity[iDim];
				Vn += Velocity[iDim]*UnitaryNormal[iDim];
			}
			Energy     = U_domain[nVar-1]/Density;
			Pressure   = Gamma_Minus_One*Density*(Energy-0.5*Velocity2);
			SoundSpeed = sqrt(Gamma*Pressure/Density);
			Entropy = Pressure*pow(1.0/Density,Gamma);
			Riemann = Vn + 2.0*SoundSpeed/Gamma_Minus_One;
            
			/*--- Compute the new fictious state at the outlet ---*/
			Density    = pow(P_Fan/Entropy,1.0/Gamma);
			Pressure   = P_Fan;
			SoundSpeed = sqrt(Gamma*P_Fan/Density);
			Vn_Exit    = Riemann - 2.0*SoundSpeed/Gamma_Minus_One;
			Velocity2  = 0.0;
			for (iDim = 0; iDim < nDim; iDim++) {
				Velocity[iDim] = Velocity[iDim] + (Vn_Exit-Vn)*UnitaryNormal[iDim];
				Velocity2 += Velocity[iDim]*Velocity[iDim];
			}
            
			Energy  = P_Fan/(Density*Gamma_Minus_One) + 0.5*Velocity2;
            
			/*--- Conservative variables, using the derived quantities ---*/
			U_outlet[0] = Density;
            for (iDim = 0; iDim < nDim; iDim++)
                U_outlet[iDim+1] = Velocity[iDim]*Density;
			U_outlet[nDim+1] = Energy*Density;
            
            /*--- Conservative variables, using the derived quantities ---*/
			V_outlet[0] = Pressure / ( Gas_Constant * Density);
            for (iDim = 0; iDim < nDim; iDim++)
                V_outlet[iDim+1] = Velocity[iDim];
			V_outlet[nDim+1] = Pressure;
            V_outlet[nDim+2] = Density;
            
			/*--- Set various quantities in the solver class ---*/
			conv_solver->SetNormal(Normal);
			conv_solver->SetConservative(U_domain, U_outlet);
            
			/*--- Compute the residual using an upwind scheme ---*/
			conv_solver->SetResidual(Residual, Jacobian_i, Jacobian_j, config);
			AddResidual(iPoint, Residual);
            
			/*--- Jacobian contribution for implicit integration ---*/
			if (implicit)
				Jacobian.AddBlock(iPoint, iPoint, Jacobian_i);
            
            /*--- Viscous contribution ---*/
			if (viscous) {
                
				/*--- Set the normal vector and the coordinates ---*/
				visc_solver->SetNormal(Normal);
				visc_solver->SetCoord(geometry->node[iPoint]->GetCoord(), geometry->node[Point_Normal]->GetCoord());
                
				/*--- Primitive variables, and gradient ---*/
				visc_solver->SetPrimitive(V_domain, V_outlet);
				visc_solver->SetPrimVarGradient(node[iPoint]->GetGradient_Primitive(), node[iPoint]->GetGradient_Primitive());
                
				/*--- Laminar and eddy viscosity ---*/
				visc_solver->SetLaminarViscosity(node[iPoint]->GetLaminarViscosity(), node[iPoint]->GetLaminarViscosity());
				visc_solver->SetEddyViscosity(node[iPoint]->GetEddyViscosity(), node[iPoint]->GetEddyViscosity());
                
				/*--- Turbulent kinetic energy ---*/
				if (config->GetKind_Turb_Model() == SST)
					visc_solver->SetTurbKineticEnergy(solution_container[TURB_SOL]->node[iPoint]->GetSolution(0), solution_container[TURB_SOL]->node[iPoint]->GetSolution(0));
                
				/*--- Compute and update residual ---*/
				visc_solver->SetResidual(Residual, Jacobian_i, Jacobian_j, config);
				SubtractResidual(iPoint, Residual);
                
				/*--- Jacobian contribution for implicit integration ---*/
				if (implicit)
					Jacobian.SubtractBlock(iPoint, iPoint, Jacobian_i);
                
			}
            
		}
	}
    
	delete [] U_domain;
	delete [] U_outlet;
    delete [] V_domain;
	delete [] V_outlet;
	delete [] Normal;
        
}

void CEulerSolution::BC_Nacelle_Exhaust(CGeometry *geometry, CSolution **solution_container, CNumerics *conv_solver, CNumerics *visc_solver, CConfig *config, unsigned short val_marker) {
	unsigned short iVar, iDim, nPrimVar;
	unsigned long iVertex, iPoint, Point_Normal;
	double P_Total, T_Total, Velocity[3];
	double Velocity2, H_Total, Temperature, Riemann, Area, UnitaryNormal[3];
	double Pressure, Density, Energy, Mach2;
	double SoundSpeed2, SoundSpeed_Total2, Vel_Mag;
	double alpha, aa, bb, cc, dd;
	double Gas_Constant = config->GetGas_ConstantND();
	double *Flow_Dir = new double[nDim];
  
	bool implicit = (config->GetKind_TimeIntScheme_Flow() == EULER_IMPLICIT);
	bool viscous = config->GetViscous();
  bool incompressible = config->GetIncompressible();
	string Marker_Tag = config->GetMarker_All_Tag(val_marker);
  
  if (incompressible) nPrimVar = nDim+2;
	else nPrimVar = nDim+3;
  
  double *U_domain = new double[nVar];      double *U_exhaust = new double[nVar];
  double *V_domain = new double[nPrimVar];  double *V_exhaust = new double[nPrimVar];
	double *Normal = new double[nDim];
  
	/*--- Loop over all the vertices on this boundary marker ---*/
	for (iVertex = 0; iVertex < geometry->nVertex[val_marker]; iVertex++) {
    
		iPoint = geometry->vertex[val_marker][iVertex]->GetNode();
    
		/*--- Check if the node belongs to the domain (i.e, not a halo node) ---*/
		if (geometry->node[iPoint]->GetDomain()) {
      
      /*--- Index of the closest interior node ---*/
			Point_Normal = geometry->vertex[val_marker][iVertex]->GetNormal_Neighbor();
      
			/*--- Normal vector for this vertex (negate for outward convention) ---*/
			geometry->vertex[val_marker][iVertex]->GetNormal(Normal);
			for (iDim = 0; iDim < nDim; iDim++) Normal[iDim] = -Normal[iDim];
      
			Area = 0.0;
			for (iDim = 0; iDim < nDim; iDim++)
				Area += Normal[iDim]*Normal[iDim];
			Area = sqrt (Area);
      
			for (iDim = 0; iDim < nDim; iDim++)
				UnitaryNormal[iDim] = Normal[iDim]/Area;
      
			/*--- Current solution at this boundary node ---*/
			for (iVar = 0; iVar < nVar; iVar++) U_domain[iVar] = node[iPoint]->GetSolution(iVar);
      for (iVar = 0; iVar < nPrimVar; iVar++) V_domain[iVar] = node[iPoint]->GetPrimVar(iVar);
      
			/*--- Subsonic inflow: there is one outgoing characteristic (u-c),
			 therefore we can specify all but one state variable at the inlet.
			 The outgoing Riemann invariant provides the final piece of info. ---*/
      
			/*--- Retrieve the specified total conditions for this inlet. ---*/
			P_Total  = config->GetNozzle_Ptotal(Marker_Tag);
			T_Total  = config->GetNozzle_Ttotal(Marker_Tag);
      
			/*--- Non-dim. the inputs if necessary. ---*/
			P_Total /= config->GetPressure_Ref();
			T_Total /= config->GetTemperature_Ref();
      
			/*--- Store primitives and set some variables for clarity. ---*/
			Density = U_domain[0];
			Velocity2 = 0.0;
			for (iDim = 0; iDim < nDim; iDim++) {
				Velocity[iDim] = U_domain[iDim+1]/Density;
				Velocity2 += Velocity[iDim]*Velocity[iDim];
			}
			Energy      = U_domain[nVar-1]/Density;
			Pressure    = Gamma_Minus_One*Density*(Energy-0.5*Velocity2);
			H_Total     = (Gamma*Gas_Constant/Gamma_Minus_One)*T_Total;
			SoundSpeed2 = Gamma*Pressure/Density;
      
			/*--- Compute the acoustic Riemann invariant that is extrapolated
			 from the domain interior. ---*/
			Riemann   = 2.0*sqrt(SoundSpeed2)/Gamma_Minus_One;
			for (iDim = 0; iDim < nDim; iDim++)
				Riemann += Velocity[iDim]*UnitaryNormal[iDim];
      
			/*--- Total speed of sound ---*/
			SoundSpeed_Total2 = Gamma_Minus_One*(H_Total - (Energy + Pressure/Density)+0.5*Velocity2) + SoundSpeed2;
      
			/*--- The flow direction is defined by the surface normal ---*/
			for (iDim = 0; iDim < nDim; iDim++)
				Flow_Dir[iDim] = -UnitaryNormal[iDim];
      
			/*--- Dot product of normal and flow direction. This should
			 be negative due to outward facing boundary normal convention. ---*/
			alpha = 0.0;
			for (iDim = 0; iDim < nDim; iDim++)
				alpha += UnitaryNormal[iDim]*Flow_Dir[iDim];
      
			/*--- Coefficients in the quadratic equation for the velocity ---*/
			aa =  1.0 + 0.5*Gamma_Minus_One*alpha*alpha;
			bb = -1.0*Gamma_Minus_One*alpha*Riemann;
			cc =  0.5*Gamma_Minus_One*Riemann*Riemann - 2.0*SoundSpeed_Total2/Gamma_Minus_One;
      
			/*--- Solve quadratic equation for velocity magnitude. Value must
			 be positive, so the choice of root is clear. ---*/
			dd = bb*bb - 4.0*aa*cc;
			dd = sqrt(max(0.0,dd));
			Vel_Mag   = (-bb + dd)/(2.0*aa);
			Vel_Mag   = max(0.0,Vel_Mag);
			Velocity2 = Vel_Mag*Vel_Mag;
      
			/*--- Compute speed of sound from total speed of sound eqn. ---*/
			SoundSpeed2 = SoundSpeed_Total2 - 0.5*Gamma_Minus_One*Velocity2;
      
			/*--- Mach squared (cut between 0-1), use to adapt velocity ---*/
			Mach2 = Velocity2/SoundSpeed2;
			Mach2 = min(1.0,Mach2);
			Velocity2   = Mach2*SoundSpeed2;
			Vel_Mag     = sqrt(Velocity2);
			SoundSpeed2 = SoundSpeed_Total2 - 0.5*Gamma_Minus_One*Velocity2;
      
			/*--- Compute new velocity vector at the inlet ---*/
			for (iDim = 0; iDim < nDim; iDim++)
				Velocity[iDim] = Vel_Mag*Flow_Dir[iDim];
      
			/*--- Static temperature from the speed of sound relation ---*/
			Temperature = SoundSpeed2/(Gamma*Gas_Constant);
      
			/*--- Static pressure using isentropic relation at a point ---*/
			Pressure = P_Total*pow((Temperature/T_Total),Gamma/Gamma_Minus_One);
      
			/*--- Density at the inlet from the gas law ---*/
			Density = Pressure/(Gas_Constant*Temperature);
      
			/*--- Using pressure, density, & velocity, compute the energy ---*/
			Energy = Pressure/(Density*Gamma_Minus_One)+0.5*Velocity2;
      
			/*--- Conservative variables, using the derived quantities ---*/
			U_exhaust[0] = Density;
      for (iDim = 0; iDim < nDim; iDim++)
        U_exhaust[iDim+1] = Velocity[iDim]*Density;
			U_exhaust[nDim+1] = Energy*Density;
      
      /*--- Primitive variables, using the derived quantities ---*/
			V_exhaust[0] = Temperature;
      for (iDim = 0; iDim < nDim; iDim++)
        V_exhaust[iDim+1] = Velocity[iDim];
			V_exhaust[nDim+1] = Pressure;
			V_exhaust[nDim+2] = Density;
      
			/*--- Set various quantities in the solver class ---*/
			conv_solver->SetNormal(Normal);
			conv_solver->SetConservative(U_domain, U_exhaust);
      
			/*--- Compute the residual using an upwind scheme ---*/
			conv_solver->SetResidual(Residual, Jacobian_i, Jacobian_j, config);
			AddResidual(iPoint, Residual);
      
			/*--- Jacobian contribution for implicit integration ---*/
			if (implicit)
				Jacobian.AddBlock(iPoint, iPoint, Jacobian_i);
      
      /*--- Viscous contribution ---*/
			if (viscous) {
        
				/*--- Set the normal vector and the coordinates ---*/
				visc_solver->SetNormal(Normal);
				visc_solver->SetCoord(geometry->node[iPoint]->GetCoord(), geometry->node[Point_Normal]->GetCoord());
        
				/*--- Primitive variables, and gradient ---*/
				visc_solver->SetPrimitive(V_domain, V_exhaust);
				visc_solver->SetPrimVarGradient(node[iPoint]->GetGradient_Primitive(), node[iPoint]->GetGradient_Primitive());
        
				/*--- Laminar and eddy viscosity ---*/
				visc_solver->SetLaminarViscosity(node[iPoint]->GetLaminarViscosity(), node[iPoint]->GetLaminarViscosity());
				visc_solver->SetEddyViscosity(node[iPoint]->GetEddyViscosity(), node[iPoint]->GetEddyViscosity());
        
				/*--- Turbulent kinetic energy ---*/
				if (config->GetKind_Turb_Model() == SST)
					visc_solver->SetTurbKineticEnergy(solution_container[TURB_SOL]->node[iPoint]->GetSolution(0), solution_container[TURB_SOL]->node[iPoint]->GetSolution(0));
        
				/*--- Compute and update residual ---*/
				visc_solver->SetResidual(Residual, Jacobian_i, Jacobian_j, config);
				SubtractResidual(iPoint, Residual);
        
				/*--- Jacobian contribution for implicit integration ---*/
				if (implicit)
					Jacobian.SubtractBlock(iPoint, iPoint, Jacobian_i);
        
			}
      
		}
	}
  
	delete [] U_domain;
	delete [] U_exhaust;
  delete [] V_domain;
	delete [] V_exhaust;
	delete [] Normal;
	delete [] Flow_Dir;
  
}

void CEulerSolution::BC_Sym_Plane(CGeometry *geometry, CSolution **solution_container, CNumerics *conv_solver, CNumerics *visc_solver, CConfig *config, unsigned short val_marker) {
	unsigned long iPoint, iVertex;
	unsigned short iDim, iVar, jVar;
	double Pressure, *Normal, Density;

	bool implicit = (config->GetKind_TimeIntScheme_Flow() == EULER_IMPLICIT);
	bool incompressible = config->GetIncompressible();

	/*--- Loop over all the vertices ---*/
	for (iVertex = 0; iVertex < geometry->nVertex[val_marker]; iVertex++) {
		iPoint = geometry->vertex[val_marker][iVertex]->GetNode();

		/*--- If the node belong to the domain ---*/
		if (geometry->node[iPoint]->GetDomain()) {

			/*--- Compute the projected residual ---*/
			Normal = geometry->vertex[val_marker][iVertex]->GetNormal();

			double Area = 0.0; double UnitaryNormal[3];
			for (iDim = 0; iDim < nDim; iDim++)
				Area += Normal[iDim]*Normal[iDim];
			Area = sqrt (Area);

			for (iDim = 0; iDim < nDim; iDim++)
				UnitaryNormal[iDim] = -Normal[iDim]/Area;

			if (incompressible) Pressure = node[iPoint]->GetSolution(0);
			else Pressure = node[iPoint]->GetPressure(incompressible);

			/*--- Set the residual using the pressure ---*/
			Residual[0] = 0.0;
			for (iDim = 0; iDim < nDim; iDim++)
				Residual[iDim+1] = Pressure*UnitaryNormal[iDim]*Area;
			if (!incompressible) Residual[nVar-1] = 0.0;

			/*--- Add value to the residual ---*/
			AddResidual(iPoint, Residual);

			/*--- In case we are doing a implicit computation ---*/
			if (implicit) {
				if (incompressible)  {
					Density = node[iPoint]->GetDensityInc();
					for (iVar = 0; iVar < nVar; iVar++) {
						for (jVar = 0; jVar < nVar; jVar++)
							Jacobian_i[iVar][jVar] = 0.0;
					}
					for (iDim = 0; iDim < nDim; iDim++)
						Jacobian_i[iDim+1][0] = -Normal[iDim];
					Jacobian.AddBlock(iPoint,iPoint,Jacobian_i);
				}
				else {
					double a2 = Gamma-1.0;
					double phi = 0.5*a2*node[iPoint]->GetVelocity2();

					for (iVar = 0; iVar < nVar; iVar++) {
						Jacobian_i[0][iVar] = 0.0;
						Jacobian_i[nDim+1][iVar] = 0.0;
					}
					for (iDim = 0; iDim < nDim; iDim++) {
						Jacobian_i[iDim+1][0] = -phi*Normal[iDim];
						for (unsigned short jDim = 0; jDim < nDim; jDim++)
							Jacobian_i[iDim+1][jDim+1] = a2*node[iPoint]->GetVelocity(jDim, incompressible)*Normal[iDim];
						Jacobian_i[iDim+1][nDim+1] = -a2*Normal[iDim];
					}
					Jacobian.AddBlock(iPoint,iPoint,Jacobian_i);
				}
			}
		}
	}
}

void CEulerSolution::BC_Interface_Boundary(CGeometry *geometry, CSolution **solution_container, CNumerics *solver,
		CConfig *config, unsigned short val_marker) {
	unsigned long iVertex, iPoint, jPoint;
	unsigned short iVar, iDim;

	bool implicit = (config->GetKind_TimeIntScheme_Flow() == EULER_IMPLICIT);

#ifdef NO_MPI

	for(iVertex = 0; iVertex < geometry->nVertex[val_marker]; iVertex++) {
		iPoint = geometry->vertex[val_marker][iVertex]->GetNode();

		if (geometry->node[iPoint]->GetDomain()) {

			/*--- Find the associate pair to the original node ---*/
			jPoint = geometry->vertex[val_marker][iVertex]->GetDonorPoint();

			if (iPoint != jPoint) {

				/*--- Store the solution for both points ---*/
				for (iVar = 0; iVar < nVar; iVar++) {
					Solution_i[iVar] = node[iPoint]->GetSolution(iVar);
					Solution_j[iVar] = node[jPoint]->GetSolution(iVar);
				}

				/*--- Set Conservative Variables ---*/
				solver->SetConservative(Solution_i, Solution_j);

				/*--- Set the normal vector ---*/
				geometry->vertex[val_marker][iVertex]->GetNormal(Vector);
				for (iDim = 0; iDim < nDim; iDim++)
					Vector[iDim] = -Vector[iDim];
				solver->SetNormal(Vector);

				/*--- Add Residuals and Jacobians ---*/
				solver->SetResidual(Residual, Jacobian_i, Jacobian_j, config);
				AddResidual(iPoint, Residual);
				if (implicit) Jacobian.AddBlock(iPoint,iPoint,Jacobian_i);

			}
		}
	}

#else

	int rank = MPI::COMM_WORLD.Get_rank(), jProcessor;
	double *Conserv_Var;
	bool compute;

	double *Buffer_Send_U = new double [nVar];
	double *Buffer_Receive_U = new double [nVar];

	/*--- Do the send process, by the moment we are sending each
	 node individually, this must be changed ---*/
	for(iVertex = 0; iVertex < geometry->nVertex[val_marker]; iVertex++) {
		iPoint = geometry->vertex[val_marker][iVertex]->GetNode();
		if (geometry->node[iPoint]->GetDomain()) {

			/*--- Find the associate pair to the original node ---*/
			jPoint = geometry->vertex[val_marker][iVertex]->GetPeriodicPointDomain()[0];
			jProcessor = geometry->vertex[val_marker][iVertex]->GetPeriodicPointDomain()[1];

			if ((iPoint == jPoint) && (jProcessor == rank)) compute = false;
			else compute = true;

			/*--- We only send the information that belong to other boundary ---*/
			if ((jProcessor != rank) && compute) {
				Conserv_Var = node[iPoint]->GetSolution();
				for (iVar = 0; iVar < nVar; iVar++)
					Buffer_Send_U[iVar] = Conserv_Var[iVar];
				MPI::COMM_WORLD.Bsend(Buffer_Send_U, nVar, MPI::DOUBLE, jProcessor, iPoint);
			}
		}
	}

	for(iVertex = 0; iVertex < geometry->nVertex[val_marker]; iVertex++) {
		iPoint = geometry->vertex[val_marker][iVertex]->GetNode();
		if (geometry->node[iPoint]->GetDomain()) {

			/*--- Find the associate pair to the original node ---*/
			jPoint = geometry->vertex[val_marker][iVertex]->GetPeriodicPointDomain()[0];
			jProcessor = geometry->vertex[val_marker][iVertex]->GetPeriodicPointDomain()[1];

			if ((iPoint == jPoint) && (jProcessor == rank)) compute = false;
			else compute = true;

			if (compute) {
				/*--- We only receive the information that belong to other boundary ---*/
				if (jProcessor != rank)
					MPI::COMM_WORLD.Recv(Buffer_Receive_U, nVar, MPI::DOUBLE, jProcessor, jPoint);
				else {
					for (iVar = 0; iVar < nVar; iVar++)
						Buffer_Receive_U[iVar] = node[jPoint]->GetSolution(iVar);
				}

				/*--- Store the solution for both points ---*/
				for (iVar = 0; iVar < nVar; iVar++) {
					Solution_i[iVar] = node[iPoint]->GetSolution(iVar);
					Solution_j[iVar] = Buffer_Receive_U[iVar];
				}

				solver->SetConservative(Solution_i, Solution_j);

				geometry->vertex[val_marker][iVertex]->GetNormal(Vector);
				for (iDim = 0; iDim < nDim; iDim++)
					Vector[iDim] = -Vector[iDim];
				solver->SetNormal(Vector);

				solver->SetResidual(Residual, Jacobian_i, Jacobian_j, config);
				AddResidual(iPoint, Residual);
				if (implicit) Jacobian.AddBlock(iPoint, iPoint, Jacobian_i);
			}
		}
	}

	delete[] Buffer_Send_U;
	delete[] Buffer_Receive_U;

#endif

}

void CEulerSolution::BC_NearField_Boundary(CGeometry *geometry, CSolution **solution_container, CNumerics *solver,
		CConfig *config, unsigned short val_marker) {
	unsigned long iVertex, iPoint, jPoint;
	unsigned short iVar, iDim;

	bool implicit = (config->GetKind_TimeIntScheme_Flow() == EULER_IMPLICIT);

#ifdef NO_MPI

	for(iVertex = 0; iVertex < geometry->nVertex[val_marker]; iVertex++) {
		iPoint = geometry->vertex[val_marker][iVertex]->GetNode();

		if (geometry->node[iPoint]->GetDomain()) {

			/*--- Find the associate pair to the original node ---*/
			jPoint = geometry->vertex[val_marker][iVertex]->GetDonorPoint();

			if (iPoint != jPoint) {

				/*--- Store the solution for both points ---*/
				for (iVar = 0; iVar < nVar; iVar++) {
					Solution_i[iVar] = node[iPoint]->GetSolution(iVar);
					Solution_j[iVar] = node[jPoint]->GetSolution(iVar);
				}

				/*--- Set Conservative Variables ---*/
				solver->SetConservative(Solution_i, Solution_j);

				/*--- Set the normal vector ---*/
				geometry->vertex[val_marker][iVertex]->GetNormal(Vector);
				for (iDim = 0; iDim < nDim; iDim++)
					Vector[iDim] = -Vector[iDim];
				solver->SetNormal(Vector);

				/*--- Add Residuals and Jacobians ---*/
				solver->SetResidual(Residual, Jacobian_i, Jacobian_j, config);
				AddResidual(iPoint, Residual);
				if (implicit) Jacobian.AddBlock(iPoint,iPoint,Jacobian_i);
			}
		}
	}

#else

	int rank = MPI::COMM_WORLD.Get_rank(), jProcessor;
	double *Conserv_Var;
	bool compute;

	double *Buffer_Send_U = new double [nVar];
	double *Buffer_Receive_U = new double [nVar];

	/*--- Do the send process, by the moment we are sending each
	 node individually, this must be changed ---*/
	for(iVertex = 0; iVertex < geometry->nVertex[val_marker]; iVertex++) {
		iPoint = geometry->vertex[val_marker][iVertex]->GetNode();
		if (geometry->node[iPoint]->GetDomain()) {

			/*--- Find the associate pair to the original node ---*/
			jPoint = geometry->vertex[val_marker][iVertex]->GetPeriodicPointDomain()[0];
			jProcessor = geometry->vertex[val_marker][iVertex]->GetPeriodicPointDomain()[1];

			if ((iPoint == jPoint) && (jProcessor == rank)) compute = false;
			else compute = true;

			/*--- We only send the information that belong to other boundary, -1 processor
			 means that the boundary condition is not applied ---*/
			if ((jProcessor != rank) && compute) {
				Conserv_Var = node[iPoint]->GetSolution();
				for (iVar = 0; iVar < nVar; iVar++)
					Buffer_Send_U[iVar] = Conserv_Var[iVar];
				MPI::COMM_WORLD.Bsend(Buffer_Send_U, nVar, MPI::DOUBLE, jProcessor, iPoint);
			}
		}
	}

	for(iVertex = 0; iVertex < geometry->nVertex[val_marker]; iVertex++) {
		iPoint = geometry->vertex[val_marker][iVertex]->GetNode();
		if (geometry->node[iPoint]->GetDomain()) {

			/*--- Find the associate pair to the original node ---*/
			jPoint = geometry->vertex[val_marker][iVertex]->GetPeriodicPointDomain()[0];
			jProcessor = geometry->vertex[val_marker][iVertex]->GetPeriodicPointDomain()[1];

			if ((iPoint == jPoint) && (jProcessor == rank)) compute = false;
			else compute = true;

			if (compute) {
				/*--- We only receive the information that belong to other boundary ---*/
				if (jProcessor != rank)
					MPI::COMM_WORLD.Recv(Buffer_Receive_U, nVar, MPI::DOUBLE, jProcessor, jPoint);
				else {
					for (iVar = 0; iVar < nVar; iVar++)
						Buffer_Receive_U[iVar] = node[jPoint]->GetSolution(iVar);
				}

				/*--- Store the solution for both points ---*/
				for (iVar = 0; iVar < nVar; iVar++) {
					Solution_i[iVar] = node[iPoint]->GetSolution(iVar);
					Solution_j[iVar] = Buffer_Receive_U[iVar];
				}

				/*--- Set Conservative Variables ---*/
				solver->SetConservative(Solution_i, Solution_j);

				/*--- Set Normal ---*/
				geometry->vertex[val_marker][iVertex]->GetNormal(Vector);
				for (iDim = 0; iDim < nDim; iDim++)
					Vector[iDim] = -Vector[iDim];
				solver->SetNormal(Vector);

				/*--- Add Residuals and Jacobians ---*/
				solver->SetResidual(Residual, Jacobian_i, Jacobian_j, config);
				AddResidual(iPoint, Residual);
				if (implicit) Jacobian.AddBlock(iPoint, iPoint, Jacobian_i);
			}
		}
	}

	delete[] Buffer_Send_U;
	delete[] Buffer_Receive_U;

#endif

}

void CEulerSolution::BC_Dirichlet(CGeometry *geometry, CSolution **solution_container,
		CConfig *config, unsigned short val_marker) {
	unsigned long iVertex, iPoint, jPoint, total_index;
	unsigned short iVar;

	bool implicit = (config->GetKind_TimeIntScheme_Flow() == EULER_IMPLICIT);

#ifdef NO_MPI

	for(iVertex = 0; iVertex < geometry->nVertex[val_marker]; iVertex++) {
		iPoint = geometry->vertex[val_marker][iVertex]->GetNode();

		if (geometry->node[iPoint]->GetDomain()) {

			/*--- Find the associate pair to the original node ---*/
			jPoint = geometry->vertex[val_marker][iVertex]->GetDonorPoint();

			/*--- Store the solution for both points ---*/
			for (iVar = 0; iVar < nVar; iVar++) {
				Solution_i[iVar] = node[iPoint]->GetSolution(iVar);
				Solution_j[iVar] = node[jPoint]->GetSolution(iVar);
			}

			/*--- Set the residual, truncation error and solution value ---*/
			node[iPoint]->SetSolution_Old(Solution_j);
			node[iPoint]->SetSolution(Solution_j);
			Set_Residual_Zero(iPoint);
			node[iPoint]->SetRes_TruncErrorZero();

			/*--- Change rows of the Jacobian (includes 1 in the diagonal) ---*/
			if (implicit)
				for (iVar = 0; iVar < nVar; iVar++) {
					total_index = iPoint*nVar+iVar;
					Jacobian.DeleteValsRowi(total_index);
				}

		}
	}

#else

	int rank = MPI::COMM_WORLD.Get_rank(), jProcessor;
	double *Conserv_Var;

	double *Buffer_Send_U = new double [nVar];
	double *Buffer_Receive_U = new double [nVar];

	/*--- Do the send process, by the moment we are sending each
	 node individually, this must be changed ---*/
	for(iVertex = 0; iVertex < geometry->nVertex[val_marker]; iVertex++) {
		iPoint = geometry->vertex[val_marker][iVertex]->GetNode();
		if (geometry->node[iPoint]->GetDomain()) {

			/*--- Find the associate pair to the original node ---*/
			jPoint = geometry->vertex[val_marker][iVertex]->GetPeriodicPointDomain()[0];
			jProcessor = geometry->vertex[val_marker][iVertex]->GetPeriodicPointDomain()[1];

			/*--- We only send the information that belong to other boundary ---*/
			if (jProcessor != rank) {
				Conserv_Var = node[iPoint]->GetSolution();
				for (iVar = 0; iVar < nVar; iVar++)
					Buffer_Send_U[iVar] = Conserv_Var[iVar];
				MPI::COMM_WORLD.Bsend(Buffer_Send_U, nVar, MPI::DOUBLE, jProcessor, iPoint);
			}
		}
	}

	for(iVertex = 0; iVertex < geometry->nVertex[val_marker]; iVertex++) {
		iPoint = geometry->vertex[val_marker][iVertex]->GetNode();
		if (geometry->node[iPoint]->GetDomain()) {

			/*--- Find the associate pair to the original node ---*/
			jPoint = geometry->vertex[val_marker][iVertex]->GetPeriodicPointDomain()[0];
			jProcessor = geometry->vertex[val_marker][iVertex]->GetPeriodicPointDomain()[1];

			/*--- We only receive the information that belong to other boundary ---*/
			if (jProcessor != rank)
				MPI::COMM_WORLD.Recv(Buffer_Receive_U, nVar, MPI::DOUBLE, jProcessor, jPoint);
			else {
				for (iVar = 0; iVar < nVar; iVar++)
					Buffer_Receive_U[iVar] = node[jPoint]->GetSolution(iVar);
			}

			/*--- Store the solution for both points ---*/
			for (iVar = 0; iVar < nVar; iVar++) {
				Solution_i[iVar] = node[iPoint]->GetSolution(iVar);
				Solution_j[iVar] = Buffer_Receive_U[iVar];
			}

			/*--- Set the residual, truncation error and solution value ---*/
			node[iPoint]->SetSolution_Old(Solution_j);
			node[iPoint]->SetSolution(Solution_j);
			Set_Residual_Zero(iPoint);
			node[iPoint]->SetRes_TruncErrorZero();

			/*--- Change rows of the Jacobian (includes 1 in the diagonal) ---*/
			if (implicit)
				for (iVar = 0; iVar < nVar; iVar++) {
					total_index = iPoint*nVar+iVar;
					Jacobian.DeleteValsRowi(total_index);
				}

		}
	}

	delete[] Buffer_Send_U;
	delete[] Buffer_Receive_U;

#endif

}

void CEulerSolution::BC_Custom(CGeometry *geometry, CSolution **solution_container, CNumerics *solver, CConfig *config, unsigned short val_marker) {
	unsigned long iVertex, iPoint;
	unsigned short iVar, iDim;
	double *U_domain, press, tempe, velo[3], b, rho, L, V, psi, Vpsi, theta, xx, yy;
	U_domain = new double[nVar];

	/*-------- Set Problem Parameters for Ringleb flow -------------*/
	bool implicit = (config->GetKind_TimeIntScheme_Flow() == EULER_IMPLICIT);
	unsigned short imax = 500;
	double tol = 1.e-10;
	double Vmin = 0.;
	double Vmax = 2.;
	double Vp = 0.5*( Vmin + Vmax );

	/*--- Loop over all the vertices ---*/
	for (iVertex = 0; iVertex < geometry->nVertex[val_marker]; iVertex++) {
		iPoint = geometry->vertex[val_marker][iVertex]->GetNode();

		/*--- If the node belong to the domain ---*/
		if (geometry->node[iPoint]->GetDomain()) {

			/*--- Copy the solution on the boundary ---*/
			for (iVar = 0; iVar < nVar; iVar++)
				Solution[iVar] = node[iPoint]->GetSolution(iVar);

			xx = geometry->node[iPoint]->GetCoord(0);
			yy = geometry->node[iPoint]->GetCoord(1);

			/*--- Iterate to find solution (Adapted from Matsuzaka) ---*/
			for(unsigned short i = 1; i <= imax; i++) {
				b  = sqrt(1. - 0.2*Vp*Vp);
				rho = pow(b,5);
				L  = 1/b + 1/(3*pow(b,3)) + 1/(5*pow(b,5)) - 0.5*log((1+b)/(1-b));
				V   = sqrt(1/sqrt(fabs((xx-0.5*L)*(xx-0.5*L)+yy*yy) )/2/rho);
				if (fabs(V-Vp) < tol) break;
				if (i == imax)
					cout<<"did not converge... "<<fabs(V-Vp)<<" "<<xx<<" "<<yy<<endl;
				Vp = V;
			}

			b = sqrt(1. - 0.2*V*V);
			rho = pow(b,5);
			press = rho*b*b/Gamma;
			L = 1/b + 1/(3*pow(b,3)) + 1/(5*pow(b,5))-0.5*log((1+b)/(1-b));
			psi = sqrt(0.5/V/V-(xx-0.5*L)*rho);    Vpsi= sqrt(0.5-V*V*(xx-0.5*L)*rho);
			if ( fabs( Vpsi - 1. ) < tol  ) theta = 0.5*PI_NUMBER;
			else theta = asin( psi*V );
			velo[0] = -V*cos(theta); velo[1] = -V*sin(theta); velo[2] = 0.;
			tempe = press/rho;

			/*--- Load up the solution vector ---*/
			Solution[0] = rho;
			for (iVar = 1; iVar< nVar-1; iVar++)
				Solution[iVar] = rho*velo[iVar-1];
			Solution[nVar-1] = press/(Gamma-1.)+0.5*rho*(velo[0]*velo[0]+velo[1]*velo[1]);

			/*--- Weak boundary imposition ---*/
			for (iVar = 0; iVar < nVar; iVar++)
				U_domain[iVar]= node[iPoint]->GetSolution(iVar);

			/*--- Set the normal vector ---*/
			geometry->vertex[val_marker][iVertex]->GetNormal(Vector);
			for (iDim = 0; iDim < nDim; iDim++) Vector[iDim] = -Vector[iDim];
			solver->SetNormal(Vector);

			/*--- Compute the residual using an upwind scheme ---*/
			solver->SetConservative(U_domain, Solution);
			solver->SetResidual(Residual, Jacobian_i, Jacobian_j, config);
			AddResidual(iPoint, Residual);

			/*--- In case we are doing a implicit computation ---*/
			if (implicit)
				Jacobian.AddBlock(iPoint, iPoint, Jacobian_i);

		}
	}
}

void CEulerSolution::SetResidual_DualTime(CGeometry *geometry, CSolution **solution_container, CConfig *config,
		unsigned short iRKStep, unsigned short iMesh, unsigned short RunTime_EqSystem) {
	unsigned short iVar, jVar;
	unsigned long iPoint;
	double *U_time_nM1, *U_time_n, *U_time_nP1;
	double Volume_nM1, Volume_n, Volume_nP1, TimeStep;

	bool implicit = (config->GetKind_TimeIntScheme_Flow() == EULER_IMPLICIT);
	bool FlowEq = (RunTime_EqSystem == RUNTIME_FLOW_SYS);
	bool AdjEq = (RunTime_EqSystem == RUNTIME_ADJFLOW_SYS);
	bool incompressible = config->GetIncompressible();
	bool Grid_Movement = config->GetGrid_Movement();

	/*--- loop over points ---*/
	for (iPoint = 0; iPoint < nPointDomain; iPoint++) {

		/*--- Solution at time n-1, n and n+1 ---*/
		U_time_nM1 = node[iPoint]->GetSolution_time_n1();
		U_time_n   = node[iPoint]->GetSolution_time_n();
		U_time_nP1 = node[iPoint]->GetSolution();

		/*--- Volume at time n-1 and n ---*/
		if (Grid_Movement) {
			Volume_nM1 = geometry->node[iPoint]->GetVolume_nM1();
			Volume_n = geometry->node[iPoint]->GetVolume_n();
			Volume_nP1 = geometry->node[iPoint]->GetVolume();
		}
		else {
			Volume_nM1 = geometry->node[iPoint]->GetVolume();
			Volume_n = geometry->node[iPoint]->GetVolume();
			Volume_nP1 = geometry->node[iPoint]->GetVolume();
		}

		/*--- Time Step ---*/
		TimeStep = config->GetDelta_UnstTimeND();

		/*--- Compute Residual ---*/
		for(iVar = 0; iVar < nVar; iVar++) {
			if (config->GetUnsteady_Simulation() == DT_STEPPING_1ST)
				Residual[iVar] = ( U_time_nP1[iVar]*Volume_nP1 - U_time_n[iVar]*Volume_n ) / TimeStep;
			if (config->GetUnsteady_Simulation() == DT_STEPPING_2ND)
				Residual[iVar] = ( 3.0*U_time_nP1[iVar]*Volume_nP1 - 4.0*U_time_n[iVar]*Volume_n
						+  1.0*U_time_nM1[iVar]*Volume_nM1 ) / (2.0*TimeStep);
		}

		if (incompressible && (FlowEq || AdjEq)) Residual[0] = 0.0;

		/*--- Add Residual ---*/
		AddResidual(iPoint, Residual);

		if (implicit) {
			for (iVar = 0; iVar < nVar; iVar++) {
				for (jVar = 0; jVar < nVar; jVar++)
					Jacobian_i[iVar][jVar] = 0.0;

				if (config->GetUnsteady_Simulation() == DT_STEPPING_1ST)
					Jacobian_i[iVar][iVar] = Volume_nP1 / TimeStep;
				if (config->GetUnsteady_Simulation() == DT_STEPPING_2ND)
					Jacobian_i[iVar][iVar] = (Volume_nP1*3.0)/(2.0*TimeStep);
			}
			if (incompressible && (FlowEq || AdjEq)) Jacobian_i[0][0] = 0.0;
			Jacobian.AddBlock(iPoint, iPoint, Jacobian_i);
		}
	}

}

void CEulerSolution::SetFlow_Displacement(CGeometry **flow_geometry, CVolumetricMovement *flow_grid_movement,
		CConfig *flow_config, CConfig *fea_config, CGeometry **fea_geometry, CSolution ***fea_solution) {
	unsigned short iMarker, iDim;
	unsigned long iVertex, iPoint;
	double *Coord, VarCoord[3];

#ifdef NO_MPI
	unsigned long iPoint_Donor;
	double *CoordDonor, *DisplacementDonor;

	for (iMarker = 0; iMarker < flow_config->GetnMarker_All(); iMarker++) {
		if (flow_config->GetMarker_All_Moving(iMarker) == YES) {
			for(iVertex = 0; iVertex < flow_geometry[MESH_0]->nVertex[iMarker]; iVertex++) {
				iPoint = flow_geometry[MESH_0]->vertex[iMarker][iVertex]->GetNode();
				iPoint_Donor = flow_geometry[MESH_0]->vertex[iMarker][iVertex]->GetDonorPoint();
				Coord = flow_geometry[MESH_0]->node[iPoint]->GetCoord();
				CoordDonor = fea_geometry[MESH_0]->node[iPoint_Donor]->GetCoord();
				DisplacementDonor = fea_solution[MESH_0][FEA_SOL]->node[iPoint_Donor]->GetSolution();

				for (iDim = 0; iDim < nDim; iDim++)
					VarCoord[iDim] = (CoordDonor[iDim]+DisplacementDonor[iDim])-Coord[iDim];

				flow_geometry[MESH_0]->vertex[iMarker][iVertex]->SetVarCoord(VarCoord);
			}
		}
	}
	flow_grid_movement->SpringMethod(flow_geometry[MESH_0], flow_config, true);

#else

	int rank = MPI::COMM_WORLD.Get_rank(), jProcessor;
	double *Buffer_Send_Coord = new double [nDim];
	double *Buffer_Receive_Coord = new double [nDim];
	unsigned long jPoint;

	/*--- Do the send process, by the moment we are sending each
	 node individually, this must be changed ---*/
	for (iMarker = 0; iMarker < fea_config->GetnMarker_All(); iMarker++) {
		if (fea_config->GetMarker_All_Boundary(iMarker) == LOAD_BOUNDARY) {
			for(iVertex = 0; iVertex < fea_geometry[MESH_0]->nVertex[iMarker]; iVertex++) {
				iPoint = fea_geometry[MESH_0]->vertex[iMarker][iVertex]->GetNode();

				if (fea_geometry[MESH_0]->node[iPoint]->GetDomain()) {

					/*--- Find the associate pair to the original node (index and processor) ---*/
					jPoint = fea_geometry[MESH_0]->vertex[iMarker][iVertex]->GetPeriodicPointDomain()[0];
					jProcessor = fea_geometry[MESH_0]->vertex[iMarker][iVertex]->GetPeriodicPointDomain()[1];

					/*--- We only send the pressure that belong to other boundary ---*/
					if (jProcessor != rank) {
						for (iDim = 0; iDim < nDim; iDim++)
							Buffer_Send_Coord[iDim] = fea_geometry[MESH_0]->node[iPoint]->GetCoord(iDim);

						MPI::COMM_WORLD.Bsend(Buffer_Send_Coord, nDim, MPI::DOUBLE, jProcessor, iPoint);
					}

				}
			}
		}
	}

	/*--- Now the loop is over the fea points ---*/
	for (iMarker = 0; iMarker < flow_config->GetnMarker_All(); iMarker++) {
		if ((flow_config->GetMarker_All_Boundary(iMarker) == EULER_WALL) &&
				(flow_config->GetMarker_All_Moving(iMarker) == YES)) {
			for(iVertex = 0; iVertex < flow_geometry[MESH_0]->nVertex[iMarker]; iVertex++) {
				iPoint = flow_geometry[MESH_0]->vertex[iMarker][iVertex]->GetNode();
				if (flow_geometry[MESH_0]->node[iPoint]->GetDomain()) {

					/*--- Find the associate pair to the original node ---*/
					jPoint = flow_geometry[MESH_0]->vertex[iMarker][iVertex]->GetPeriodicPointDomain()[0];
					jProcessor = flow_geometry[MESH_0]->vertex[iMarker][iVertex]->GetPeriodicPointDomain()[1];

					/*--- We only receive the information that belong to other boundary ---*/
					if (jProcessor != rank)
						MPI::COMM_WORLD.Recv(Buffer_Receive_Coord, nDim, MPI::DOUBLE, jProcessor, jPoint);
					else {
						for (iDim = 0; iDim < nDim; iDim++)
							Buffer_Send_Coord[iDim] = fea_geometry[MESH_0]->node[jPoint]->GetCoord(iDim);
					}

					/*--- Store the solution for both points ---*/
					Coord = flow_geometry[MESH_0]->node[iPoint]->GetCoord();

					for (iDim = 0; iDim < nDim; iDim++)
						VarCoord[iDim] = Buffer_Send_Coord[iDim]-Coord[iDim];

					flow_geometry[MESH_0]->vertex[iMarker][iVertex]->SetVarCoord(VarCoord);


				}
			}
		}
	}
	delete[] Buffer_Send_Coord;
	delete[] Buffer_Receive_Coord;

#endif

}

void CEulerSolution::GetRestart(CGeometry *geometry, CConfig *config, unsigned short val_iZone) {

	int rank = MASTER_NODE;
#ifndef NO_MPI
	rank = MPI::COMM_WORLD.Get_rank();
#endif

	/*--- Restart the solution from file information ---*/
	string restart_filename = config->GetSolution_FlowFileName();
	unsigned long iPoint, index, nFlowIter, adjIter, flowIter;
	char buffer[50];
	string UnstExt, text_line;
	ifstream restart_file;
	bool incompressible = config->GetIncompressible();
	bool grid_movement = config->GetGrid_Movement();
	unsigned short nZone = geometry->GetnZone();

	/*--- Multi-zone restart files. ---*/
	if (nZone > 1 && !(config->GetUnsteady_Simulation() == TIME_SPECTRAL)) {
		restart_filename.erase(restart_filename.end()-4, restart_filename.end());
		sprintf (buffer, "_%d.dat", int(val_iZone));
		UnstExt = string(buffer);
		restart_filename.append(UnstExt);
	}

	/*--- For the unsteady adjoint, we integrate backwards through
   physical time, so load in the direct solution files in reverse. ---*/
	if (config->GetUnsteady_Simulation() == TIME_SPECTRAL) {
		flowIter = val_iZone;
		restart_filename.erase(restart_filename.end()-4, restart_filename.end());
		if (int(val_iZone) < 10) sprintf (buffer, "_0000%d.dat", int(val_iZone));
		if ((int(val_iZone) >= 10) && (int(val_iZone) < 100)) sprintf (buffer, "_000%d.dat", int(val_iZone));
		if ((int(val_iZone) >= 100) && (int(val_iZone) < 1000)) sprintf (buffer, "_00%d.dat", int(val_iZone));
		if ((int(val_iZone) >= 1000) && (int(val_iZone) < 10000)) sprintf (buffer, "_0%d.dat", int(val_iZone));
		if (int(val_iZone) >= 10000) sprintf (buffer, "_%d.dat", int(val_iZone));
		UnstExt = string(buffer);
		restart_filename.append(UnstExt);
	} else if (config->GetUnsteady_Simulation() && config->GetWrt_Unsteady()) {
		nFlowIter = config->GetnExtIter() - 1;
		adjIter   = config->GetExtIter();
		flowIter  = nFlowIter - adjIter;
		restart_filename.erase (restart_filename.end()-4, restart_filename.end());
		if ((int(flowIter) >= 0) && (int(flowIter) < 10)) sprintf (buffer, "_0000%d.dat", int(flowIter));
		if ((int(flowIter) >= 10) && (int(flowIter) < 100)) sprintf (buffer, "_000%d.dat", int(flowIter));
		if ((int(flowIter) >= 100) && (int(flowIter) < 1000)) sprintf (buffer, "_00%d.dat", int(flowIter));
		if ((int(flowIter) >= 1000) && (int(flowIter) < 10000)) sprintf (buffer, "_0%d.dat", int(flowIter));
		if (int(flowIter) >= 10000) sprintf (buffer, "_%d.dat", int(flowIter));
		UnstExt = string(buffer);
		restart_filename.append(UnstExt);
	} else {
		flowIter = config->GetExtIter();
		restart_filename.erase (restart_filename.end()-4, restart_filename.end());
		if ((int(flowIter) >= 0) && (int(flowIter) < 10)) sprintf (buffer, "_0000%d.dat", int(flowIter));
		if ((int(flowIter) >= 10) && (int(flowIter) < 100)) sprintf (buffer, "_000%d.dat", int(flowIter));
		if ((int(flowIter) >= 100) && (int(flowIter) < 1000)) sprintf (buffer, "_00%d.dat", int(flowIter));
		if ((int(flowIter) >= 1000) && (int(flowIter) < 10000)) sprintf (buffer, "_0%d.dat", int(flowIter));
		if (int(flowIter) >= 10000) sprintf (buffer, "_%d.dat", int(flowIter));
		UnstExt = string(buffer);
		restart_filename.append(UnstExt);
	}

	/*--- Open the flow solution from the restart file ---*/
	if (rank == MASTER_NODE && val_iZone == ZONE_0)
		cout << "Reading in the direct flow solution from iteration " << flowIter << "." << endl;
	restart_file.open(restart_filename.data(), ios::in);

	/*--- In case there is no file ---*/
	if (restart_file.fail()) {
		cout << "There is no flow restart file!! " << restart_filename.data() << "."<< endl;
		cout << "Press any key to exit..." << endl;
		cin.get(); exit(1);
	}

	/*--- Store the previous solution (needed for aeroacoustic adjoint) ---*/
	if (config->GetExtIter() > 0)
		for (iPoint = 0; iPoint < nPoint; iPoint++)
			node[iPoint]->Set_Solution_time_n();

	/*--- In case this is a parallel simulation, we need to perform the
   Global2Local index transformation first. ---*/
	long *Global2Local = NULL;
	Global2Local = new long[geometry->GetGlobal_nPointDomain()];
	/*--- First, set all indices to a negative value by default ---*/
	for(iPoint = 0; iPoint < geometry->GetGlobal_nPointDomain(); iPoint++) {
		Global2Local[iPoint] = -1;
	}

	/*--- Now fill array with the transform values only for local points ---*/
	for(iPoint = 0; iPoint < nPointDomain; iPoint++) {
		Global2Local[geometry->node[iPoint]->GetGlobalIndex()] = iPoint;
	}

	/*--- Read all lines in the restart file ---*/
	long iPoint_Local = 0; unsigned long iPoint_Global = 0;

	/*--- The first line is the header ---*/
	getline (restart_file, text_line);

	while (getline (restart_file,text_line)) {
		istringstream point_line(text_line);

		/*--- Retrieve local index. If this node from the restart file lives
     on a different processor, the value of iPoint_Local will be -1, as 
     initialized above. Otherwise, the local index for this node on the 
     current processor will be returned and used to instantiate the vars. ---*/
		iPoint_Local = Global2Local[iPoint_Global];
		if (iPoint_Local >= 0) {

			if (incompressible) {
				if (nDim == 2) point_line >> index >> Solution[0] >> Solution[1] >> Solution[2];
				if (nDim == 3) point_line >> index >> Solution[0] >> Solution[1] >> Solution[2] >> Solution[3];
			}
			else {
				if (nDim == 2) point_line >> index >> Solution[0] >> Solution[1] >> Solution[2] >> Solution[3];
				if (nDim == 3) point_line >> index >> Solution[0] >> Solution[1] >> Solution[2] >> Solution[3] >> Solution[4];
			}

			node[iPoint_Local]->SetSolution(Solution);

			/*--- If necessary, read in the grid velocities for the unsteady adjoint ---*/
			if (config->GetUnsteady_Simulation() && config->GetWrt_Unsteady() && grid_movement) {
				double Volume, GridVel[3];
				if (nDim == 2) point_line >> Volume >> GridVel[0] >> GridVel[1];
				if (nDim == 3) point_line >> Volume >> GridVel[0] >> GridVel[1] >> GridVel[2];
				if (iPoint_Local >= 0)
					for (unsigned short iDim = 0; iDim < nDim; iDim++)
						geometry->node[iPoint_Local]->SetGridVel(iDim, GridVel[iDim]);
			}

		}
		iPoint_Global++;
	}

	/*--- Set an average grid velocity at any halo nodes for the unsteady adjoint ---*/
	if (config->GetUnsteady_Simulation() && config->GetWrt_Unsteady() && grid_movement) {
		unsigned long jPoint;
		unsigned short nNeighbors;
		double AvgVel[3], *GridVel;
		for(iPoint = nPointDomain; iPoint < nPoint; iPoint++) {
			AvgVel[0] = 0.0; AvgVel[1] = 0.0; AvgVel[2] = 0.0; nNeighbors = 0;
			/*--- Find & store any neighbor points to the sliding boundary in the donor zone (jZone). ---*/
			for (unsigned short iNeighbor = 0; iNeighbor < geometry->node[iPoint]->GetnPoint(); iNeighbor++) {
				jPoint = geometry->node[iPoint]->GetPoint(iNeighbor);
				if (geometry->node[jPoint]->GetDomain()) {
					GridVel = geometry->node[jPoint]->GetGridVel();
					for (unsigned short iDim = 0; iDim < nDim; iDim++) {
						AvgVel[iDim] += GridVel[iDim];
						nNeighbors++;
					}
				}
			}
			for (unsigned short iDim = 0; iDim < nDim; iDim++)
				geometry->node[iPoint]->SetGridVel(iDim, AvgVel[iDim]/(double)nNeighbors);
		}
	}

	/*--- Close the restart file ---*/
	restart_file.close();

	/*--- Free memory needed for the transformation ---*/
	delete [] Global2Local;

}


void CEulerSolution::SetVolume_Output(CConfig *config, CGeometry *geometry, double **data_container, unsigned short nOutput_Vars) {

#ifdef DEBUG_TDE

	unsigned short iVar;
	unsigned long iPoint;

	/*--- Add up total number of output variables to be written. ---*/
	nOutput_Vars = nVar;

	for (iVar = 0; iVar < config->GetnOutput_Vars_Vol(); iVar++ ) {

		switch(config->GetOutput_Vars_Vol(iVar)) {
		case PRESSURE:
			nOutput_Vars++;
			break;
		case MACH:
			nOutput_Vars++;
			break;
		}

	}

	// NEEDS TO BE MAX NUMBER OF POINTS ON ANY PARTITION ?
	data_container = new double*[nOutput_Vars];
	for (iVar = 0; iVar < nOutput_Vars; iVar++ ) {
		data_container[iVar] = new double[nPointDomain];
	}

	for (iVar = 0; iVar < config->GetnOutput_Vars_Vol(); iVar++ ) {

		switch(config->GetOutput_Vars_Vol(iVar)) {
		case PRESSURE:
			nOutput_Vars++;
			break;
		case MACH:
			nOutput_Vars++;
			break;
		}

	}
#endif
}

CNSSolution::CNSSolution(void) : CEulerSolution() {

	/*--- Array initialization ---*/
	CDrag_Visc = NULL;
	CLift_Visc = NULL;
	CMx_Visc = NULL;
	CMy_Visc = NULL;
	CMz_Visc = NULL;
	CFx_Visc = NULL;
	CFy_Visc = NULL;
	CFz_Visc = NULL;
	CEff_Visc = NULL;
	CMerit_Visc = NULL;
	CT_Visc = NULL;
	CQ_Visc = NULL;
	ForceViscous = NULL;
	MomentViscous = NULL;
	CSkinFriction = NULL;

}

CNSSolution::CNSSolution(CGeometry *geometry, CConfig *config, unsigned short iMesh) : CEulerSolution() {
	unsigned long iPoint, index, counter_local = 0, counter_global = 0;
	unsigned short iVar, iDim, iMarker;
  double Density, Velocity2, Pressure, Temperature;
  
	unsigned short nZone = geometry->GetnZone();
	bool restart = (config->GetRestart() || config->GetRestart_Flow());
	bool incompressible = config->GetIncompressible();
    double Gas_Constant = config->GetGas_ConstantND();

	/*--- Array initialization ---*/
	CDrag_Visc = NULL;
	CLift_Visc = NULL;
	CMx_Visc = NULL;
	CMy_Visc = NULL;
	CMz_Visc = NULL;
	CFx_Visc = NULL;
	CFy_Visc = NULL;
	CFz_Visc = NULL;
	CEff_Visc = NULL;
	CMerit_Visc = NULL;
	CT_Visc = NULL;
	CQ_Visc = NULL;
    Q_Visc = NULL;
    Maxq_Visc = NULL;
	ForceViscous = NULL;
	MomentViscous = NULL;
	CSkinFriction = NULL;
    
	int rank = MASTER_NODE;
#ifndef NO_MPI
	rank = MPI::COMM_WORLD.Get_rank();
#endif
    
	/*--- Set the gamma value ---*/
	Gamma = config->GetGamma();
	Gamma_Minus_One = Gamma - 1.0;

	/*--- Define geometry constants in the solver structure ---*/
	nDim = geometry->GetnDim();
	if (incompressible) { nVar = nDim + 1; nPrimVar = nDim+2; nPrimVarGrad = nDim+2; }
	else { nVar = nDim + 2; nPrimVar = nDim+5; nPrimVarGrad = nDim+3; }
	nMarker = config->GetnMarker_All();
	nPoint = geometry->GetnPoint();
	nPointDomain = geometry->GetnPointDomain();
    
	/*--- Allocate the node variables ---*/
	node = new CVariable*[nPoint];
    
	/*--- Define some auxiliar vector related with the residual ---*/
	Residual      = new double[nVar]; for (iVar = 0; iVar < nVar; iVar++) Residual[iVar]      = 0.0;
	Residual_RMS  = new double[nVar]; for (iVar = 0; iVar < nVar; iVar++) Residual_RMS[iVar]  = 0.0;
	Residual_Max  = new double[nVar]; for (iVar = 0; iVar < nVar; iVar++) Residual_Max[iVar]  = 0.0;
	Point_Max  = new unsigned long[nVar]; for (iVar = 0; iVar < nVar; iVar++) Point_Max[iVar]  = 0;
	Residual_i    = new double[nVar]; for (iVar = 0; iVar < nVar; iVar++) Residual_i[iVar]    = 0.0;
	Residual_j    = new double[nVar]; for (iVar = 0; iVar < nVar; iVar++) Residual_j[iVar]    = 0.0;
	Res_Conv      = new double[nVar]; for (iVar = 0; iVar < nVar; iVar++) Res_Conv[iVar]      = 0.0;
	Res_Visc      = new double[nVar]; for (iVar = 0; iVar < nVar; iVar++) Res_Visc[iVar]      = 0.0;
	Res_Sour      = new double[nVar]; for (iVar = 0; iVar < nVar; iVar++) Res_Sour[iVar]      = 0.0;
    
	/*--- Define some auxiliary vectors related to the solution ---*/
	Solution   = new double[nVar]; for (iVar = 0; iVar < nVar; iVar++) Solution[iVar]   = 0.0;
	Solution_i = new double[nVar]; for (iVar = 0; iVar < nVar; iVar++) Solution_i[iVar] = 0.0;
	Solution_j = new double[nVar]; for (iVar = 0; iVar < nVar; iVar++) Solution_j[iVar] = 0.0;
    
	/*--- Define some auxiliary vectors related to the geometry ---*/
	Vector   = new double[nDim]; for (iDim = 0; iDim < nDim; iDim++) Vector[iDim]   = 0.0;
	Vector_i = new double[nDim]; for (iDim = 0; iDim < nDim; iDim++) Vector_i[iDim] = 0.0;
	Vector_j = new double[nDim]; for (iDim = 0; iDim < nDim; iDim++) Vector_j[iDim] = 0.0;
    
	/*--- Define some auxiliar vector related with the undivided lapalacian computation ---*/
	if (config->GetKind_ConvNumScheme_Flow() == SPACE_CENTERED) {
		p1_Und_Lapl = new double [nPoint];
		p2_Und_Lapl = new double [nPoint];
	}
    
	if ((config->GetKind_Upwind_Flow() == ROE_TURKEL_2ND) || (config->GetKind_Upwind_Flow() == ROE_TURKEL_1ST)) {
		Precon_Mat_inv = new double* [nVar];
		for (iVar = 0; iVar < nVar; iVar ++)
			Precon_Mat_inv[iVar] = new double[nVar];
	}
    
    xsol = new double [nPoint*nVar];
    xres = new double [nPoint*nVar];
    
	/*--- Jacobians and vector structures for implicit computations ---*/
	if (config->GetKind_TimeIntScheme_Flow() == EULER_IMPLICIT) {
        
		/*--- Point to point Jacobians ---*/
		Jacobian_i = new double* [nVar];
		Jacobian_j = new double* [nVar];
		for (iVar = 0; iVar < nVar; iVar++) {
			Jacobian_i[iVar] = new double [nVar];
			Jacobian_j[iVar] = new double [nVar];
		}
		/*--- Initialization of the structure of the whole Jacobian ---*/
		if (rank == MASTER_NODE) cout << "Initialize jacobian structure (Navier-Stokes). MG level: " << iMesh <<"." << endl;
		Initialize_SparseMatrix_Structure(&Jacobian, nVar, nVar, geometry, config);
	} else {
		if (rank == MASTER_NODE)
			cout << "Explicit scheme. No jacobian structure (Navier-Stokes). MG level: " << iMesh <<"." << endl;
	}
    
	/*--- Computation of gradients by least squares ---*/
	if (config->GetKind_Gradient_Method() == WEIGHTED_LEAST_SQUARES) {
        
		/*--- S matrix := inv(R)*traspose(inv(R)) ---*/
		Smatrix = new double* [nDim];
		for (iDim = 0; iDim < nDim; iDim++)
			Smatrix[iDim] = new double [nDim];
        
		/*--- c vector := transpose(WA)*(Wb) ---*/
		cvector = new double* [nDim+3];
		for (iVar = 0; iVar < nDim+3; iVar++)
			cvector[iVar] = new double [nDim];
	}
    
	/*--- Inviscid forces definition and coefficient in all the markers ---*/
	CPressure = new double* [nMarker];
	for (iMarker = 0; iMarker < nMarker; iMarker++)
		CPressure[iMarker] = new double [geometry->nVertex[iMarker]];
    
	/*--- Heat tranfer in all the markers ---*/
	CHeatTransfer = new double* [nMarker];
	for (iMarker = 0; iMarker < nMarker; iMarker++)
		CHeatTransfer[iMarker] = new double [geometry->nVertex[iMarker]];
    
	/*--- Y plus in all the markers ---*/
	YPlus = new double* [nMarker];
	for (iMarker = 0; iMarker < nMarker; iMarker++)
		YPlus[iMarker] = new double [geometry->nVertex[iMarker]];
    
	/*--- Skin friction in all the markers ---*/
	CSkinFriction = new double* [nMarker];
	for (iMarker = 0; iMarker < nMarker; iMarker++)
		CSkinFriction[iMarker] = new double [geometry->nVertex[iMarker]];
    
	/*--- Non dimensional coefficients ---*/
	ForceInviscid = new double[3];
	MomentInviscid = new double[3];
	CDrag_Inv = new double[nMarker];
	CLift_Inv = new double[nMarker];
	CSideForce_Inv = new double[nMarker];
	CMx_Inv = new double[nMarker];
	CMy_Inv = new double[nMarker];
	CMz_Inv = new double[nMarker];
	CEff_Inv = new double[nMarker];
	CFx_Inv = new double[nMarker];
	CFy_Inv = new double[nMarker];
	CFz_Inv = new double[nMarker];
    
	/*--- Rotational coefficients ---*/
	CMerit_Inv = new double[nMarker];
	CT_Inv = new double[nMarker];
	CQ_Inv = new double[nMarker];
    
	/*--- Supersonic coefficients ---*/
	CEquivArea_Inv = new double[nMarker];
	CNearFieldOF_Inv = new double[nMarker];
    
	/*--- Nacelle simulation ---*/
	FanFace_MassFlow  = new double[nMarker];
	Exhaust_MassFlow  = new double[nMarker];
    Exhaust_Area  = new double[nMarker];
	FanFace_Pressure  = new double[nMarker];
	FanFace_Mach  = new double[nMarker];
    FanFace_Area = new double[nMarker];
    
	/*--- Init total coefficients ---*/
	Total_CDrag = 0.0;	Total_CLift = 0.0;			Total_CSideForce = 0.0;
	Total_CMx = 0.0;		Total_CMy = 0.0;				Total_CMz = 0.0;
	Total_CEff = 0.0;		Total_CEquivArea = 0.0; Total_CNearFieldOF = 0.0;
	Total_CFx = 0.0;		Total_CFy = 0.0;				Total_CFz = 0.0; Total_CMerit = 0.0;
	Total_CT = 0.0;			Total_CQ = 0.0;         Total_Q = 0.0;
    Total_Maxq = 0.0;
    
	ForceViscous = new double[3];
	MomentViscous = new double[3];
	CDrag_Visc = new double[nMarker];
	CLift_Visc = new double[nMarker];
	CMx_Visc = new double[nMarker];
	CMy_Visc = new double[nMarker];
	CMz_Visc = new double[nMarker];
	CEff_Visc = new double[nMarker];
	CFx_Visc = new double[nMarker];
	CFy_Visc = new double[nMarker];
	CFz_Visc = new double[nMarker];
	CMerit_Visc = new double[nMarker];
	CT_Visc = new double[nMarker];
	CQ_Visc = new double[nMarker];
    Q_Visc = new double[nMarker];
    Maxq_Visc = new double[nMarker];
    
	/*--- Read farfield conditions from config ---*/
	Density_Inf   = config->GetDensity_FreeStreamND();
	Pressure_Inf  = config->GetPressure_FreeStreamND();
	Velocity_Inf  = config->GetVelocity_FreeStreamND();
	Energy_Inf    = config->GetEnergy_FreeStreamND();
	Viscosity_Inf = config->GetViscosity_FreeStreamND();
	Mach_Inf      = config->GetMach_FreeStreamND();
	Prandtl_Lam   = config->GetPrandtl_Lam();
	Prandtl_Turb  = config->GetPrandtl_Turb();
    
	/*--- Initializate Fan Face Pressure ---*/
	for (iMarker = 0; iMarker < nMarker; iMarker++) {
		FanFace_MassFlow[iMarker] = 0.0;
		Exhaust_MassFlow[iMarker] = 0.0;
        Exhaust_Area[iMarker] = 0.0;
		FanFace_Pressure[iMarker] = Pressure_Inf;
		FanFace_Mach[iMarker] = Mach_Inf;
	}
    
	/*--- Inlet/Outlet boundary conditions, using infinity values ---*/
	Density_Inlet = Density_Inf;		Density_Outlet = Density_Inf;
	Pressure_Inlet = Pressure_Inf;	Pressure_Outlet = Pressure_Inf;
	Energy_Inlet = Energy_Inf;			Energy_Outlet = Energy_Inf;
	Mach_Inlet = Mach_Inf;					Mach_Outlet = Mach_Inf;
	Velocity_Inlet  = new double [nDim]; Velocity_Outlet = new double [nDim];
	for (iDim = 0; iDim < nDim; iDim++) {
		Velocity_Inlet[iDim] = Velocity_Inf[iDim];
		Velocity_Outlet[iDim] = Velocity_Inf[iDim];
	}
    
	/*--- Restart the solution from file information ---*/
	if (!restart || geometry->GetFinestMGLevel() == false || nZone > 1) {
        
		/*--- Restart the solution from infinity ---*/
		for (iPoint = 0; iPoint < nPoint; iPoint++)
			node[iPoint] = new CNSVariable(Density_Inf, Velocity_Inf, Energy_Inf, nDim, nVar, config);
	}
    
	else {
        
		/*--- Restart the solution from file information ---*/
		ifstream restart_file;
		string filename = config->GetSolution_FlowFileName();
		restart_file.open(filename.data(), ios::in);
        
		/*--- In case there is no file ---*/
		if (restart_file.fail()) {
			cout << "There is no flow restart file!! " << filename.data() << "."<< endl;
			cout << "Press any key to exit..." << endl;
			cin.get(); exit(1);
		}
        
		/*--- In case this is a parallel simulation, we need to perform the
         Global2Local index transformation first. ---*/
		long *Global2Local = new long[geometry->GetGlobal_nPointDomain()];
        
		/*--- First, set all indices to a negative value by default ---*/
		for(iPoint = 0; iPoint < geometry->GetGlobal_nPointDomain(); iPoint++)
			Global2Local[iPoint] = -1;
        
		/*--- Now fill array with the transform values only for local points ---*/
		for(iPoint = 0; iPoint < nPointDomain; iPoint++)
			Global2Local[geometry->node[iPoint]->GetGlobalIndex()] = iPoint;
        
		/*--- Read all lines in the restart file ---*/
		long iPoint_Local; unsigned long iPoint_Global = 0; string text_line;
        
		/*--- The first line is the header ---*/
		getline (restart_file, text_line);
        
		while (getline (restart_file,text_line)) {
			istringstream point_line(text_line);
            
			/*--- Retrieve local index. If this node from the restart file lives
             on a different processor, the value of iPoint_Local will be -1.
             Otherwise, the local index for this node on the current processor
             will be returned and used to instantiate the vars. ---*/
			iPoint_Local = Global2Local[iPoint_Global];
			if (iPoint_Local >= 0) {
				if (incompressible) {
					if (nDim == 2) point_line >> index >> Solution[0] >> Solution[1] >> Solution[2];
					if (nDim == 3) point_line >> index >> Solution[0] >> Solution[1] >> Solution[2] >> Solution[3];
				}
				else {
					if (nDim == 2) point_line >> index >> Solution[0] >> Solution[1] >> Solution[2] >> Solution[3];
					if (nDim == 3) point_line >> index >> Solution[0] >> Solution[1] >> Solution[2] >> Solution[3] >> Solution[4];
				}
				node[iPoint_Local] = new CNSVariable(Solution, nDim, nVar, config);
			}
			iPoint_Global++;
		}
        
		/*--- Instantiate the variable class with an arbitrary solution
         at any halo/periodic nodes. The initial solution can be arbitrary,
         because a send/recv is performed immediately in the solver. ---*/
		for(iPoint = nPointDomain; iPoint < nPoint; iPoint++)
			node[iPoint] = new CNSVariable(Solution, nDim, nVar, config);
        
		/*--- Close the restart file ---*/
		restart_file.close();
        
		/*--- Free memory needed for the transformation ---*/
		delete [] Global2Local;
	}
    
  /*--- Check that the initial solution is physical ---*/
  counter_local = 0;
  for (iPoint = 0; iPoint < nPoint; iPoint++) {
    
    Density = node[iPoint]->GetSolution(0);
    Velocity2 = 0.0;
    for (iDim = 0; iDim < nDim; iDim++)
      Velocity2 += (node[iPoint]->GetSolution(iDim+1)/Density)*(node[iPoint]->GetSolution(iDim+1)/Density);
    Pressure    = Gamma_Minus_One*Density*(node[iPoint]->GetSolution(nDim+1)/Density-0.5*Velocity2);
    Temperature = Pressure / ( Gas_Constant * Density);
    if ((Pressure < 0.0) || (Temperature < 0.0)) {
      Solution[0] = Density_Inf;
      for (iDim = 0; iDim < nDim; iDim++)
        Solution[iDim+1] = Velocity_Inf[iDim]*Density_Inf;
      Solution[nDim+1] = Energy_Inf*Density_Inf;
      
      node[iPoint]->SetSolution(Solution);
      node[iPoint]->SetSolution_Old(Solution);
      
      counter_local++;
    }
    
  }
  
#ifndef NO_MPI

  MPI::COMM_WORLD.Reduce(&counter_local, &counter_global, 1, MPI::UNSIGNED_LONG, MPI::SUM, MASTER_NODE);

#else

  counter_global = counter_local;
  
#endif

  
    if ((rank == MASTER_NODE) && (counter_global != 0)) cout << "Warning. The original solution contains "<< counter_global << " points that are not physical." << endl;
    
	/*--- For incompressible solver set the initial values for the density and viscosity,
	 unless a freesurface problem, this must be constant during the computation ---*/
	if (incompressible) {
		for (iPoint = 0; iPoint < nPoint; iPoint++) {
			node[iPoint]->SetDensityInc(Density_Inf);
			node[iPoint]->SetLaminarViscosityInc(Viscosity_Inf);
		}
	}
    
	/*--- Define solver parameters needed for execution of destructor ---*/
	if (config->GetKind_ConvNumScheme_Flow() == SPACE_CENTERED)
		space_centered = true;
	else space_centered = false;
    
	if (config->GetKind_TimeIntScheme_Flow() == EULER_IMPLICIT) euler_implicit = true;
	else euler_implicit = false;
    
	if (config->GetKind_Gradient_Method() == WEIGHTED_LEAST_SQUARES) least_squares = true;
	else least_squares = false;
    
	if ((config->GetKind_Upwind_Flow() == ROE_TURKEL_2ND) ||
        (config->GetKind_Upwind_Flow() == ROE_TURKEL_1ST)) roe_turkel = true;
	else roe_turkel = false;
    
	/*--- MPI solution ---*/
<<<<<<< HEAD
	Set_MPI_Solution(geometry, config);

=======
	SetSolution_MPI(geometry, config);
    
>>>>>>> 66653a41
}

CNSSolution::~CNSSolution(void) {
	unsigned short iMarker;

	if (CDrag_Visc != NULL) delete [] CDrag_Visc;
	if (CLift_Visc != NULL) delete [] CLift_Visc;
	if (CMx_Visc != NULL) delete [] CMx_Visc;
	if (CMy_Visc != NULL) delete [] CMy_Visc;
	if (CMz_Visc != NULL) delete [] CMz_Visc;
	if (CFx_Visc != NULL) delete [] CFx_Visc;
	if (CFy_Visc != NULL) delete [] CFy_Visc;
	if (CFz_Visc != NULL) delete [] CFz_Visc;
	if (CEff_Visc != NULL) delete [] CEff_Visc;
	if (CMerit_Visc != NULL) delete [] CMerit_Visc;
	if (CT_Visc != NULL) delete [] CT_Visc;
	if (CQ_Visc != NULL) delete [] CQ_Visc;
  if (Q_Visc != NULL) delete [] Q_Visc;
  if (Maxq_Visc != NULL) delete [] Maxq_Visc;
	if (ForceViscous != NULL) delete [] ForceViscous;
	if (MomentViscous != NULL) delete [] MomentViscous;

	if (CSkinFriction != NULL) {
		for (iMarker = 0; iMarker < nMarker; iMarker++) {
			delete CSkinFriction[iMarker];
		}
		delete [] CSkinFriction;
	}

}

void CNSSolution::Preprocessing(CGeometry *geometry, CSolution **solution_container, CConfig *config, unsigned short iMesh, unsigned short iRKStep, unsigned short RunTime_EqSystem) {
	unsigned long iPoint;
	double levelset;
    
	bool adjoint = config->GetAdjoint();
	bool freesurface = config->GetFreeSurface();
	bool implicit = (config->GetKind_TimeIntScheme_Flow() == EULER_IMPLICIT);
	bool upwind_2nd = ((config->GetKind_Upwind_Flow() == ROE_2ND) || (config->GetKind_Upwind_Flow() == AUSM_2ND)
                       || (config->GetKind_Upwind_Flow() == HLLC_2ND) || (config->GetKind_Upwind_Flow() == ROE_TURKEL_2ND));
	bool center = (config->GetKind_ConvNumScheme_Flow() == SPACE_CENTERED) || (adjoint && config->GetKind_ConvNumScheme_AdjFlow() == SPACE_CENTERED);
	bool center_jst = center && config->GetKind_Centered_Flow() == JST;
	bool limiter = (config->GetKind_SlopeLimit_Flow() != NONE);
	bool incompressible = config->GetIncompressible();
	double Gas_Constant = config->GetGas_ConstantND();
	unsigned short turb_model = config->GetKind_Turb_Model();
	bool tkeNeeded = (turb_model == SST);
	double turb_ke = 0.0;
    bool jouleheating = config->GetJouleHeating();
    
    /*--- Compute nacelle inflow and exhaust properties ---*/
    GetNacelle_Properties(geometry, config, iMesh);
    
    /*--- Compute Joule heating ---*/
	if (jouleheating) geometry->SetGeometryPlanes(config);
    
	for (iPoint = 0; iPoint < nPoint; iPoint ++) {
        
		if (tkeNeeded) turb_ke = solution_container[TURB_SOL]->node[iPoint]->GetSolution(0);
        
		if (freesurface) levelset = solution_container[LEVELSET_SOL]->node[iPoint]->GetPrimVar(0);
		else levelset = 0.0;
        
		/*--- Set the primitive variables incompressible (dens, vx, vy, vz, beta)
         and compressible (temp, vx, vy, vz, press, dens, enthal, sos)---*/
		if (incompressible) node[iPoint]->SetPrimVar_Incompressible(Density_Inf, Viscosity_Inf, turb_ke, levelset, config);
		else node[iPoint]->SetPrimVar_Compressible(Gamma, Gas_Constant, turb_ke);
        
		/*--- Set the value of the eddy viscosity ---*/
		if (turb_model != NONE)
			node[iPoint]->SetEddyViscosity(config->GetKind_Turb_Model(), solution_container[TURB_SOL]->node[iPoint]);
		else
			node[iPoint]->SetEddyViscosity(NONE, NULL);
        
		/*--- Initialize the convective, source and viscous residual vector ---*/
		Set_Residual_Zero(iPoint);
        
	}
    
	/*--- Upwind second order reconstruction ---*/
	if ((upwind_2nd) && (iMesh == MESH_0)) {
		if (config->GetKind_Gradient_Method() == GREEN_GAUSS) SetSolution_Gradient_GG(geometry, config);
		if (config->GetKind_Gradient_Method() == WEIGHTED_LEAST_SQUARES) SetSolution_Gradient_LS(geometry, config);
        
		/*--- Limiter computation ---*/
		if ((limiter) && (iMesh == MESH_0)) SetSolution_Limiter(geometry, config);
	}
    
	/*--- Artificial dissipation ---*/
	if (center) {
		SetMax_Eigenvalue(geometry, config);
		if ((center_jst) && (iMesh == MESH_0)) {
			SetDissipation_Switch(geometry, config);
			SetUndivided_Laplacian(geometry, config);
		}
	}
    
	/*--- Compute gradient of the primitive variables ---*/
	if (config->GetKind_Gradient_Method() == GREEN_GAUSS) SetPrimVar_Gradient_GG(geometry, config);
	if (config->GetKind_Gradient_Method() == WEIGHTED_LEAST_SQUARES) SetPrimVar_Gradient_LS(geometry, config);
    
	/*--- Initialize the jacobian matrices ---*/
	if (implicit) Jacobian.SetValZero();
    
}

void CNSSolution::SetTime_Step(CGeometry *geometry, CSolution **solution_container, CConfig *config, unsigned short iMesh, unsigned long Iteration) {
	double Mean_BetaInc2, *Normal, Area, Vol, Mean_SoundSpeed, Mean_ProjVel, Lambda, Local_Delta_Time, Local_Delta_Time_Visc, Mean_DensityInc,
	Global_Delta_Time = 1E6, Mean_LaminarVisc, Mean_EddyVisc, Mean_Density, Lambda_1, Lambda_2, K_v = 0.25, Global_Delta_UnstTimeND;
	unsigned long iEdge, iVertex, iPoint = 0, jPoint = 0;
	unsigned short iDim, iMarker;
	double ProjVel, ProjVel_i, ProjVel_j;

	bool implicit = (config->GetKind_TimeIntScheme_Flow() == EULER_IMPLICIT);
	bool rotating_frame = config->GetRotating_Frame();
	bool incompressible = config->GetIncompressible();
	bool grid_movement = config->GetGrid_Movement();
	double turb_model = config->GetKind_Turb_Model();
	bool dual_time = ((config->GetUnsteady_Simulation() == DT_STEPPING_1ST) ||
			(config->GetUnsteady_Simulation() == DT_STEPPING_2ND));

	Min_Delta_Time = 1.E6; Max_Delta_Time = 0.0;

	/*--- Set maximum inviscid eigenvalue to zero, and compute sound speed and viscosity ---*/
	for (iPoint = 0; iPoint < nPointDomain; iPoint++) {
		node[iPoint]->SetMax_Lambda_Inv(0.0);
		node[iPoint]->SetMax_Lambda_Visc(0.0);

		/*--- Set the value of the eddy viscosity ---*/
		if (turb_model != NONE)
			node[iPoint]->SetEddyViscosity(config->GetKind_Turb_Model(), solution_container[TURB_SOL]->node[iPoint]);
		else
			node[iPoint]->SetEddyViscosity(NONE, NULL);
	}

	/*--- Loop interior edges ---*/
	for (iEdge = 0; iEdge < geometry->GetnEdge(); iEdge++) {

		/*--- Point identification, Normal vector and area ---*/
		iPoint = geometry->edge[iEdge]->GetNode(0);
		jPoint = geometry->edge[iEdge]->GetNode(1);

		Normal = geometry->edge[iEdge]->GetNormal();
		Area = 0; for (iDim = 0; iDim < nDim; iDim++) Area += Normal[iDim]*Normal[iDim]; Area = sqrt(Area);

		/*--- Mean Values ---*/
		if (incompressible) {
			Mean_ProjVel = 0.5 * (node[iPoint]->GetProjVelInc(Normal) + node[jPoint]->GetProjVelInc(Normal));
			Mean_BetaInc2 = 0.5 * (node[iPoint]->GetBetaInc2() + node[jPoint]->GetBetaInc2());
			Mean_DensityInc = 0.5 * (node[iPoint]->GetDensityInc() + node[jPoint]->GetDensityInc());
			Mean_SoundSpeed = sqrt(Mean_ProjVel*Mean_ProjVel + (Mean_BetaInc2/Mean_DensityInc)*Area*Area);
		}
		else {
			Mean_ProjVel = 0.5 * (node[iPoint]->GetProjVel(Normal) + node[jPoint]->GetProjVel(Normal));
			Mean_SoundSpeed = 0.5 * (node[iPoint]->GetSoundSpeed() + node[jPoint]->GetSoundSpeed()) * Area;
		}

		/*--- Contribution due to a rotating frame ---*/
		if (rotating_frame) {
			double *RotVel_i = geometry->node[iPoint]->GetRotVel();
			double *RotVel_j = geometry->node[jPoint]->GetRotVel();
			ProjVel_i = 0.0; ProjVel_j =0.0;
			for (iDim = 0; iDim < nDim; iDim++) {
				ProjVel_i += RotVel_i[iDim]*Normal[iDim];
				ProjVel_j += RotVel_j[iDim]*Normal[iDim];
			}
			Mean_ProjVel -= 0.5 * (ProjVel_i + ProjVel_j) ;
		}

		/*--- Adjustment for grid movement ---*/
		if (grid_movement) {
			double *GridVel_i = geometry->node[iPoint]->GetGridVel();
			double *GridVel_j = geometry->node[jPoint]->GetGridVel();
			ProjVel_i = 0.0; ProjVel_j =0.0;
			for (iDim = 0; iDim < nDim; iDim++) {
				ProjVel_i += GridVel_i[iDim]*Normal[iDim];
				ProjVel_j += GridVel_j[iDim]*Normal[iDim];
			}
			Mean_ProjVel -= 0.5 * (ProjVel_i + ProjVel_j) ;
		}

		/*--- Inviscid contribution ---*/
		Lambda = fabs(Mean_ProjVel) + Mean_SoundSpeed ;
		if (geometry->node[iPoint]->GetDomain()) node[iPoint]->AddMax_Lambda_Inv(Lambda);
		if (geometry->node[jPoint]->GetDomain()) node[jPoint]->AddMax_Lambda_Inv(Lambda);

		/*--- Viscous contribution ---*/
		if (incompressible) {
			Mean_LaminarVisc = 0.5*(node[iPoint]->GetLaminarViscosityInc() + node[jPoint]->GetLaminarViscosityInc());
			Mean_EddyVisc    = 0.5*(node[iPoint]->GetEddyViscosity() + node[jPoint]->GetEddyViscosity());
			Mean_Density     = 0.5*(node[iPoint]->GetDensityInc() + node[jPoint]->GetDensityInc());
		}
		else {
			Mean_LaminarVisc = 0.5*(node[iPoint]->GetLaminarViscosity() + node[jPoint]->GetLaminarViscosity());
			Mean_EddyVisc    = 0.5*(node[iPoint]->GetEddyViscosity() + node[jPoint]->GetEddyViscosity());
			Mean_Density     = 0.5*(node[iPoint]->GetSolution(0) + node[jPoint]->GetSolution(0));
		}

		Lambda_1 = (4.0/3.0)*(Mean_LaminarVisc + Mean_EddyVisc);
		Lambda_2 = (1.0 + (Prandtl_Lam/Prandtl_Turb)*(Mean_EddyVisc/Mean_LaminarVisc))*(Gamma*Mean_LaminarVisc/Prandtl_Lam);
		Lambda = (Lambda_1 + Lambda_2)*Area*Area/Mean_Density;

		if (geometry->node[iPoint]->GetDomain()) node[iPoint]->AddMax_Lambda_Visc(Lambda);
		if (geometry->node[jPoint]->GetDomain()) node[jPoint]->AddMax_Lambda_Visc(Lambda);

	}

	/*--- Loop boundary edges ---*/
	for (iMarker = 0; iMarker < geometry->GetnMarker(); iMarker++) {
		for (iVertex = 0; iVertex < geometry->GetnVertex(iMarker); iVertex++) {

			/*--- Point identification, Normal vector and area ---*/
			iPoint = geometry->vertex[iMarker][iVertex]->GetNode();
			Normal = geometry->vertex[iMarker][iVertex]->GetNormal();
			Area = 0.0; for (iDim = 0; iDim < nDim; iDim++) Area += Normal[iDim]*Normal[iDim]; Area = sqrt(Area);

			/*--- Mean Values ---*/
			if (incompressible) {
				Mean_ProjVel = node[iPoint]->GetProjVelInc(Normal);
				Mean_BetaInc2 = node[iPoint]->GetBetaInc2();
				Mean_DensityInc = node[iPoint]->GetDensityInc();
				Mean_SoundSpeed = sqrt(Mean_ProjVel*Mean_ProjVel + (Mean_BetaInc2/Mean_DensityInc)*Area*Area);
			}
			else {
				Mean_ProjVel = node[iPoint]->GetProjVel(Normal);
				Mean_SoundSpeed = node[iPoint]->GetSoundSpeed() * Area;
			}

			/*--- Contribution due to a rotating frame ---*/
			if (rotating_frame) {
				double *RotVel = geometry->node[iPoint]->GetRotVel();
				ProjVel = 0.0;
				for (iDim = 0; iDim < nDim; iDim++)
					ProjVel += RotVel[iDim]*Normal[iDim];
				Mean_ProjVel -= ProjVel;
			}

			/*--- Adjustment for grid movement ---*/
			if (grid_movement) {
				double *GridVel = geometry->node[iPoint]->GetGridVel();
				ProjVel = 0.0;
				for (iDim = 0; iDim < nDim; iDim++)
					ProjVel += GridVel[iDim]*Normal[iDim];
				Mean_ProjVel -= ProjVel;
			}

			/*--- Inviscid contribution ---*/
			Lambda = fabs(Mean_ProjVel) + Mean_SoundSpeed;
			if (geometry->node[iPoint]->GetDomain()) {
				node[iPoint]->AddMax_Lambda_Inv(Lambda);
			}

			/*--- Viscous contribution ---*/
			if (incompressible) {
				Mean_LaminarVisc = 0.5*(node[iPoint]->GetLaminarViscosityInc() + node[jPoint]->GetLaminarViscosityInc());
				Mean_EddyVisc    = 0.5*(node[iPoint]->GetEddyViscosity() + node[jPoint]->GetEddyViscosity());
				Mean_Density     = 0.5*(node[iPoint]->GetDensityInc() + node[jPoint]->GetDensityInc());
			}
			else {
				Mean_LaminarVisc = node[iPoint]->GetLaminarViscosity();
				Mean_EddyVisc    = node[iPoint]->GetEddyViscosity();
				Mean_Density     = node[iPoint]->GetSolution(0);
			}

			Lambda_1 = (4.0/3.0)*(Mean_LaminarVisc + Mean_EddyVisc);
			Lambda_2 = (1.0 + (Prandtl_Lam/Prandtl_Turb)*(Mean_EddyVisc/Mean_LaminarVisc))*(Gamma*Mean_LaminarVisc/Prandtl_Lam);
			Lambda = (Lambda_1 + Lambda_2)*Area*Area/Mean_Density;

			if (geometry->node[iPoint]->GetDomain()) node[iPoint]->AddMax_Lambda_Visc(Lambda);

		}
	}

	/*--- Each element uses their own speed ---*/
	for (iPoint = 0; iPoint < nPointDomain; iPoint++) {
		Vol = geometry->node[iPoint]->GetVolume();
		Local_Delta_Time = config->GetCFL(iMesh)*Vol / node[iPoint]->GetMax_Lambda_Inv();
		Local_Delta_Time_Visc = config->GetCFL(iMesh)*K_v*Vol*Vol/ node[iPoint]->GetMax_Lambda_Visc();
		Local_Delta_Time = min(Local_Delta_Time, Local_Delta_Time_Visc);
		Global_Delta_Time = min(Global_Delta_Time, Local_Delta_Time);
		Min_Delta_Time = min(Min_Delta_Time, Local_Delta_Time);
		Max_Delta_Time = max(Max_Delta_Time, Local_Delta_Time);
		node[iPoint]->SetDelta_Time(Local_Delta_Time);
	}

	/*--- Check if there is any element with only one neighbor...
   a CV that is inside another CV ---*/
	for (iPoint = 0; iPoint < nPointDomain; iPoint++) {
		if (geometry->node[iPoint]->GetnPoint() == 1)
			node[iPoint]->SetDelta_Time(Min_Delta_Time);
	}

	/*--- For exact time solution use the minimum delta time of the whole mesh ---*/
	if (config->GetUnsteady_Simulation() == TIME_STEPPING) {
#ifndef NO_MPI
		double rbuf_time, sbuf_time;
		sbuf_time = Global_Delta_Time;
		MPI::COMM_WORLD.Reduce(&sbuf_time, &rbuf_time, 1, MPI::DOUBLE, MPI::MIN, MASTER_NODE);
		MPI::COMM_WORLD.Bcast(&rbuf_time, 1, MPI::DOUBLE, MASTER_NODE);
		MPI::COMM_WORLD.Barrier();
		Global_Delta_Time = rbuf_time;
#endif
		for(iPoint = 0; iPoint < nPointDomain; iPoint++)
			node[iPoint]->SetDelta_Time(Global_Delta_Time);
	}

	/*--- Recompute the unsteady time step for the dual time stratey
	 if the unsteady CFL is diferent from 0 ---*/
	if ((dual_time) && (Iteration == 0) && (config->GetUnst_CFL() != 0.0) && (iMesh == MESH_0)) {
		Global_Delta_UnstTimeND = config->GetUnst_CFL()*Global_Delta_Time/config->GetCFL(iMesh);
#ifndef NO_MPI
		double rbuf_time, sbuf_time;
		sbuf_time = Global_Delta_UnstTimeND;
		MPI::COMM_WORLD.Reduce(&sbuf_time, &rbuf_time, 1, MPI::DOUBLE, MPI::MIN, MASTER_NODE);
		MPI::COMM_WORLD.Bcast(&rbuf_time, 1, MPI::DOUBLE, MASTER_NODE);
		MPI::COMM_WORLD.Barrier();
		Global_Delta_UnstTimeND = rbuf_time;
#endif
		config->SetDelta_UnstTimeND(Global_Delta_UnstTimeND);
	}

	/*--- The pseudo local time (explicit integration) cannot be greater than the physical time ---*/
	if (dual_time)
		for (iPoint = 0; iPoint < nPointDomain; iPoint++) {
			if (!implicit) {
				Local_Delta_Time = min((2.0/3.0)*config->GetDelta_UnstTimeND(), node[iPoint]->GetDelta_Time());
				/*--- Check if there is any element with only one neighbor...
				 a CV that is inside another CV ---*/
				if (geometry->node[iPoint]->GetnPoint() == 1) Local_Delta_Time = 0.0;
				node[iPoint]->SetDelta_Time(Local_Delta_Time);
			}
		}

}

void CNSSolution::Viscous_Residual(CGeometry *geometry, CSolution **solution_container, CNumerics *solver,
                                   CConfig *config, unsigned short iMesh, unsigned short iRKStep) {
	unsigned long iPoint, jPoint, iEdge;
  
	bool implicit = (config->GetKind_TimeIntScheme_Flow() == EULER_IMPLICIT);
	bool incompressible = config->GetIncompressible();
  
  for (iEdge = 0; iEdge < geometry->GetnEdge(); iEdge++) {
    
    /*--- Points, coordinates and normal vector in edge ---*/
    iPoint = geometry->edge[iEdge]->GetNode(0);
    jPoint = geometry->edge[iEdge]->GetNode(1);
    solver->SetCoord(geometry->node[iPoint]->GetCoord(), geometry->node[jPoint]->GetCoord());
    solver->SetNormal(geometry->edge[iEdge]->GetNormal());
    
    /*--- Primitive variables, and gradient ---*/
    solver->SetPrimitive(node[iPoint]->GetPrimVar(), node[jPoint]->GetPrimVar());
    solver->SetPrimVarGradient(node[iPoint]->GetGradient_Primitive(), node[jPoint]->GetGradient_Primitive());
    
    /*--- Laminar and eddy viscosity ---*/
    if (incompressible) {
      solver->SetDensityInc(node[iPoint]->GetDensityInc(), node[jPoint]->GetDensityInc());
      solver->SetLaminarViscosity(node[iPoint]->GetLaminarViscosityInc(), node[jPoint]->GetLaminarViscosityInc());
    }
    else
      solver->SetLaminarViscosity(node[iPoint]->GetLaminarViscosity(), node[jPoint]->GetLaminarViscosity());
    
    solver->SetEddyViscosity(node[iPoint]->GetEddyViscosity(), node[jPoint]->GetEddyViscosity());
    
    /*--- Turbulent kinetic energy ---*/
    if (config->GetKind_Turb_Model() == SST)
      solver->SetTurbKineticEnergy(solution_container[TURB_SOL]->node[iPoint]->GetSolution(0),
                                   solution_container[TURB_SOL]->node[jPoint]->GetSolution(0));
    
    /*--- Compute and update residual ---*/
    solver->SetResidual(Res_Visc, Jacobian_i, Jacobian_j, config);
    
    SubtractResidual(iPoint, Res_Visc);
    AddResidual(jPoint, Res_Visc);
    
    /*--- Implicit part ---*/
    if (implicit) {
      Jacobian.SubtractBlock(iPoint, iPoint, Jacobian_i);
      Jacobian.SubtractBlock(iPoint, jPoint, Jacobian_j);
      Jacobian.AddBlock(jPoint, iPoint, Jacobian_i);
      Jacobian.AddBlock(jPoint, jPoint, Jacobian_j);
    }
  }
  
}

void CNSSolution::Viscous_Forces(CGeometry *geometry, CConfig *config) {
	unsigned long iVertex, iPoint, iPointNormal;
	unsigned short Boundary, Monitoring, iMarker, iDim, jDim;
	double **Tau, Delta, Viscosity, **Grad_PrimVar, div_vel, *Normal, *TauElem, MomentDist[3], WallDist[3],
	*Coord, *Coord_Normal, *UnitaryNormal, *TauTangent, Area, WallShearStress, TauNormal, factor, RefVel2,
	RefDensity, GradTemperature, Density, Vel[3], VelNormal, VelTangMod, WallDistMod, FrictionVel, VelTang[3], HeatLoad;
    
	double Alpha        = config->GetAoA()*PI_NUMBER/180.0;
	double Beta         = config->GetAoS()*PI_NUMBER/180.0;
	double RefAreaCoeff = config->GetRefAreaCoeff();
	double RefLengthMoment = config->GetRefLengthMoment();
	double *Origin      = config->GetRefOriginMoment();
	double Gas_Constant = config->GetGas_ConstantND();
	double Cp = (Gamma / Gamma_Minus_One) * Gas_Constant;
    
	bool rotating_frame = config->GetRotating_Frame();
	bool grid_movement  = config->GetGrid_Movement();
	bool incompressible = config->GetIncompressible();
    
    
	/*--- If we have a rotating frame problem or an unsteady problem with
     mesh motion, use special reference values for the force coefficients.
     Otherwise, use the freestream values, which is the standard convention. ---*/
    
	if (rotating_frame) {
        
        /*--- Use the rotational origin for computing moments ---*/
        Origin = config->GetRotAxisOrigin();
        
        /*--- Reference moment length is the rotor radius. Note that
         this assumes that the reference area was set to the rotor disk area. ---*/
        RefLengthMoment = sqrt(RefAreaCoeff/PI_NUMBER);
        
        /*--- Reference velocity is the rotational speed times rotor radius ---*/
        RefVel2 = (config->GetOmegaMag()*RefLengthMoment)*(config->GetOmegaMag()*RefLengthMoment);
        
    } else if (grid_movement) {
		double Gas_Constant = config->GetGas_ConstantND();
		double Mach2Vel = sqrt(Gamma*Gas_Constant*config->GetTemperature_FreeStreamND());
		double Mach_Motion = config->GetMach_Motion();
		RefVel2 = (Mach_Motion*Mach2Vel)*(Mach_Motion*Mach2Vel);
        
	} else {
		double *Velocity_Inf = config->GetVelocity_FreeStreamND();
		RefVel2 = 0.0;
		for (iDim = 0; iDim < nDim; iDim++)
			RefVel2  += Velocity_Inf[iDim]*Velocity_Inf[iDim];
	}
    
	RefDensity  = config->GetDensity_FreeStreamND();
    
	factor = 1.0 / (0.5*RefDensity*RefAreaCoeff*RefVel2);
    
	/*-- Initialization --*/
	AllBound_CDrag_Visc = 0.0; AllBound_CLift_Visc = 0.0;
	AllBound_CMx_Visc = 0.0; AllBound_CMy_Visc = 0.0; AllBound_CMz_Visc = 0.0;
	AllBound_CFx_Visc = 0.0; AllBound_CFy_Visc = 0.0; AllBound_CFz_Visc = 0.0;
	AllBound_CEff_Visc = 0.0; AllBound_CMerit_Visc = 0.0;
	AllBound_CT_Visc = 0.0; AllBound_CQ_Visc = 0.0; AllBound_Q_Visc = 0.0;  AllBound_Maxq_Visc = 0.0;
    
	/*--- Vector and variables initialization ---*/
	UnitaryNormal      = new double [nDim];
	TauElem    = new double [nDim];
	TauTangent = new double [nDim];
	Tau        = new double* [nDim];
	for (iDim = 0; iDim < nDim; iDim++)
		Tau[iDim]   = new double [nDim];
    
	/*--- Loop over the Navier-Stokes markers ---*/
	for (iMarker = 0; iMarker < nMarker; iMarker++) {
		Boundary = config->GetMarker_All_Boundary(iMarker);
		Monitoring = config->GetMarker_All_Monitoring(iMarker);
        
		if ((Boundary == HEAT_FLUX) || (Boundary == ISOTHERMAL)) {
            
			for (iDim = 0; iDim < nDim; iDim++) ForceViscous[iDim] = 0.0;
			MomentViscous[0] = 0.0; MomentViscous[1] = 0.0; MomentViscous[2] = 0.0;
            HeatLoad = 0.0;
            
			for (iVertex = 0; iVertex < geometry->nVertex[iMarker]; iVertex++) {
                
				iPoint = geometry->vertex[iMarker][iVertex]->GetNode();
				iPointNormal = geometry->vertex[iMarker][iVertex]->GetNormal_Neighbor();
                
				Coord = geometry->node[iPoint]->GetCoord();
				Coord_Normal = geometry->node[iPointNormal]->GetCoord();
                
				Normal = geometry->vertex[iMarker][iVertex]->GetNormal();
				Grad_PrimVar = node[iPoint]->GetGradient_Primitive();
				if (incompressible) {
					Viscosity = node[iPoint]->GetLaminarViscosityInc();
					Density = node[iPoint]->GetDensityInc();
				}
				else {
					Viscosity = node[iPoint]->GetLaminarViscosity();
					Density = node[iPoint]->GetDensity();
				}
                
				Area = 0.0; for (iDim = 0; iDim < nDim; iDim++) Area += Normal[iDim]*Normal[iDim]; Area = sqrt(Area);
				for (iDim = 0; iDim < nDim; iDim++) {
					UnitaryNormal[iDim] = Normal[iDim]/Area;
					MomentDist[iDim] = Coord[iDim] - Origin[iDim];
				}
                
				div_vel = 0.0; for (iDim = 0; iDim < nDim; iDim++) div_vel += Grad_PrimVar[iDim+1][iDim];
                
				for (iDim = 0; iDim < nDim; iDim++) {
					for (jDim = 0 ; jDim < nDim; jDim++) {
						Delta = 0.0; if (iDim == jDim) Delta = 1.0;
						Tau[iDim][jDim] = Viscosity*(Grad_PrimVar[jDim+1][iDim] + Grad_PrimVar[iDim+1][jDim]) -
                        TWO3*Viscosity*div_vel*Delta;
					}
					TauElem[iDim] = 0.0;
					for (jDim = 0; jDim < nDim; jDim++)
						TauElem[iDim] += Tau[iDim][jDim]*UnitaryNormal[jDim];
				}
                
				/*--- Compute wall shear stress (using the stress tensor) ---*/
				TauNormal = 0.0; for (iDim = 0; iDim < nDim; iDim++) TauNormal += TauElem[iDim] * UnitaryNormal[iDim];
				for (iDim = 0; iDim < nDim; iDim++) TauTangent[iDim] = TauElem[iDim] - TauNormal * UnitaryNormal[iDim];
				WallShearStress = 0.0; for (iDim = 0; iDim < nDim; iDim++) WallShearStress += TauTangent[iDim]*TauTangent[iDim];
				WallShearStress = sqrt(WallShearStress);
                
				/*--- Compute wall shear stress (using mu(delta u/delta y) ---*/
				for (iDim = 0; iDim < nDim; iDim++) Vel[iDim] = node[iPointNormal]->GetVelocity(iDim, incompressible);
				VelNormal = 0.0; for (iDim = 0; iDim < nDim; iDim++) VelNormal += Vel[iDim] * UnitaryNormal[iDim];
				for (iDim = 0; iDim < nDim; iDim++) VelTang[iDim] = Vel[iDim] - VelNormal*UnitaryNormal[iDim];
				VelTangMod = 0.0; for (iDim = 0; iDim < nDim; iDim++) VelTangMod += VelTang[iDim]*VelTang[iDim]; VelTangMod = sqrt(VelTangMod);
				for (iDim = 0; iDim < nDim; iDim++) WallDist[iDim] = (Coord[iDim] - Coord_Normal[iDim]);
				WallDistMod = 0.0; for (iDim = 0; iDim < nDim; iDim++) WallDistMod += WallDist[iDim]*WallDist[iDim]; WallDistMod = sqrt(WallDistMod);
				//				WallShearStress = Viscosity*VelTangMod/WallDistMod;
                
				/*--- Compute wall skin friction coefficient, and heat flux on the wall ---*/
				CSkinFriction[iMarker][iVertex] = WallShearStress / (0.5*RefDensity*RefVel2);
                
				/*--- Compute y+ and non-dimensional velocity ---*/
				FrictionVel = sqrt(fabs(WallShearStress)/Density);
				YPlus[iMarker][iVertex] = WallDistMod*FrictionVel/(Viscosity/Density);
                
				/*--- Compute heat flux on the wall ---*/
				GradTemperature = 0.0; for (iDim = 0; iDim < nDim; iDim++) GradTemperature +=  Grad_PrimVar[0][iDim]*(-Normal[iDim]);
				CHeatTransfer[iMarker][iVertex] = (Cp * Viscosity/PRANDTL)*GradTemperature/(0.5*RefDensity*RefVel2);
                HeatLoad += CHeatTransfer[iMarker][iVertex];
                
                if (CHeatTransfer[iMarker][iVertex]/Area > Maxq_Visc[iMarker])
                    Maxq_Visc[iMarker] = CHeatTransfer[iMarker][iVertex]/Area;
                
				/*--- Compute viscous forces, and moment using the stress tensor ---*/
				if ((geometry->node[iPoint]->GetDomain()) && (Monitoring == YES)) {
                    
					for (iDim = 0; iDim < nDim; iDim++) {
						ForceViscous[iDim] += TauElem[iDim]*Area*factor;
						//						ForceViscous[iDim] += WallShearStress*(VelTang[iDim]/VelTangMod)*Area*factor;
					}
                    
					if (iDim == 3) {
                        MomentViscous[0] += (TauElem[2]*MomentDist[1] - TauElem[1]*MomentDist[2])*Area*factor/RefLengthMoment;
                        MomentViscous[1] += (TauElem[0]*MomentDist[2] - TauElem[2]*MomentDist[0])*Area*factor/RefLengthMoment;
                    }
					MomentViscous[2] += (TauElem[1]*MomentDist[0] - TauElem[0]*MomentDist[1])*Area*factor/RefLengthMoment;
                    
				}
			}
            
			/*--- Transform ForceInviscid into CLift and CDrag ---*/
			if  (Monitoring == YES) {
				if (nDim == 2) {
					CDrag_Visc[iMarker] =  ForceViscous[0]*cos(Alpha) + ForceViscous[1]*sin(Alpha);
					CLift_Visc[iMarker] = -ForceViscous[0]*sin(Alpha) + ForceViscous[1]*cos(Alpha);
					CMx_Visc[iMarker] = 0.0;
					CMy_Visc[iMarker] = 0.0;
					CMz_Visc[iMarker] = MomentViscous[2];
					CEff_Visc[iMarker] = CLift_Visc[iMarker]/(CDrag_Visc[iMarker]+EPS);
					CFx_Visc[iMarker] = ForceViscous[0];
					CFy_Visc[iMarker] = ForceViscous[1];
					CFz_Visc[iMarker] = 0.0;
					CT_Visc[iMarker] = -CFx_Visc[iMarker];
					CQ_Visc[iMarker] = -CMz_Visc[iMarker];
                    Q_Visc[iMarker]  = HeatLoad;
					CMerit_Visc[iMarker] = 0.0;
				}
				if (nDim == 3) {
					CDrag_Visc[iMarker] =  ForceViscous[0]*cos(Alpha)*cos(Beta) + ForceViscous[1]*sin(Beta) + ForceViscous[2]*sin(Alpha)*cos(Beta);
					CLift_Visc[iMarker] = -ForceViscous[0]*sin(Alpha) + ForceViscous[2]*cos(Alpha);
					CMx_Visc[iMarker] = MomentViscous[0];
					CMy_Visc[iMarker] = MomentViscous[1];
					CMz_Visc[iMarker] = MomentViscous[2];
					CEff_Visc[iMarker] = CLift_Visc[iMarker]/(CDrag_Visc[iMarker]+EPS);
					CFx_Visc[iMarker] = ForceViscous[0];
					CFy_Visc[iMarker] = ForceViscous[1];
					CFz_Visc[iMarker] = ForceViscous[2];
					CT_Visc[iMarker] = -CFz_Visc[iMarker];
					CQ_Visc[iMarker] = -CMz_Visc[iMarker];
                    Q_Visc[iMarker] = HeatLoad;
					CMerit_Visc[iMarker] = CT_Visc[iMarker]/CQ_Visc[iMarker];
				}
                
				AllBound_CDrag_Visc += CDrag_Visc[iMarker];
				AllBound_CLift_Visc += CLift_Visc[iMarker];
				AllBound_CMx_Visc += CMx_Visc[iMarker];
				AllBound_CMy_Visc += CMy_Visc[iMarker];
				AllBound_CMz_Visc += CMz_Visc[iMarker];
				AllBound_CEff_Visc += CEff_Visc[iMarker];
				AllBound_CFx_Visc += CFx_Visc[iMarker];
				AllBound_CFy_Visc += CFy_Visc[iMarker];
				AllBound_CFz_Visc += CFz_Visc[iMarker];
				AllBound_CT_Visc += CT_Visc[iMarker];
				AllBound_CQ_Visc += CQ_Visc[iMarker];
                AllBound_Q_Visc += Q_Visc[iMarker];
                if (Maxq_Visc[iMarker] > AllBound_Maxq_Visc)
                    AllBound_Maxq_Visc = Maxq_Visc[iMarker];
				AllBound_CMerit_Visc += CMerit_Visc[iMarker];
			}
		}
	}
	Total_CDrag += AllBound_CDrag_Visc;
	Total_CLift += AllBound_CLift_Visc;
	Total_CMx += AllBound_CMx_Visc;
	Total_CMy += AllBound_CMy_Visc;
	Total_CMz += AllBound_CMz_Visc;
	Total_CEff = Total_CLift/(Total_CDrag+EPS);
	Total_CFx += AllBound_CFx_Visc;
	Total_CFy += AllBound_CFy_Visc;
	Total_CFz += AllBound_CFz_Visc;
	Total_CT += AllBound_CT_Visc;
	Total_CQ += AllBound_CQ_Visc;
    Total_Q += AllBound_Q_Visc;
    Total_Maxq = AllBound_Maxq_Visc;
	Total_CMerit += AllBound_CMerit_Visc;
    
	for (iDim = 0; iDim < nDim; iDim++)
		delete [] Tau[iDim];
	delete [] Tau;
	delete [] UnitaryNormal;
	delete [] TauTangent;
	delete [] TauElem;
}

void CNSSolution::BC_HeatFlux_Wall(CGeometry *geometry, CSolution **solution_container, CNumerics *conv_solver, CNumerics *visc_solver, CConfig *config, unsigned short val_marker) {
    
	/*--- Local variables ---*/
	unsigned short iDim, iVar;
	unsigned long iVertex, iPoint, total_index;
    
	double Wall_HeatFlux;
	double *Grid_Vel, *Rot_Vel, *Normal, Area;
    
	bool implicit = (config->GetKind_TimeIntScheme_Flow() == EULER_IMPLICIT);
	bool incompressible = config->GetIncompressible();
	bool grid_movement  = config->GetGrid_Movement();
	bool rotating_frame = config->GetRotating_Frame();
    
	/*--- Identify the boundary by string name ---*/
	string Marker_Tag = config->GetMarker_All_Tag(val_marker);
    
	/*--- Get the specified wall heat flux from config ---*/
	Wall_HeatFlux = config->GetWall_HeatFlux(Marker_Tag);
    
	/*--- Loop over all of the vertices on this boundary marker ---*/
	for(iVertex = 0; iVertex < geometry->nVertex[val_marker]; iVertex++) {
		iPoint = geometry->vertex[val_marker][iVertex]->GetNode();
        
		/*--- Check if the node belongs to the domain (i.e, not a halo node) ---*/
		if (geometry->node[iPoint]->GetDomain()) {
            
			/*--- Compute dual-grid area and boundary normal ---*/
			Normal = geometry->vertex[val_marker][iVertex]->GetNormal();
			Area = 0.0;
			for (iDim = 0; iDim < nDim; iDim++)
				Area += Normal[iDim]*Normal[iDim];
			Area = sqrt (Area);
            
			/*--- Initialize the convective & viscous residuals to zero ---*/
			for (iVar = 0; iVar < nVar; iVar++) {
				Res_Conv[iVar] = 0.0;
				Res_Visc[iVar] = 0.0;
			}
            
			/*--- Store the corrected velocity at the wall which will
             be zero (v = 0), unless there are moving walls (v = u_wall)---*/
			if (rotating_frame) {
				Rot_Vel = geometry->node[iPoint]->GetRotVel();
				for (iDim = 0; iDim < nDim; iDim++)
					Vector[iDim] = Rot_Vel[iDim];
			} else if (grid_movement) {
				Grid_Vel = geometry->node[iPoint]->GetGridVel();
				for (iDim = 0; iDim < nDim; iDim++)
					Vector[iDim] = Grid_Vel[iDim];
			} else {
				for (iDim = 0; iDim < nDim; iDim++) Vector[iDim] = 0.0;
			}
            
			/*--- Set the residual, truncation error, and velocity value ---*/
			node[iPoint]->SetVelocity_Old(Vector, incompressible);
			SetVel_Residual_Zero(iPoint);
			node[iPoint]->SetVel_ResTruncError_Zero();
            
			/*--- Set the residual on the boundary with the specified heat flux ---*/
			Res_Visc[nDim+1] = Wall_HeatFlux * Area;
            
			/*--- Flux contribution due to a rotating frame (energy equation) ---*/
			if (rotating_frame) {
				double ProjRotVel = -geometry->vertex[val_marker][iVertex]->GetRotFlux();
				Res_Conv[nDim+1] = node[iPoint]->GetPressure(incompressible)*ProjRotVel;
			}
            
			/*--- Flux contribution due to grid motion (energy equation) ---*/
			if (grid_movement) {
				double ProjGridVel = 0.0;
				Grid_Vel = geometry->node[iPoint]->GetGridVel();
				for (iDim = 0; iDim < nDim; iDim++)
					ProjGridVel += Grid_Vel[iDim]*(-1.0)*Normal[iDim];
				Res_Conv[nDim+1] = node[iPoint]->GetPressure(incompressible)*ProjGridVel;
			}
            
			/*--- Viscous contribution for moving walls ---*/
			if (rotating_frame || grid_movement) {
                
				unsigned short jDim;
				double total_viscosity, div_vel, Density, val_turb_ke;
				Density = node[iPoint]->GetSolution(0);
				double val_laminar_viscosity = node[iPoint]->GetLaminarViscosity();
				double val_eddy_viscosity = node[iPoint]->GetEddyViscosity();
				double **val_gradprimvar = node[iPoint]->GetGradient_Primitive();
				double tau[3][3], delta[3][3] = {{1.0, 0.0, 0.0},{0.0,1.0,0.0},{0.0,0.0,1.0}};
				total_viscosity = val_laminar_viscosity + val_eddy_viscosity;
                
				/*--- Get the appropriate grid velocity at this node ---*/
				if (rotating_frame) {
					Grid_Vel = geometry->node[iPoint]->GetRotVel();
				} else if (grid_movement) {
					Grid_Vel = geometry->node[iPoint]->GetGridVel();
				}
                
				double Flux_Tensor[nVar][nDim];
				for (iVar = 0 ; iVar < nVar; iVar++)
					for (jDim = 0 ; jDim < nDim; jDim++)
						Flux_Tensor[iVar][jDim] = 0.0;
                
				/*--- Turbulent kinetic energy ---*/
				if (config->GetKind_Turb_Model() == SST)
					val_turb_ke = solution_container[TURB_SOL]->node[iPoint]->GetSolution(0);
				else
					val_turb_ke = 0.0;
                
				div_vel = 0.0;
				for (iDim = 0 ; iDim < nDim; iDim++)
					div_vel += val_gradprimvar[iDim+1][iDim];
                
				for (iDim = 0 ; iDim < nDim; iDim++)
					for (jDim = 0 ; jDim < nDim; jDim++)
						tau[iDim][jDim] = total_viscosity*( val_gradprimvar[jDim+1][iDim] + val_gradprimvar[iDim+1][jDim] )
						- TWO3*total_viscosity*div_vel*delta[iDim][jDim]
                        - TWO3*Density*val_turb_ke*delta[iDim][jDim];
                
				if (nDim == 2) {
					Flux_Tensor[0][0] = 0.0;
					Flux_Tensor[1][0] = 0.0;
					Flux_Tensor[2][0] = 0.0;
					Flux_Tensor[3][0] = tau[0][0]*Grid_Vel[0] + tau[0][1]*Grid_Vel[1];
                    
					Flux_Tensor[0][1] = 0.0;
					Flux_Tensor[1][1] = 0.0;
					Flux_Tensor[2][1] = 0.0;
					Flux_Tensor[3][1] = tau[1][0]*Grid_Vel[0] + tau[1][1]*Grid_Vel[1];
                    
				} else {
					Flux_Tensor[0][0] = 0.0;
					Flux_Tensor[1][0] = 0.0;
					Flux_Tensor[2][0] = 0.0;
					Flux_Tensor[3][0] = 0.0;
					Flux_Tensor[4][0] = tau[0][0]*Grid_Vel[0] + tau[0][1]*Grid_Vel[1] + tau[0][2]*Grid_Vel[2];
                    
					Flux_Tensor[0][1] = 0.0;
					Flux_Tensor[1][1] = 0.0;
					Flux_Tensor[2][1] = 0.0;
					Flux_Tensor[3][1] = 0.0;
					Flux_Tensor[4][1] = tau[1][0]*Grid_Vel[0] + tau[1][1]*Grid_Vel[1] + tau[1][2]*Grid_Vel[2];
                    
					Flux_Tensor[0][2] = 0.0;
					Flux_Tensor[1][2] = 0.0;
					Flux_Tensor[2][2] = 0.0;
					Flux_Tensor[3][2] = 0.0;
					Flux_Tensor[4][2] = tau[2][0]*Grid_Vel[0] + tau[2][1]*Grid_Vel[1] + tau[2][2]*Grid_Vel[2];
				}
                
				for (iVar = 0; iVar < nVar; iVar++) {
					for (iDim = 0; iDim < nDim; iDim++)
						Res_Visc[iVar] += Flux_Tensor[iVar][iDim] * -Normal[iDim];
				}
			}
            
			/*--- Convective contribution to the residual at the wall ---*/
			AddResidual(iPoint, Res_Conv);
            
			/*--- Viscous contribution to the residual at the wall ---*/
			SubtractResidual(iPoint, Res_Visc);
            
			/*--- Only change velocity-rows of the Jacobian (includes 1 in the diagonal)/
             Note that we need to add a contribution for moving walls to the Jacobian. ---*/
			if (implicit) {
				/*--- Enforce the no-slip boundary condition in a strong way ---*/
				for (iVar = 1; iVar <= nDim; iVar++) {
					total_index = iPoint*nVar+iVar;
					Jacobian.DeleteValsRowi(total_index);
				}
			}
            
		}
        
	}
}

void CNSSolution::BC_Isothermal_Wall(CGeometry *geometry, CSolution **solution_container, CNumerics *conv_solver, CNumerics *visc_solver, CConfig *config, unsigned short val_marker) {
    
	unsigned long iVertex, iPoint, Point_Normal, total_index;
	unsigned short iVar, jVar, iDim;
	double *Normal, *Coord_i, *Coord_j, Area, dist_ij, *Grid_Vel, *Rot_Vel;
	double UnitaryNormal[3];
	double Twall, Temperature, dTdn, dTdrho;
	double Density, Vel2, Energy;
	double Laminar_Viscosity, Eddy_Viscosity, Thermal_Conductivity, Gas_Constant, cp;
	double Theta;
	bool implicit = (config->GetKind_TimeIntScheme_Flow() == EULER_IMPLICIT);
	bool incompressible = config->GetIncompressible();
	bool grid_movement = config->GetGrid_Movement();
	bool rotating_frame = config->GetRotating_Frame();
    
	Point_Normal = 0;
    
	/*--- Identify the boundary ---*/
	string Marker_Tag = config->GetMarker_All_Tag(val_marker);
    
	/*--- Retrieve the specified wall temperature ---*/
	Twall = config->GetIsothermal_Temperature(Marker_Tag);
	Gas_Constant = config->GetGas_ConstantND();
	cp = (Gamma / Gamma_Minus_One) * Gas_Constant;
    
	/*--- Loop over boundary points ---*/
	for(iVertex = 0; iVertex < geometry->nVertex[val_marker]; iVertex++) {
		iPoint = geometry->vertex[val_marker][iVertex]->GetNode();
		if (geometry->node[iPoint]->GetDomain()) {
            
			/*--- Compute dual-grid area and boundary normal ---*/
			Normal = geometry->vertex[val_marker][iVertex]->GetNormal();
			Area = 0.0;
			for (iDim = 0; iDim < nDim; iDim++)
				Area += Normal[iDim]*Normal[iDim];
			Area = sqrt (Area);
			for (iDim = 0; iDim < nDim; iDim++)
				UnitaryNormal[iDim] = -Normal[iDim]/Area;
            
			/*--- Calculate useful quantities ---*/
			Theta = 0.0;
			for (iDim = 0; iDim < nDim; iDim++)
				Theta += UnitaryNormal[iDim]*UnitaryNormal[iDim];
            
			/*--- Compute closest normal neighbor ---*/
			Point_Normal = geometry->vertex[val_marker][iVertex]->GetNormal_Neighbor();
            
			/*--- Get cartesian coordinates of i & j and compute inter-node distance ---*/
			Coord_i = geometry->node[iPoint]->GetCoord();
			Coord_j = geometry->node[Point_Normal]->GetCoord();
			dist_ij = 0;
			for (iDim = 0; iDim < nDim; iDim++)
				dist_ij += (Coord_j[iDim]-Coord_i[iDim])*(Coord_j[iDim]-Coord_i[iDim]);
			dist_ij = sqrt(dist_ij);
            
            
			/*--- Store the corrected velocity at the wall which will
             be zero (v = 0), unless there is grid motion (v = u_wall)---*/
			if (rotating_frame) {
				Rot_Vel = geometry->node[iPoint]->GetRotVel();
				for (iDim = 0; iDim < nDim; iDim++)
					Vector[iDim] = Rot_Vel[iDim];
			} else if (grid_movement) {
				Grid_Vel = geometry->node[iPoint]->GetGridVel();
				for (iDim = 0; iDim < nDim; iDim++)
					Vector[iDim] = Grid_Vel[iDim];
			} else {
				for (iDim = 0; iDim < nDim; iDim++) Vector[iDim] = 0.0;
			}
            
			/*--- Initialize viscous residual (and Jacobian if implicit) to zero ---*/
			for (iVar = 0; iVar < nVar; iVar ++)
				Res_Visc[iVar] = 0.0;
			if (implicit) {
				for (iVar = 0; iVar < nVar; iVar ++)
					for (jVar = 0; jVar < nVar; jVar ++)
						Jacobian_i[iVar][jVar] = 0.0;
			}
            
			/*--- Set the residual, truncation error and velocity value on the boundary ---*/
			node[iPoint]->SetVelocity_Old(Vector, incompressible);
			SetVel_Residual_Zero(iPoint);
			node[iPoint]->SetVel_ResTruncError_Zero();
            
			/*--- Retrieve temperatures from boundary nearest neighbor --*/
			Temperature = node[Point_Normal]->GetPrimVar(0);
            
			/*--- Calculate temperature gradient normal to the wall using FD ---*/
			dTdn                  = (Twall - Temperature)/dist_ij;
			Laminar_Viscosity     = node[iPoint]->GetLaminarViscosity();
			Eddy_Viscosity        = node[iPoint]->GetEddyViscosity();
			Thermal_Conductivity  = cp * (Laminar_Viscosity/PRANDTL + Eddy_Viscosity/PRANDTL_TURB);
            
			/*--- Set the residual on the boundary, enforcing the no-slip boundary condition ---*/
			Res_Visc[nDim+1] = Thermal_Conductivity * dTdn * Area;
            
			/*--- Calculate Jacobian for implicit time stepping ---*/
			// Note: Momentum equations are enforced in a strong way while the energy equation is enforced weakly
			if (implicit) {
                
				/*--- Calculate useful quantities ---*/
				Density = node[iPoint]->GetPrimVar(nDim+2);
				Energy  = node[iPoint]->GetSolution(nDim+1);
				Temperature = node[iPoint]->GetPrimVar(0);
				Vel2 = 0.0;
				for (iDim = 0; iDim < nDim; iDim++)
					Vel2 += node[iPoint]->GetPrimVar(iDim+1) * node[iPoint]->GetPrimVar(iDim+1);
				//dTdrho = (Gamma-1.0)/(Density*Gas_Constant) * (-Energy/Density + Vel2);
				dTdrho = 1.0/Density * ( -Twall + (Gamma-1.0)/Gas_Constant*(Vel2/2.0) );
                
				/*--- Enforce the no-slip boundary condition in a strong way ---*/
				for (iVar = 1; iVar <= nDim; iVar++) {
					total_index = iPoint*nVar+iVar;
					Jacobian.DeleteValsRowi(total_index);
				}
                
				/*--- Add contributions to the Jacobian from the weak enforcement of the energy equations ---*/
				Jacobian_i[nDim+1][0]      = -Thermal_Conductivity*Theta/dist_ij * dTdrho * Area;
				Jacobian_i[nDim+1][nDim+1] = -Thermal_Conductivity*Theta/dist_ij * (Gamma-1.0)/(Gas_Constant*Density) * Area;
			}
            
			/*--- Apply calculated residuals and Jacobians to the linear system ---*/
			SubtractResidual(iPoint, Res_Visc);
			Jacobian.SubtractBlock(iPoint, iPoint, Jacobian_i);
		}
	}
}<|MERGE_RESOLUTION|>--- conflicted
+++ resolved
@@ -6154,13 +6154,8 @@
 	else roe_turkel = false;
     
 	/*--- MPI solution ---*/
-<<<<<<< HEAD
 	Set_MPI_Solution(geometry, config);
 
-=======
-	SetSolution_MPI(geometry, config);
-    
->>>>>>> 66653a41
 }
 
 CNSSolution::~CNSSolution(void) {
