--- conflicted
+++ resolved
@@ -58,11 +58,6 @@
   Prestretch            = NULL;    // Prestretch geometry
   Reference_Geometry    = NULL;    // Reference geometry for optimization purposes
   
-<<<<<<< HEAD
-=======
-  Solution_BGS_k        = NULL;    // Old solution stored to check convergence in the BGS loop
-
->>>>>>> 67bba4ce
 }
 
 CFEAVariable::CFEAVariable(su2double *val_fea, unsigned short val_nDim, unsigned short val_nvar, CConfig *config) : CVariable(val_nDim, val_nvar, config) {
@@ -110,19 +105,10 @@
   Solution_Pred       =  NULL;
   Solution_Pred_Old     =  NULL;
   Solution_Pred_Old   = NULL;
-<<<<<<< HEAD
   FlowTraction_n = NULL;
-=======
-  Solution_BGS_k = NULL;
->>>>>>> 67bba4ce
   if (fsi_analysis) {
     Solution_Pred       =  new su2double [nVar];
-<<<<<<< HEAD
     Solution_Pred_Old     =  new su2double [nVar];
-=======
-    Solution_Pred_Old   =  new su2double [nVar];
-    Solution_BGS_k      =  new su2double [nVar];
->>>>>>> 67bba4ce
     for (iVar = 0; iVar < nVar; iVar++) {
       Solution_Pred[iVar] = val_fea[iVar];
       Solution_Pred_Old[iVar] = val_fea[iVar];
@@ -175,9 +161,6 @@
   if (Reference_Geometry    != NULL) delete [] Reference_Geometry;
   if (Prestretch            != NULL) delete [] Prestretch;
   
-<<<<<<< HEAD
-=======
-  if (Solution_BGS_k        != NULL) delete [] Solution_BGS_k;
 
 }
 
@@ -238,6 +221,5 @@
 
   if (FlowTraction_n         != NULL) delete [] FlowTraction_n;
   if (Residual_Ext_Surf_n    != NULL) delete [] Residual_Ext_Surf_n;
->>>>>>> 67bba4ce
 
 }