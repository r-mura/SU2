/*!
 * \file numerics_direct_mean.cpp
 * \brief This file contains the numerical methods for compressible flow.
 * \author F. Palacios, T. Economon
 * \version 6.0.1 "Falcon"
 *
 * The current SU2 release has been coordinated by the
 * SU2 International Developers Society <www.su2devsociety.org>
 * with selected contributions from the open-source community.
 *
 * The main research teams contributing to the current release are:
 *  - Prof. Juan J. Alonso's group at Stanford University.
 *  - Prof. Piero Colonna's group at Delft University of Technology.
 *  - Prof. Nicolas R. Gauger's group at Kaiserslautern University of Technology.
 *  - Prof. Alberto Guardone's group at Polytechnic University of Milan.
 *  - Prof. Rafael Palacios' group at Imperial College London.
 *  - Prof. Vincent Terrapon's group at the University of Liege.
 *  - Prof. Edwin van der Weide's group at the University of Twente.
 *  - Lab. of New Concepts in Aeronautics at Tech. Institute of Aeronautics.
 *
 * Copyright 2012-2018, Francisco D. Palacios, Thomas D. Economon,
 *                      Tim Albring, and the SU2 contributors.
 *
 * SU2 is free software; you can redistribute it and/or
 * modify it under the terms of the GNU Lesser General Public
 * License as published by the Free Software Foundation; either
 * version 2.1 of the License, or (at your option) any later version.
 *
 * SU2 is distributed in the hope that it will be useful,
 * but WITHOUT ANY WARRANTY; without even the implied warranty of
 * MERCHANTABILITY or FITNESS FOR A PARTICULAR PURPOSE. See the GNU
 * Lesser General Public License for more details.
 *
 * You should have received a copy of the GNU Lesser General Public
 * License along with SU2. If not, see <http://www.gnu.org/licenses/>.
 */

#include "../include/numerics_structure.hpp"
#include <limits>

CCentJST_Flow::CCentJST_Flow(unsigned short val_nDim, unsigned short val_nVar, CConfig *config) : CNumerics(val_nDim, val_nVar, config) {
  
  implicit = (config->GetKind_TimeIntScheme_Flow() == EULER_IMPLICIT);
  
  Gamma = config->GetGamma();
  Gamma_Minus_One = Gamma - 1.0;
  
  grid_movement = config->GetGrid_Movement();
  
  /*--- Artifical dissipation part ---*/
  Param_p = 0.3;
  Param_Kappa_2 = config->GetKappa_2nd_Flow();
  Param_Kappa_4 = config->GetKappa_4th_Flow();
  
  /*--- Allocate some structures ---*/
  Diff_U = new su2double [nVar];
  Diff_Lapl = new su2double [nVar];
  Velocity_i = new su2double [nDim];
  Velocity_j = new su2double [nDim];
  MeanVelocity = new su2double [nDim];
  ProjFlux = new su2double [nVar];
  
}

CCentJST_Flow::~CCentJST_Flow(void) {
  delete [] Diff_U;
  delete [] Diff_Lapl;
  delete [] Velocity_i;
  delete [] Velocity_j;
  delete [] MeanVelocity;
  delete [] ProjFlux;
}

void CCentJST_Flow::ComputeResidual(su2double *val_residual, su2double **val_Jacobian_i, su2double **val_Jacobian_j,
                                    CConfig *config) {
  
  su2double U_i[5] = {0.0,0.0,0.0,0.0,0.0}, U_j[5] = {0.0,0.0,0.0,0.0,0.0};

  AD::StartPreacc();
  AD::SetPreaccIn(Normal, nDim);
  AD::SetPreaccIn(V_i, nDim+5); AD::SetPreaccIn(V_j, nDim+5);
  AD::SetPreaccIn(Sensor_i);    AD::SetPreaccIn(Sensor_j);
  AD::SetPreaccIn(Lambda_i);    AD::SetPreaccIn(Lambda_j);
  AD::SetPreaccIn(Und_Lapl_i, nVar); AD::SetPreaccIn(Und_Lapl_j, nVar);
  if (grid_movement) {
    AD::SetPreaccIn(GridVel_i, nDim); AD::SetPreaccIn(GridVel_j, nDim);
  }

  /*--- Pressure, density, enthalpy, energy, and velocity at points i and j ---*/
  
  Pressure_i = V_i[nDim+1];                       Pressure_j = V_j[nDim+1];
  Density_i = V_i[nDim+2];                        Density_j = V_j[nDim+2];
  Enthalpy_i = V_i[nDim+3];                       Enthalpy_j = V_j[nDim+3];
  SoundSpeed_i = V_i[nDim+4];                     SoundSpeed_j = V_j[nDim+4];
  Energy_i = Enthalpy_i - Pressure_i/Density_i;   Energy_j = Enthalpy_j - Pressure_j/Density_j;
  
  sq_vel_i = 0.0; sq_vel_j = 0.0;
  for (iDim = 0; iDim < nDim; iDim++) {
    Velocity_i[iDim] = V_i[iDim+1];
    Velocity_j[iDim] = V_j[iDim+1];
    sq_vel_i += 0.5*Velocity_i[iDim]*Velocity_i[iDim];
    sq_vel_j += 0.5*Velocity_j[iDim]*Velocity_j[iDim];
  }

  /*--- Recompute conservative variables ---*/
  
  U_i[0] = Density_i; U_j[0] = Density_j;
  for (iDim = 0; iDim < nDim; iDim++) {
    U_i[iDim+1] = Density_i*Velocity_i[iDim]; U_j[iDim+1] = Density_j*Velocity_j[iDim];
  }
  U_i[nDim+1] = Density_i*Energy_i; U_j[nDim+1] = Density_j*Energy_j;
  
  /*--- Compute mean values of the variables ---*/
  
  MeanDensity = 0.5*(Density_i+Density_j);
  MeanPressure = 0.5*(Pressure_i+Pressure_j);
  MeanEnthalpy = 0.5*(Enthalpy_i+Enthalpy_j);
  for (iDim = 0; iDim < nDim; iDim++)
    MeanVelocity[iDim] =  0.5*(Velocity_i[iDim]+Velocity_j[iDim]);
  MeanEnergy = 0.5*(Energy_i+Energy_j);
  
  /*--- Get projected flux tensor ---*/
  
  GetInviscidProjFlux(&MeanDensity, MeanVelocity, &MeanPressure, &MeanEnthalpy, Normal, ProjFlux);
  
  /*--- Residual of the inviscid flux ---*/

  for (iVar = 0; iVar < nVar; iVar++)
    val_residual[iVar] = ProjFlux[iVar];
  
  /*--- Jacobians of the inviscid flux, scale = 0.5 because val_residual ~ 0.5*(fc_i+fc_j)*Normal ---*/

  if (implicit) {
    GetInviscidProjJac(MeanVelocity, &MeanEnergy, Normal, 0.5, val_Jacobian_i);
    for (iVar = 0; iVar < nVar; iVar++)
      for (jVar = 0; jVar < nVar; jVar++)
        val_Jacobian_j[iVar][jVar] = val_Jacobian_i[iVar][jVar];
  }

  /*--- Adjustment due to grid motion ---*/
  
  if (grid_movement) {
    ProjVelocity = 0.0;
    for (iDim = 0; iDim < nDim; iDim++)
      ProjVelocity += 0.5*(GridVel_i[iDim]+GridVel_j[iDim])*Normal[iDim];
    for (iVar = 0; iVar < nVar; iVar++) {
      val_residual[iVar] -= ProjVelocity * 0.5*(U_i[iVar] + U_j[iVar]);
      if (implicit) {
        val_Jacobian_i[iVar][iVar] -= 0.5*ProjVelocity;
        val_Jacobian_j[iVar][iVar] -= 0.5*ProjVelocity;
      }
    }
  }
  
  /*--- Computes differences btw. Laplacians and conservative variables,
   with a correction for the enthalpy ---*/
  
  for (iVar = 0; iVar < nVar; iVar++) {
    Diff_Lapl[iVar] = Und_Lapl_i[iVar]-Und_Lapl_j[iVar];
    Diff_U[iVar] = U_i[iVar]-U_j[iVar];
  }
  Diff_U[nVar-1] = Density_i*Enthalpy_i-Density_j*Enthalpy_j;
  
  /*--- Compute the local spectral radius and the stretching factor ---*/
  
  ProjVelocity_i = 0.0; ProjVelocity_j = 0.0; Area = 0.0;
  for (iDim = 0; iDim < nDim; iDim++) {
    ProjVelocity_i += Velocity_i[iDim]*Normal[iDim];
    ProjVelocity_j += Velocity_j[iDim]*Normal[iDim];
    Area += Normal[iDim]*Normal[iDim];
  }
  Area = sqrt(Area);
  
  /*--- Adjustment due to mesh motion ---*/
  
  if (grid_movement) {
    ProjGridVel = 0.0;
    for (iDim = 0; iDim < nDim; iDim++)
      ProjGridVel += 0.5*(GridVel_i[iDim]+GridVel_j[iDim])*Normal[iDim];
    ProjVelocity_i -= ProjGridVel;
    ProjVelocity_j -= ProjGridVel;
  }
  
  Local_Lambda_i = (fabs(ProjVelocity_i)+SoundSpeed_i*Area);
  Local_Lambda_j = (fabs(ProjVelocity_j)+SoundSpeed_j*Area);
  MeanLambda = 0.5*(Local_Lambda_i+Local_Lambda_j);
  
  Phi_i = pow(Lambda_i/(4.0*MeanLambda), Param_p);
  Phi_j = pow(Lambda_j/(4.0*MeanLambda), Param_p);
  StretchingFactor = 4.0*Phi_i*Phi_j/(Phi_i+Phi_j);
  
  sc2 = 3.0*(su2double(Neighbor_i)+su2double(Neighbor_j))/(su2double(Neighbor_i)*su2double(Neighbor_j));
  sc4 = sc2*sc2/4.0;
  
  Epsilon_2 = Param_Kappa_2*0.5*(Sensor_i+Sensor_j)*sc2;
  Epsilon_4 = max(0.0, Param_Kappa_4-Epsilon_2)*sc4;
  
  /*--- Compute viscous part of the residual ---*/
  
  for (iVar = 0; iVar < nVar; iVar++)
    val_residual[iVar] += (Epsilon_2*Diff_U[iVar] - Epsilon_4*Diff_Lapl[iVar])*StretchingFactor*MeanLambda;
  
  /*--- Jacobian computation ---*/

  if (implicit) {

    cte_0 = (Epsilon_2 + Epsilon_4*su2double(Neighbor_i+1))*StretchingFactor*MeanLambda;
    cte_1 = (Epsilon_2 + Epsilon_4*su2double(Neighbor_j+1))*StretchingFactor*MeanLambda;
    
    for (iVar = 0; iVar < (nVar-1); iVar++) {
      val_Jacobian_i[iVar][iVar] += cte_0;
      val_Jacobian_j[iVar][iVar] -= cte_1;
    }
    
    /*--- Last row of Jacobian_i ---*/
    
    val_Jacobian_i[nVar-1][0] += cte_0*Gamma_Minus_One*sq_vel_i;
    for (iDim = 0; iDim < nDim; iDim++)
      val_Jacobian_i[nVar-1][iDim+1] -= cte_0*Gamma_Minus_One*Velocity_i[iDim];
    val_Jacobian_i[nVar-1][nVar-1] += cte_0*Gamma;
    
    /*--- Last row of Jacobian_j ---*/
    
    val_Jacobian_j[nVar-1][0] -= cte_1*Gamma_Minus_One*sq_vel_j;
    for (iDim = 0; iDim < nDim; iDim++)
      val_Jacobian_j[nVar-1][iDim+1] += cte_1*Gamma_Minus_One*Velocity_j[iDim];
    val_Jacobian_j[nVar-1][nVar-1] -= cte_1*Gamma;
    
  }

  AD::SetPreaccOut(val_residual, nVar);
  AD::EndPreacc();
}

CCentJST_KE_Flow::CCentJST_KE_Flow(unsigned short val_nDim, unsigned short val_nVar, CConfig *config) : CNumerics(val_nDim, val_nVar, config) {

  implicit = (config->GetKind_TimeIntScheme_Flow() == EULER_IMPLICIT);

  Gamma = config->GetGamma();
  Gamma_Minus_One = Gamma - 1.0;

  grid_movement = config->GetGrid_Movement();

  /*--- Artifical dissipation part ---*/
  Param_p = 0.3;
  Param_Kappa_2 = config->GetKappa_2nd_Flow();
  Param_Kappa_4 = config->GetKappa_4th_Flow();

  /*--- Allocate some structures ---*/
  Diff_U = new su2double [nVar];
  Diff_Lapl = new su2double [nVar];
  Velocity_i = new su2double [nDim];
  Velocity_j = new su2double [nDim];
  MeanVelocity = new su2double [nDim];
  ProjFlux = new su2double [nVar];

}

CCentJST_KE_Flow::~CCentJST_KE_Flow(void) {
  delete [] Diff_U;
  delete [] Diff_Lapl;
  delete [] Velocity_i;
  delete [] Velocity_j;
  delete [] MeanVelocity;
  delete [] ProjFlux;
}

void CCentJST_KE_Flow::ComputeResidual(su2double *val_residual, su2double **val_Jacobian_i, su2double **val_Jacobian_j,
                                    CConfig *config) {

  su2double U_i[5] = {0.0,0.0,0.0,0.0,0.0}, U_j[5] = {0.0,0.0,0.0,0.0,0.0};

  AD::StartPreacc();
  AD::SetPreaccIn(Normal, nDim);
  AD::SetPreaccIn(V_i, nDim+5); AD::SetPreaccIn(V_j, nDim+5);
  AD::SetPreaccIn(Sensor_i);    AD::SetPreaccIn(Sensor_j);
  AD::SetPreaccIn(Lambda_i);    AD::SetPreaccIn(Lambda_j);
  AD::SetPreaccIn(Und_Lapl_i, nVar); AD::SetPreaccIn(Und_Lapl_j, nVar);

  /*--- Pressure, density, enthalpy, energy, and velocity at points i and j ---*/

  Pressure_i = V_i[nDim+1];                       Pressure_j = V_j[nDim+1];
  Density_i = V_i[nDim+2];                        Density_j = V_j[nDim+2];
  Enthalpy_i = V_i[nDim+3];                       Enthalpy_j = V_j[nDim+3];
  SoundSpeed_i = V_i[nDim+4];                     SoundSpeed_j = V_j[nDim+4];
  Energy_i = Enthalpy_i - Pressure_i/Density_i;   Energy_j = Enthalpy_j - Pressure_j/Density_j;

  sq_vel_i = 0.0; sq_vel_j = 0.0;
  for (iDim = 0; iDim < nDim; iDim++) {
    Velocity_i[iDim] = V_i[iDim+1];
    Velocity_j[iDim] = V_j[iDim+1];
    sq_vel_i += 0.5*Velocity_i[iDim]*Velocity_i[iDim];
    sq_vel_j += 0.5*Velocity_j[iDim]*Velocity_j[iDim];
  }

  /*--- Recompute conservative variables ---*/

  U_i[0] = Density_i; U_j[0] = Density_j;
  for (iDim = 0; iDim < nDim; iDim++) {
    U_i[iDim+1] = Density_i*Velocity_i[iDim]; U_j[iDim+1] = Density_j*Velocity_j[iDim];
  }
  U_i[nDim+1] = Density_i*Energy_i; U_j[nDim+1] = Density_j*Energy_j;

  /*--- Compute mean values of the variables ---*/

  MeanDensity = 0.5*(Density_i+Density_j);
  MeanPressure = 0.5*(Pressure_i+Pressure_j);
  MeanEnthalpy = 0.5*(Enthalpy_i+Enthalpy_j);
  for (iDim = 0; iDim < nDim; iDim++)
    MeanVelocity[iDim] =  0.5*(Velocity_i[iDim]+Velocity_j[iDim]);
  MeanEnergy = 0.5*(Energy_i+Energy_j);

  /*--- Get projected flux tensor ---*/

  GetInviscidProjFlux(&MeanDensity, MeanVelocity, &MeanPressure, &MeanEnthalpy, Normal, ProjFlux);

  /*--- Residual of the inviscid flux ---*/

  for (iVar = 0; iVar < nVar; iVar++)
    val_residual[iVar] = ProjFlux[iVar];

  /*--- Jacobians of the inviscid flux, scale = 0.5 because val_residual ~ 0.5*(fc_i+fc_j)*Normal ---*/

  if (implicit) {
    GetInviscidProjJac(MeanVelocity, &MeanEnergy, Normal, 0.5, val_Jacobian_i);
    for (iVar = 0; iVar < nVar; iVar++)
      for (jVar = 0; jVar < nVar; jVar++)
        val_Jacobian_j[iVar][jVar] = val_Jacobian_i[iVar][jVar];
  }

  /*--- Adjustment due to grid motion ---*/

  if (grid_movement) {
    ProjVelocity = 0.0;
    for (iDim = 0; iDim < nDim; iDim++)
      ProjVelocity += 0.5*(GridVel_i[iDim]+GridVel_j[iDim])*Normal[iDim];
    for (iVar = 0; iVar < nVar; iVar++) {
      val_residual[iVar] -= ProjVelocity * 0.5*(U_i[iVar]+U_j[iVar]);
      if (implicit) {
        val_Jacobian_i[iVar][iVar] -= 0.5*ProjVelocity;
        val_Jacobian_j[iVar][iVar] -= 0.5*ProjVelocity;
      }
    }
  }

  /*--- Computes differences btw. Laplacians and conservative variables,
   with a correction for the enthalpy ---*/

  for (iVar = 0; iVar < nVar; iVar++) {
    Diff_U[iVar] = U_i[iVar]-U_j[iVar];
  }
  Diff_U[nVar-1] = Density_i*Enthalpy_i-Density_j*Enthalpy_j;

  /*--- Compute the local spectral radius and the stretching factor ---*/

  ProjVelocity_i = 0.0; ProjVelocity_j = 0.0; Area = 0.0;
  for (iDim = 0; iDim < nDim; iDim++) {
    ProjVelocity_i += Velocity_i[iDim]*Normal[iDim];
    ProjVelocity_j += Velocity_j[iDim]*Normal[iDim];
    Area += Normal[iDim]*Normal[iDim];
  }
  Area = sqrt(Area);

  /*--- Adjustment due to mesh motion ---*/

  if (grid_movement) {
    ProjGridVel = 0.0;
    for (iDim = 0; iDim < nDim; iDim++)
      ProjGridVel += 0.5*(GridVel_i[iDim]+GridVel_j[iDim])*Normal[iDim];
    ProjVelocity_i -= ProjGridVel;
    ProjVelocity_j -= ProjGridVel;
  }

  Local_Lambda_i = (fabs(ProjVelocity_i)+SoundSpeed_i*Area);
  Local_Lambda_j = (fabs(ProjVelocity_j)+SoundSpeed_j*Area);
  MeanLambda = 0.5*(Local_Lambda_i+Local_Lambda_j);

  Phi_i = pow(Lambda_i/(4.0*MeanLambda), Param_p);
  Phi_j = pow(Lambda_j/(4.0*MeanLambda), Param_p);
  StretchingFactor = 4.0*Phi_i*Phi_j/(Phi_i+Phi_j);

  sc2 = 3.0*(su2double(Neighbor_i)+su2double(Neighbor_j))/(su2double(Neighbor_i)*su2double(Neighbor_j));
  sc4 = sc2*sc2/4.0;

  Epsilon_2 = Param_Kappa_2*0.5*(Sensor_i+Sensor_j)*sc2;

  /*--- Compute viscous part of the residual ---*/

  for (iVar = 0; iVar < nVar; iVar++)
      val_residual[iVar] += Epsilon_2*(Diff_U[iVar])*StretchingFactor*MeanLambda;

  /*--- Jacobian computation ---*/

  if (implicit) {

    cte_0 = Epsilon_2*StretchingFactor*MeanLambda;

    for (iVar = 0; iVar < (nVar-1); iVar++) {
      val_Jacobian_i[iVar][iVar] += cte_0;
      val_Jacobian_j[iVar][iVar] -= cte_0;
    }

    /*--- Last row of Jacobian_i ---*/

    val_Jacobian_i[nVar-1][0] += cte_0*Gamma_Minus_One*sq_vel_i;
    for (iDim = 0; iDim < nDim; iDim++)
      val_Jacobian_i[nVar-1][iDim+1] -= cte_0*Gamma_Minus_One*Velocity_i[iDim];
    val_Jacobian_i[nVar-1][nVar-1] += cte_0*Gamma;

    /*--- Last row of Jacobian_j ---*/

    val_Jacobian_j[nVar-1][0] -= cte_1*Gamma_Minus_One*sq_vel_j;
    for (iDim = 0; iDim < nDim; iDim++)
      val_Jacobian_j[nVar-1][iDim+1] += cte_1*Gamma_Minus_One*Velocity_j[iDim];
    val_Jacobian_j[nVar-1][nVar-1] -= cte_1*Gamma;

  }

  AD::SetPreaccOut(val_residual, nVar);
  AD::EndPreacc();

}


CCentLax_Flow::CCentLax_Flow(unsigned short val_nDim, unsigned short val_nVar, CConfig *config) : CNumerics(val_nDim, val_nVar, config) {
  
  Gamma = config->GetGamma();
  Gamma_Minus_One = Gamma - 1.0;
  
  implicit = (config->GetKind_TimeIntScheme_Flow() == EULER_IMPLICIT);
  grid_movement = config->GetGrid_Movement();
  
  /*--- Artifical dissipation part ---*/
  Param_p = 0.3;
  Param_Kappa_0 = config->GetKappa_1st_Flow();
  
  /*--- Allocate some structures ---*/
  Diff_U = new su2double [nVar];
  Velocity_i = new su2double [nDim];
  Velocity_j = new su2double [nDim];
  MeanVelocity = new su2double [nDim];
  ProjFlux = new su2double [nVar];
  
}

CCentLax_Flow::~CCentLax_Flow(void) {
  delete [] Diff_U;
  delete [] Velocity_i;
  delete [] Velocity_j;
  delete [] MeanVelocity;
  delete [] ProjFlux;
  
}

void CCentLax_Flow::ComputeResidual(su2double *val_residual, su2double **val_Jacobian_i, su2double **val_Jacobian_j,
                                    CConfig *config) {
  
  su2double U_i[5] = {0.0,0.0,0.0,0.0,0.0}, U_j[5] = {0.0,0.0,0.0,0.0,0.0};

  /*--- Pressure, density, enthalpy, energy, and velocity at points i and j ---*/
  
  Pressure_i = V_i[nDim+1];                       Pressure_j = V_j[nDim+1];
  Density_i = V_i[nDim+2];                        Density_j = V_j[nDim+2];
  Enthalpy_i = V_i[nDim+3];                       Enthalpy_j = V_j[nDim+3];
  SoundSpeed_i = V_i[nDim+4];                     SoundSpeed_j = V_j[nDim+4];
  Energy_i = Enthalpy_i - Pressure_i/Density_i;   Energy_j = Enthalpy_j - Pressure_j/Density_j;
  
  sq_vel_i = 0.0; sq_vel_j = 0.0;
  for (iDim = 0; iDim < nDim; iDim++) {
    Velocity_i[iDim] = V_i[iDim+1];
    Velocity_j[iDim] = V_j[iDim+1];
    sq_vel_i += 0.5*Velocity_i[iDim]*Velocity_i[iDim];
    sq_vel_j += 0.5*Velocity_j[iDim]*Velocity_j[iDim];
  }
  
  /*--- Recompute conservative variables ---*/
  
  U_i[0] = Density_i; U_j[0] = Density_j;
  for (iDim = 0; iDim < nDim; iDim++) {
    U_i[iDim+1] = Density_i*Velocity_i[iDim]; U_j[iDim+1] = Density_j*Velocity_j[iDim];
  }
  U_i[nDim+1] = Density_i*Energy_i; U_j[nDim+1] = Density_j*Energy_j;
  
  /*--- Compute mean values of the variables ---*/
  
  MeanDensity = 0.5*(Density_i+Density_j);
  MeanPressure = 0.5*(Pressure_i+Pressure_j);
  MeanEnthalpy = 0.5*(Enthalpy_i+Enthalpy_j);
  for (iDim = 0; iDim < nDim; iDim++)
    MeanVelocity[iDim] =  0.5*(Velocity_i[iDim]+Velocity_j[iDim]);
  MeanEnergy = 0.5*(Energy_i+Energy_j);
  
  /*--- Get projected flux tensor ---*/
  
  GetInviscidProjFlux(&MeanDensity, MeanVelocity, &MeanPressure, &MeanEnthalpy, Normal, ProjFlux);
  
  /*--- Residual of the inviscid flux ---*/
  
  for (iVar = 0; iVar < nVar; iVar++)
    val_residual[iVar] = ProjFlux[iVar];
  
  /*--- Jacobians of the inviscid flux, scale = 0.5 because val_residual ~ 0.5*(fc_i+fc_j)*Normal ---*/
  
  if (implicit) {
    GetInviscidProjJac(MeanVelocity, &MeanEnergy, Normal, 0.5, val_Jacobian_i);
    for (iVar = 0; iVar < nVar; iVar++)
      for (jVar = 0; jVar < nVar; jVar++)
        val_Jacobian_j[iVar][jVar] = val_Jacobian_i[iVar][jVar];
  }
  
  /*--- Adjustment due to grid motion ---*/
  
  if (grid_movement) {
    ProjVelocity = 0.0;
    for (iDim = 0; iDim < nDim; iDim++)
      ProjVelocity += 0.5*(GridVel_i[iDim]+GridVel_j[iDim])*Normal[iDim];
    for (iVar = 0; iVar < nVar; iVar++) {
      val_residual[iVar] -= ProjVelocity * 0.5*(U_i[iVar]+U_j[iVar]);
      if (implicit) {
        val_Jacobian_i[iVar][iVar] -= 0.5*ProjVelocity;
        val_Jacobian_j[iVar][iVar] -= 0.5*ProjVelocity;
      }
    }
  }
  
  /*--- Computes differences btw. conservative variables,
   with a correction for the enthalpy ---*/
  
  for (iVar = 0; iVar < nDim+1; iVar++)
    Diff_U[iVar] = U_i[iVar]-U_j[iVar];
  Diff_U[nDim+1] = Density_i*Enthalpy_i-Density_j*Enthalpy_j;
  
  /*--- Compute the local spectral radius and the stretching factor ---*/
  
  ProjVelocity_i = 0.0; ProjVelocity_j = 0.0; Area = 0.0;
  for (iDim = 0; iDim < nDim; iDim++) {
    ProjVelocity_i += Velocity_i[iDim]*Normal[iDim];
    ProjVelocity_j += Velocity_j[iDim]*Normal[iDim];
    Area += Normal[iDim]*Normal[iDim];
  }
  Area = sqrt(Area);
  
  /*--- Adjustment due to grid motion ---*/
  if (grid_movement) {
    ProjGridVel = 0.0;
    for (iDim = 0; iDim < nDim; iDim++)
      ProjGridVel += 0.5*(GridVel_i[iDim]+GridVel_j[iDim])*Normal[iDim];
    ProjVelocity_i -= ProjGridVel;
    ProjVelocity_j -= ProjGridVel;
  }
  
  Local_Lambda_i = (fabs(ProjVelocity_i)+SoundSpeed_i*Area);
  Local_Lambda_j = (fabs(ProjVelocity_j)+SoundSpeed_j*Area);
  MeanLambda = 0.5*(Local_Lambda_i+Local_Lambda_j);
  
  Phi_i = pow(Lambda_i/(4.0*MeanLambda), Param_p);
  Phi_j = pow(Lambda_j/(4.0*MeanLambda), Param_p);
  StretchingFactor = 4.0*Phi_i*Phi_j/(Phi_i+Phi_j);
  
  sc0 = 3.0*(su2double(Neighbor_i)+su2double(Neighbor_j))/(su2double(Neighbor_i)*su2double(Neighbor_j));
  Epsilon_0 = Param_Kappa_0*sc0*su2double(nDim)/3.0;
  
  /*--- Compute viscous part of the residual ---*/
  
  for (iVar = 0; iVar < nVar; iVar++)
    val_residual[iVar] += Epsilon_0*Diff_U[iVar]*StretchingFactor*MeanLambda;
  
  /*--- Jacobian computation ---*/

  if (implicit) {
    cte = Epsilon_0*StretchingFactor*MeanLambda;
    for (iVar = 0; iVar < (nVar-1); iVar++) {
      val_Jacobian_i[iVar][iVar] += cte;
      val_Jacobian_j[iVar][iVar] -= cte;
    }
    
    /*--- Last row of Jacobian_i ---*/
    
    val_Jacobian_i[nVar-1][0] += cte*Gamma_Minus_One*sq_vel_i;
    for (iDim = 0; iDim < nDim; iDim++)
      val_Jacobian_i[nVar-1][iDim+1] -= cte*Gamma_Minus_One*Velocity_i[iDim];
    val_Jacobian_i[nVar-1][nVar-1] += cte*Gamma;
    
    /*--- Last row of Jacobian_j ---*/
    
    val_Jacobian_j[nVar-1][0] -= cte*Gamma_Minus_One*sq_vel_j;
    for (iDim = 0; iDim < nDim; iDim++)
      val_Jacobian_j[nVar-1][iDim+1] += cte*Gamma_Minus_One*Velocity_j[iDim];
    val_Jacobian_j[nVar-1][nVar-1] -= cte*Gamma;
    
  }
  
}

CUpwCUSP_Flow::CUpwCUSP_Flow(unsigned short val_nDim, unsigned short val_nVar, CConfig *config) : CNumerics(val_nDim, val_nVar, config) {
  
  implicit = (config->GetKind_TimeIntScheme_Flow() == EULER_IMPLICIT);
  
  Gamma = config->GetGamma();
  Gamma_Minus_One = Gamma - 1.0;
  
  grid_movement = config->GetGrid_Movement();
  
  /*--- Allocate some structures ---*/
  Diff_U = new su2double [nVar];
  Diff_Flux = new su2double [nVar];
  Velocity_i = new su2double [nDim];
  Velocity_j = new su2double [nDim];
  MeanVelocity = new su2double [nDim];
  ProjFlux = new su2double [nVar];
  ProjFlux_i = new su2double [nVar];
  ProjFlux_j = new su2double [nVar];
  Jacobian = new su2double* [nVar];
  for (iVar = 0; iVar < nVar; iVar++) {
    Jacobian[iVar] = new su2double [nVar];
  }
}

CUpwCUSP_Flow::~CUpwCUSP_Flow(void) {
  delete [] Diff_U;
  delete [] Diff_Flux;
  delete [] Velocity_i;
  delete [] Velocity_j;
  delete [] MeanVelocity;
  delete [] ProjFlux;
  delete [] ProjFlux_i;
  delete [] ProjFlux_j;
  for (iVar = 0; iVar < nVar; iVar++) {
    delete [] Jacobian[iVar];
  }
}

void CUpwCUSP_Flow::ComputeResidual(su2double *val_residual, su2double **val_Jacobian_i, su2double **val_Jacobian_j,
                                     CConfig *config) {
  
  /*--- Pressure, density, enthalpy, energy, and velocity at points i and j ---*/
  
  Pressure_i = V_i[nDim+1];                       Pressure_j = V_j[nDim+1];
  Density_i = V_i[nDim+2];                        Density_j = V_j[nDim+2];
  Enthalpy_i = V_i[nDim+3];                       Enthalpy_j = V_j[nDim+3];
  Energy_i = Enthalpy_i - Pressure_i/Density_i;   Energy_j = Enthalpy_j - Pressure_j/Density_j;

  sq_vel_i = 0.0; sq_vel_j = 0.0;
  for (iDim = 0; iDim < nDim; iDim++) {
    Velocity_i[iDim] = V_i[iDim+1];
    Velocity_j[iDim] = V_j[iDim+1];
    sq_vel_i += 0.5*Velocity_i[iDim]*Velocity_i[iDim];
    sq_vel_j += 0.5*Velocity_j[iDim]*Velocity_j[iDim];
  }
  
  SoundSpeed_i = sqrt(Gamma*Gamma_Minus_One*(Energy_i-0.5*sq_vel_i));
  SoundSpeed_j = sqrt(Gamma*Gamma_Minus_One*(Energy_j-0.5*sq_vel_j));

  /*-- Face area ---*/
  
  Area = 0.0;
  for (iDim = 0; iDim < nDim; iDim++)
    Area += Normal[iDim]*Normal[iDim];
  Area = sqrt(Area);
  
  /*-- Unit normal ---*/
  
  for (iDim = 0; iDim < nDim; iDim++)
    UnitNormal[iDim] = Normal[iDim]/Area;
  
  /*--- Recompute conservative variables ---*/
  
  U_i[0] = Density_i; U_j[0] = Density_j;
  for (iDim = 0; iDim < nDim; iDim++) {
    U_i[iDim+1] = Density_i*Velocity_i[iDim]; U_j[iDim+1] = Density_j*Velocity_j[iDim];
  }
  U_i[nDim+1] = Density_i*Energy_i; U_j[nDim+1] = Density_j*Energy_j;
  
  /*--- Compute mean values of the variables ---*/
  
  MeanDensity = 0.5*(Density_i+Density_j);
  MeanPressure = 0.5*(Pressure_i+Pressure_j);
  MeanEnthalpy = 0.5*(Enthalpy_i+Enthalpy_j);
  ProjVelocity = 0.0;
  for (iDim = 0; iDim < nDim; iDim++) {
    MeanVelocity[iDim] =  0.5*(Velocity_i[iDim]+Velocity_j[iDim]);
    ProjVelocity +=  MeanVelocity[iDim]*UnitNormal[iDim];
  }
  MeanSoundSpeed = 0.5*(SoundSpeed_i+SoundSpeed_j);
  MeanEnergy = 0.5*(Energy_i+Energy_j);
  
  /*--- Get projected flux tensor ---*/
  
  GetInviscidProjFlux(&MeanDensity, MeanVelocity, &MeanPressure, &MeanEnthalpy, Normal, ProjFlux);
  
  /*--- Residual of the inviscid flux ---*/
  
  for (iVar = 0; iVar < nVar; iVar++)
    val_residual[iVar] = ProjFlux[iVar];
  
  /*--- Jacobians of the inviscid flux, scale = 0.5 because val_residual ~ 0.5*(fc_i+fc_j)*Normal ---*/

  if (implicit) {
    GetInviscidProjJac(MeanVelocity, &MeanEnergy, Normal, 0.5, val_Jacobian_i);
    for (iVar = 0; iVar < nVar; iVar++)
      for (jVar = 0; jVar < nVar; jVar++)
        val_Jacobian_j[iVar][jVar] = val_Jacobian_i[iVar][jVar];
  }
  
  /*--- Computes differences conservative variables,
   with a correction for the enthalpy ---*/
  
  for (iVar = 0; iVar < nVar; iVar++)
    Diff_U[iVar] = U_i[iVar]-U_j[iVar];
  Diff_U[nVar-1] = Density_i*Enthalpy_i-Density_j*Enthalpy_j;
  
  /*--- Computes differences projected fluxes,
   with a correction for the enthalpy ---*/
  
  GetInviscidProjFlux(&Density_i, Velocity_i, &Pressure_i, &Enthalpy_i, UnitNormal, ProjFlux_i);
  GetInviscidProjFlux(&Density_j, Velocity_j, &Pressure_j, &Enthalpy_j, UnitNormal, ProjFlux_j);
  
  for (iVar = 0; iVar < nVar; iVar++)
    Diff_Flux[iVar] = ProjFlux_i[iVar]-ProjFlux_j[iVar];
  
  /*--- Compute dissipation parameters ---*/
  
  Mach = ProjVelocity / MeanSoundSpeed;
  
  LamdaNeg = ProjVelocity - MeanSoundSpeed;
  LamdaPos = ProjVelocity + MeanSoundSpeed;
  
  if ((0.0 <= Mach) && (Mach < 1.0)) Beta = + max(0.0, (ProjVelocity + LamdaNeg)/(ProjVelocity - LamdaNeg));
  if ((-1.0 <= Mach) && (Mach < 0.0)) Beta = - max(0.0, (ProjVelocity + LamdaPos)/(ProjVelocity - LamdaPos));
  if (fabs(Mach) >= 1.0) Beta = Mach/fabs(Mach);
  
  if (Beta == 0.0) Nu_c = fabs(ProjVelocity);
  if ((Beta > 0.0) && ((0.0 < Mach) && (Mach < 1.0))) Nu_c = - (1.0-Beta)*LamdaNeg;
  if ((Beta < 0.0) && ((-1.0 < Mach) && (Mach < 0.0))) Nu_c = (1.0-Beta)*LamdaPos;
  if (fabs(Mach) >= 1) Nu_c = 0.0;
  
  /*--- Compute viscous part of the residual ---*/
  
  for (iVar = 0; iVar < nVar; iVar++)
    val_residual[iVar] += (0.5*Nu_c*Diff_U[iVar] + 0.5*Beta*Diff_Flux[iVar])*Area;

  /*--- Jacobian computation ---*/

  if (implicit) {
    
    cte_0 = 0.5*Nu_c*Area;
    cte_1 = 0.5*Beta*Area;
    
    for (iVar = 0; iVar < (nVar-1); iVar++) {
      val_Jacobian_i[iVar][iVar] += cte_0;
      val_Jacobian_j[iVar][iVar] -= cte_0;
    }
    
    /*--- Last row of Jacobian_i (solution difference contribution) ---*/
    
    val_Jacobian_i[nVar-1][0] += cte_0*Gamma_Minus_One*sq_vel_i;
    for (iDim = 0; iDim < nDim; iDim++)
      val_Jacobian_i[nVar-1][iDim+1] -= cte_0*Gamma_Minus_One*Velocity_i[iDim];
    val_Jacobian_i[nVar-1][nVar-1] += cte_0*Gamma;
    
    /*--- Last row of Jacobian_j (solution difference contribution) ---*/
    
    val_Jacobian_j[nVar-1][0] -= cte_0*Gamma_Minus_One*sq_vel_j;
    for (iDim = 0; iDim < nDim; iDim++)
      val_Jacobian_j[nVar-1][iDim+1] += cte_0*Gamma_Minus_One*Velocity_j[iDim];
    val_Jacobian_j[nVar-1][nVar-1] -= cte_0*Gamma;
    
    /*--- Flux difference contribution ---*/
    
    GetInviscidProjJac(Velocity_i, &Energy_i, Normal, 1.0, Jacobian);
    for (iVar = 0; iVar < nVar; iVar++)
      for (jVar = 0; jVar < nVar; jVar++)
        val_Jacobian_i[iVar][jVar] += cte_1*Jacobian[iVar][jVar];
    
    GetInviscidProjJac(Velocity_j, &Energy_j, Normal, 1.0, Jacobian);
    for (iVar = 0; iVar < nVar; iVar++)
      for (jVar = 0; jVar < nVar; jVar++)
        val_Jacobian_j[iVar][jVar] -= cte_1*Jacobian[iVar][jVar];
    
  }
  
}

CUpwAUSM_Flow::CUpwAUSM_Flow(unsigned short val_nDim, unsigned short val_nVar, CConfig *config) : CNumerics(val_nDim, val_nVar, config) {
  
  implicit = (config->GetKind_TimeIntScheme_Flow() == EULER_IMPLICIT);
  
  Gamma = config->GetGamma();
  Gamma_Minus_One = Gamma - 1.0;
  
  Diff_U = new su2double [nVar];
  Velocity_i = new su2double [nDim];
  Velocity_j = new su2double [nDim];
  RoeVelocity = new su2double [nDim];
  delta_vel  = new su2double [nDim];
  delta_wave = new su2double [nVar];
  ProjFlux_i = new su2double [nVar];
  ProjFlux_j = new su2double [nVar];
  Lambda = new su2double [nVar];
  Epsilon = new su2double [nVar];
  P_Tensor = new su2double* [nVar];
  invP_Tensor = new su2double* [nVar];
  for (iVar = 0; iVar < nVar; iVar++) {
    P_Tensor[iVar] = new su2double [nVar];
    invP_Tensor[iVar] = new su2double [nVar];
  }
}

CUpwAUSM_Flow::~CUpwAUSM_Flow(void) {
  
  delete [] Diff_U;
  delete [] Velocity_i;
  delete [] Velocity_j;
  delete [] RoeVelocity;
  delete [] delta_vel;
  delete [] delta_wave;
  delete [] ProjFlux_i;
  delete [] ProjFlux_j;
  delete [] Lambda;
  delete [] Epsilon;
  for (iVar = 0; iVar < nVar; iVar++) {
    delete [] P_Tensor[iVar];
    delete [] invP_Tensor[iVar];
  }
  delete [] P_Tensor;
  delete [] invP_Tensor;
  
}

void CUpwAUSM_Flow::ComputeResidual(su2double *val_residual, su2double **val_Jacobian_i, su2double **val_Jacobian_j, CConfig *config) {
  
  /*--- Face area (norm or the normal vector) ---*/
  Area = 0.0;
  for (iDim = 0; iDim < nDim; iDim++)
    Area += Normal[iDim]*Normal[iDim];
  Area = sqrt(Area);
  
  /*-- Unit Normal ---*/
  for (iDim = 0; iDim < nDim; iDim++)
    UnitNormal[iDim] = Normal[iDim]/Area;
  
  /*--- Primitive variables at point i ---*/
  sq_vel = 0.0;
  for (iDim = 0; iDim < nDim; iDim++) {
    Velocity_i[iDim] = V_i[iDim+1];
    sq_vel += Velocity_i[iDim]*Velocity_i[iDim];
  }
  Pressure_i = V_i[nDim+1];
  Density_i = V_i[nDim+2];
  Enthalpy_i = V_i[nDim+3];
  Energy_i = Enthalpy_i - Pressure_i/Density_i;
  SoundSpeed_i = sqrt(fabs(Gamma*Gamma_Minus_One*(Energy_i-0.5*sq_vel)));
  
  /*--- Primitive variables at point j ---*/
  sq_vel = 0.0;
  for (iDim = 0; iDim < nDim; iDim++) {
    Velocity_j[iDim] = V_j[iDim+1];
    sq_vel += Velocity_j[iDim]*Velocity_j[iDim];
  }
  Pressure_j = V_j[nDim+1];
  Density_j = V_j[nDim+2];
  Enthalpy_j = V_j[nDim+3];
  Energy_j = Enthalpy_j - Pressure_j/Density_j;
  SoundSpeed_j = sqrt(fabs(Gamma*Gamma_Minus_One*(Energy_j-0.5*sq_vel)));
  
  /*--- Projected velocities ---*/
  ProjVelocity_i = 0.0; ProjVelocity_j = 0.0;
  for (iDim = 0; iDim < nDim; iDim++) {
    ProjVelocity_i += Velocity_i[iDim]*UnitNormal[iDim];
    ProjVelocity_j += Velocity_j[iDim]*UnitNormal[iDim];
  }
  
  mL  = ProjVelocity_i/SoundSpeed_i;
  mR  = ProjVelocity_j/SoundSpeed_j;
  
  if (fabs(mL) <= 1.0) mLP = 0.25*(mL+1.0)*(mL+1.0);
  else mLP = 0.5*(mL+fabs(mL));
  
  if (fabs(mR) <= 1.0) mRM = -0.25*(mR-1.0)*(mR-1.0);
  else mRM = 0.5*(mR-fabs(mR));
  
  mF = mLP + mRM;
  
  if (fabs(mL) <= 1.0) pLP = 0.25*Pressure_i*(mL+1.0)*(mL+1.0)*(2.0-mL);
  else pLP = 0.5*Pressure_i*(mL+fabs(mL))/mL;
  
  if (fabs(mR) <= 1.0) pRM = 0.25*Pressure_j*(mR-1.0)*(mR-1.0)*(2.0+mR);
  else pRM = 0.5*Pressure_j*(mR-fabs(mR))/mR;
  
  pF = pLP + pRM;
  Phi = fabs(mF);
  
  val_residual[0] = 0.5*(mF*((Density_i*SoundSpeed_i)+(Density_j*SoundSpeed_j))-Phi*((Density_j*SoundSpeed_j)-(Density_i*SoundSpeed_i)));
  for (iDim = 0; iDim < nDim; iDim++)
    val_residual[iDim+1] = 0.5*(mF*((Density_i*SoundSpeed_i*Velocity_i[iDim])+(Density_j*SoundSpeed_j*Velocity_j[iDim]))
                                -Phi*((Density_j*SoundSpeed_j*Velocity_j[iDim])-(Density_i*SoundSpeed_i*Velocity_i[iDim])))+UnitNormal[iDim]*pF;
  val_residual[nVar-1] = 0.5*(mF*((Density_i*SoundSpeed_i*Enthalpy_i)+(Density_j*SoundSpeed_j*Enthalpy_j))-Phi*((Density_j*SoundSpeed_j*Enthalpy_j)-(Density_i*SoundSpeed_i*Enthalpy_i)));

  for (iVar = 0; iVar < nVar; iVar++)
    val_residual[iVar] *= Area;
  
  /*--- Roe's Jacobian for AUSM (this must be fixed) ---*/
  if (implicit) {
    
    /*--- Mean Roe variables iPoint and jPoint ---*/
    R = sqrt(fabs(Density_j/Density_i));
    RoeDensity = R*Density_i;
    sq_vel = 0.0;
    for (iDim = 0; iDim < nDim; iDim++) {
      RoeVelocity[iDim] = (R*Velocity_j[iDim]+Velocity_i[iDim])/(R+1);
      sq_vel += RoeVelocity[iDim]*RoeVelocity[iDim];
    }
    RoeEnthalpy = (R*Enthalpy_j+Enthalpy_i)/(R+1);
    RoeSoundSpeed = sqrt(fabs((Gamma-1)*(RoeEnthalpy-0.5*sq_vel)));
    
    /*--- Compute P and Lambda (do it with the Normal) ---*/
    GetPMatrix(&RoeDensity, RoeVelocity, &RoeSoundSpeed, UnitNormal, P_Tensor);
    
    ProjVelocity = 0.0; ProjVelocity_i = 0.0; ProjVelocity_j = 0.0;
    for (iDim = 0; iDim < nDim; iDim++) {
      ProjVelocity   += RoeVelocity[iDim]*UnitNormal[iDim];
      ProjVelocity_i += Velocity_i[iDim]*UnitNormal[iDim];
      ProjVelocity_j += Velocity_j[iDim]*UnitNormal[iDim];
    }
    
    /*--- Flow eigenvalues and Entropy correctors ---*/
    for (iDim = 0; iDim < nDim; iDim++)
      Lambda[iDim] = ProjVelocity;
    Lambda[nVar-2]  = ProjVelocity + RoeSoundSpeed;
    Lambda[nVar-1] = ProjVelocity - RoeSoundSpeed;
    
    /*--- Compute inverse P ---*/
    GetPMatrix_inv(&RoeDensity, RoeVelocity, &RoeSoundSpeed, UnitNormal, invP_Tensor);
    
    /*--- Jacobias of the inviscid flux, scale = 0.5 because val_residual ~ 0.5*(fc_i+fc_j)*Normal ---*/
    GetInviscidProjJac(Velocity_i, &Energy_i, Normal, 0.5, val_Jacobian_i);
    GetInviscidProjJac(Velocity_j, &Energy_j, Normal, 0.5, val_Jacobian_j);
    
    /*--- Roe's Flux approximation ---*/
    for (iVar = 0; iVar < nVar; iVar++) {
      for (jVar = 0; jVar < nVar; jVar++) {
        Proj_ModJac_Tensor_ij = 0.0;
        /*--- Compute |Proj_ModJac_Tensor| = P x |Lambda| x inverse P ---*/
        for (kVar = 0; kVar < nVar; kVar++)
          Proj_ModJac_Tensor_ij += P_Tensor[iVar][kVar]*fabs(Lambda[kVar])*invP_Tensor[kVar][jVar];
        val_Jacobian_i[iVar][jVar] += 0.5*Proj_ModJac_Tensor_ij*Area;
        val_Jacobian_j[iVar][jVar] -= 0.5*Proj_ModJac_Tensor_ij*Area;
      }
    }
  }
}

CUpwSLAU_Flow::CUpwSLAU_Flow(unsigned short val_nDim, unsigned short val_nVar, CConfig *config, bool val_low_dissipation) : CNumerics(val_nDim, val_nVar, config) {
  
  implicit = (config->GetKind_TimeIntScheme_Flow() == EULER_IMPLICIT);
  
  Gamma = config->GetGamma();
  Gamma_Minus_One = Gamma - 1.0;
  
  slau_low_diss = val_low_dissipation;
  
  Diff_U = new su2double [nVar];
  Velocity_i = new su2double [nDim];
  Velocity_j = new su2double [nDim];
  RoeVelocity = new su2double [nDim];
  delta_vel  = new su2double [nDim];
  delta_wave = new su2double [nVar];
  ProjFlux_i = new su2double [nVar];
  ProjFlux_j = new su2double [nVar];
  Lambda = new su2double [nVar];
  Epsilon = new su2double [nVar];
  P_Tensor = new su2double* [nVar];
  invP_Tensor = new su2double* [nVar];
  for (iVar = 0; iVar < nVar; iVar++) {
    P_Tensor[iVar] = new su2double [nVar];
    invP_Tensor[iVar] = new su2double [nVar];
  }
}

CUpwSLAU_Flow::~CUpwSLAU_Flow(void) {
  
  delete [] Diff_U;
  delete [] Velocity_i;
  delete [] Velocity_j;
  delete [] RoeVelocity;
  delete [] delta_vel;
  delete [] delta_wave;
  delete [] ProjFlux_i;
  delete [] ProjFlux_j;
  delete [] Lambda;
  delete [] Epsilon;
  for (iVar = 0; iVar < nVar; iVar++) {
    delete [] P_Tensor[iVar];
    delete [] invP_Tensor[iVar];
  }
  delete [] P_Tensor;
  delete [] invP_Tensor;
  
}

void CUpwSLAU_Flow::ComputeResidual(su2double *val_residual, su2double **val_Jacobian_i, su2double **val_Jacobian_j, CConfig *config) {
   
  /*--- Face area (norm or the normal vector) ---*/
  Area = 0.0;
  for (iDim = 0; iDim < nDim; iDim++)
    Area += Normal[iDim]*Normal[iDim];
  Area = sqrt(Area);
  
  /*-- Unit Normal ---*/
  for (iDim = 0; iDim < nDim; iDim++)
    UnitNormal[iDim] = Normal[iDim]/Area;
  
  /*--- Primitive variables at point i ---*/
  sq_vel = 0.0;
  for (iDim = 0; iDim < nDim; iDim++) {
    Velocity_i[iDim] = V_i[iDim+1];
    sq_vel += Velocity_i[iDim]*Velocity_i[iDim];
  }
  Pressure_i = V_i[nDim+1];
  Density_i = V_i[nDim+2];
  Enthalpy_i = V_i[nDim+3];
  Energy_i = Enthalpy_i - Pressure_i/Density_i;
  SoundSpeed_i = sqrt(fabs(Gamma*Gamma_Minus_One*(Energy_i-0.5*sq_vel)));
  
  /*--- Primitive variables at point j ---*/
  sq_vel = 0.0;
  for (iDim = 0; iDim < nDim; iDim++) {
    Velocity_j[iDim] = V_j[iDim+1];
    sq_vel += Velocity_j[iDim]*Velocity_j[iDim];
  }
  Pressure_j = V_j[nDim+1];
  Density_j = V_j[nDim+2];
  Enthalpy_j = V_j[nDim+3];
  Energy_j = Enthalpy_j - Pressure_j/Density_j;
  SoundSpeed_j = sqrt(fabs(Gamma*Gamma_Minus_One*(Energy_j-0.5*sq_vel)));
  
  /*--- Projected velocities ---*/
  ProjVelocity_i = 0.0; ProjVelocity_j = 0.0;
  for (iDim = 0; iDim < nDim; iDim++) {
    ProjVelocity_i += Velocity_i[iDim]*UnitNormal[iDim];
    ProjVelocity_j += Velocity_j[iDim]*UnitNormal[iDim];
  }
    
  aF = 0.5 * (SoundSpeed_i + SoundSpeed_j);
  
  mL  = ProjVelocity_i/aF;
  mR  = ProjVelocity_j/aF;
 
  /*--- Smooth function of the local Mach number---*/
  aux_slau = 0.0;
  for (iDim = 0; iDim < nDim; iDim++) {
    aux_slau += Velocity_i[iDim]*Velocity_i[iDim];
    aux_slau += Velocity_j[iDim]*Velocity_j[iDim];
  }
  Mach_tilde = min(1.0, (1.0/aF) * sqrt(aux_slau/2.0));  
  Chi = pow((1.0 - Mach_tilde),2.0);
  f_rho = -max(min(mL,0.0),-1.0) * min(max(mR,0.0),1.0);

  /*--- Mean normal velocity with density weighting ---*/
  Vn_Mag = (Density_i*fabs(ProjVelocity_i) + Density_j*fabs(ProjVelocity_j)) / (Density_i + Density_j);
  Vn_MagL= (1.0 - f_rho)*Vn_Mag + f_rho*fabs(ProjVelocity_i);
  Vn_MagR= (1.0 - f_rho)*Vn_Mag + f_rho*fabs(ProjVelocity_j);  
  
  /*--- Mass flux function ---*/

  mF = 0.5 * (Density_i * (ProjVelocity_i + Vn_MagL) + Density_j * (ProjVelocity_j - Vn_MagR) - (Chi/aF)*(Pressure_j-Pressure_i));
  
  /*--- Pressure function ---*/

  if (fabs(mL) < 1.0) BetaL = 0.25*(2.0-mL)*pow((mL+1.0),2.0);
  else {
      if (mL >= 0) BetaL = 1.0;
      else BetaL = 0.0;
  }
    
  if (fabs(mR) < 1.0) BetaR = 0.25*(2.0+mR)*pow((mR-1.0),2.0);
  else {
      if (mR >= 0 ) BetaR = 0.0;
      else BetaR = 1.0;
  }
    
  if (slau_low_diss){
    SetRoe_Dissipation(Coord_i, Coord_j, Dissipation_i, Dissipation_j, Sensor_i, Sensor_j, Dissipation_ij, config);
  }
  
  pF = 0.5 * (Pressure_i + Pressure_j) + 0.5 * (BetaL - BetaR) * (Pressure_i - Pressure_j) + Dissipation_ij*(1.0 - Chi) * (BetaL + BetaR - 1.0) *  0.5 * (Pressure_i + Pressure_j);
  
  val_residual[0] = 0.5*(mF+fabs(mF)) + 0.5*(mF-fabs(mF));
  
  for (iDim = 0; iDim < nDim; iDim++) {
    val_residual[iDim+1] = 0.5*(mF+fabs(mF)) * Velocity_i[iDim];
    val_residual[iDim+1]+= 0.5*(mF-fabs(mF)) * Velocity_j[iDim] ;
    val_residual[iDim+1]+= pF*UnitNormal[iDim];
  }

  val_residual[nVar-1] = 0.5*(mF+fabs(mF))*(Enthalpy_i) + 0.5*(mF-fabs(mF))*(Enthalpy_j);

  for (iVar = 0; iVar < nVar; iVar++)
    val_residual[iVar] *= Area;
  
  /*--- Roe's Jacobian for AUSM (this must be fixed) ---*/
  if (implicit) {
    
    /*--- Mean Roe variables iPoint and jPoint ---*/
    R = sqrt(fabs(Density_j/Density_i));
    RoeDensity = R*Density_i;
    sq_vel = 0.0;
    for (iDim = 0; iDim < nDim; iDim++) {
      RoeVelocity[iDim] = (R*Velocity_j[iDim]+Velocity_i[iDim])/(R+1);
      sq_vel += RoeVelocity[iDim]*RoeVelocity[iDim];
    }
    RoeEnthalpy = (R*Enthalpy_j+Enthalpy_i)/(R+1);
    RoeSoundSpeed = sqrt(fabs((Gamma-1)*(RoeEnthalpy-0.5*sq_vel)));
    
    /*--- Compute P and Lambda (do it with the Normal) ---*/
    GetPMatrix(&RoeDensity, RoeVelocity, &RoeSoundSpeed, UnitNormal, P_Tensor);
    
    ProjVelocity = 0.0; ProjVelocity_i = 0.0; ProjVelocity_j = 0.0;
    for (iDim = 0; iDim < nDim; iDim++) {
      ProjVelocity   += RoeVelocity[iDim]*UnitNormal[iDim];
      ProjVelocity_i += Velocity_i[iDim]*UnitNormal[iDim];
      ProjVelocity_j += Velocity_j[iDim]*UnitNormal[iDim];
    }
    
    /*--- Flow eigenvalues and Entropy correctors ---*/
    for (iDim = 0; iDim < nDim; iDim++)
      Lambda[iDim] = ProjVelocity;
    Lambda[nVar-2]  = ProjVelocity + RoeSoundSpeed;
    Lambda[nVar-1] = ProjVelocity - RoeSoundSpeed;
    
    /*--- Compute inverse P ---*/
    GetPMatrix_inv(&RoeDensity, RoeVelocity, &RoeSoundSpeed, UnitNormal, invP_Tensor);
    
    /*--- Jacobias of the inviscid flux, scale = 0.5 because val_residual ~ 0.5*(fc_i+fc_j)*Normal ---*/
    GetInviscidProjJac(Velocity_i, &Energy_i, Normal, 0.5, val_Jacobian_i);
    GetInviscidProjJac(Velocity_j, &Energy_j, Normal, 0.5, val_Jacobian_j);
    
    /*--- Roe's Flux approximation ---*/
    for (iVar = 0; iVar < nVar; iVar++) {
      for (jVar = 0; jVar < nVar; jVar++) {
        Proj_ModJac_Tensor_ij = 0.0;
        /*--- Compute |Proj_ModJac_Tensor| = P x |Lambda| x inverse P ---*/
        for (kVar = 0; kVar < nVar; kVar++)
          Proj_ModJac_Tensor_ij += P_Tensor[iVar][kVar]*fabs(Lambda[kVar])*invP_Tensor[kVar][jVar];
        val_Jacobian_i[iVar][jVar] += 0.5*Proj_ModJac_Tensor_ij*Area;
        val_Jacobian_j[iVar][jVar] -= 0.5*Proj_ModJac_Tensor_ij*Area;
      }
    }
  }
}

CUpwSLAU2_Flow::CUpwSLAU2_Flow(unsigned short val_nDim, unsigned short val_nVar, CConfig *config, bool val_low_dissipation) : CNumerics(val_nDim, val_nVar, config) {
  
  implicit = (config->GetKind_TimeIntScheme_Flow() == EULER_IMPLICIT);
  
  Gamma = config->GetGamma();
  Gamma_Minus_One = Gamma - 1.0;
  
  slau_low_dissipation = val_low_dissipation;
  
  Diff_U = new su2double [nVar];
  Velocity_i = new su2double [nDim];
  Velocity_j = new su2double [nDim];
  RoeVelocity = new su2double [nDim];
  delta_vel  = new su2double [nDim];
  delta_wave = new su2double [nVar];
  ProjFlux_i = new su2double [nVar];
  ProjFlux_j = new su2double [nVar];
  Lambda = new su2double [nVar];
  Epsilon = new su2double [nVar];
  P_Tensor = new su2double* [nVar];
  invP_Tensor = new su2double* [nVar];
  for (iVar = 0; iVar < nVar; iVar++) {
    P_Tensor[iVar] = new su2double [nVar];
    invP_Tensor[iVar] = new su2double [nVar];
  }
}

CUpwSLAU2_Flow::~CUpwSLAU2_Flow(void) {
  
  delete [] Diff_U;
  delete [] Velocity_i;
  delete [] Velocity_j;
  delete [] RoeVelocity;
  delete [] delta_vel;
  delete [] delta_wave;
  delete [] ProjFlux_i;
  delete [] ProjFlux_j;
  delete [] Lambda;
  delete [] Epsilon;
  for (iVar = 0; iVar < nVar; iVar++) {
    delete [] P_Tensor[iVar];
    delete [] invP_Tensor[iVar];
  }
  delete [] P_Tensor;
  delete [] invP_Tensor;
  
}

void CUpwSLAU2_Flow::ComputeResidual(su2double *val_residual, su2double **val_Jacobian_i, su2double **val_Jacobian_j, CConfig *config) {
   
  /*--- Face area (norm or the normal vector) ---*/
  Area = 0.0;
  for (iDim = 0; iDim < nDim; iDim++)
    Area += Normal[iDim]*Normal[iDim];
  Area = sqrt(Area);
  
  /*-- Unit Normal ---*/
  for (iDim = 0; iDim < nDim; iDim++)
    UnitNormal[iDim] = Normal[iDim]/Area;
  
  /*--- Primitive variables at point i ---*/
  sq_vel = 0.0;
  for (iDim = 0; iDim < nDim; iDim++) {
    Velocity_i[iDim] = V_i[iDim+1];
    sq_vel += Velocity_i[iDim]*Velocity_i[iDim];
  }
  Pressure_i = V_i[nDim+1];
  Density_i = V_i[nDim+2];
  Enthalpy_i = V_i[nDim+3];
  Energy_i = Enthalpy_i - Pressure_i/Density_i;
  SoundSpeed_i = sqrt(fabs(Gamma*Gamma_Minus_One*(Energy_i-0.5*sq_vel)));
  
  /*--- Primitive variables at point j ---*/
  sq_vel = 0.0;
  for (iDim = 0; iDim < nDim; iDim++) {
    Velocity_j[iDim] = V_j[iDim+1];
    sq_vel += Velocity_j[iDim]*Velocity_j[iDim];
  }
  Pressure_j = V_j[nDim+1];
  Density_j = V_j[nDim+2];
  Enthalpy_j = V_j[nDim+3];
  Energy_j = Enthalpy_j - Pressure_j/Density_j;
  SoundSpeed_j = sqrt(fabs(Gamma*Gamma_Minus_One*(Energy_j-0.5*sq_vel)));
  
  /*--- Projected velocities ---*/
  ProjVelocity_i = 0.0; ProjVelocity_j = 0.0;
  for (iDim = 0; iDim < nDim; iDim++) {
    ProjVelocity_i += Velocity_i[iDim]*UnitNormal[iDim];
    ProjVelocity_j += Velocity_j[iDim]*UnitNormal[iDim];
  }
    
  aF = 0.5 * (SoundSpeed_i + SoundSpeed_j);
  
  mL  = ProjVelocity_i/aF;
  mR  = ProjVelocity_j/aF;
 
  /*--- Smooth function of the local Mach number---*/
  aux_slau = 0.0;
  for (iDim = 0; iDim < nDim; iDim++) {
    aux_slau += Velocity_i[iDim]*Velocity_i[iDim];
    aux_slau += Velocity_j[iDim]*Velocity_j[iDim];
  }
  Mach_tilde = min(1.0, (1.0/aF) * sqrt(aux_slau/2.0));  
  Chi = pow((1.0 - Mach_tilde),2.0);
  f_rho = -max(min(mL,0.0),-1.0) * min(max(mR,0.0),1.0);

  /*--- Mean normal velocity with density weighting ---*/
  Vn_Mag = (Density_i*fabs(ProjVelocity_i) + Density_j*fabs(ProjVelocity_j)) / (Density_i + Density_j);
  Vn_MagL= (1.0 - f_rho)*Vn_Mag + f_rho*fabs(ProjVelocity_i);
  Vn_MagR= (1.0 - f_rho)*Vn_Mag + f_rho*fabs(ProjVelocity_j);  
  
  /*--- Mass flux function ---*/
  mF = 0.5 * (Density_i * (ProjVelocity_i + Vn_MagL) + Density_j * (ProjVelocity_j - Vn_MagR) - (Chi/aF)*(Pressure_j-Pressure_i));
  
  /*--- Pressure function ---*/
  if (fabs(mL) < 1.0) BetaL = 0.25*(2.0-mL)*pow((mL+1.0),2.0);
  else {
    if (mL >= 0) BetaL = 1.0;
    else BetaL = 0.0;
  }
    
  if (fabs(mR) < 1.0) BetaR = 0.25*(2.0+mR)*pow((mR-1.0),2.0);
  else {
    if (mR >= 0 ) BetaR = 0.0;
    else BetaR = 1.0;
  }
  
  if (slau_low_dissipation){
    SetRoe_Dissipation(Coord_i, Coord_j, Dissipation_i, Dissipation_j, Sensor_i, Sensor_j, Dissipation_ij, config);
  }
  
  /*--- Pressure Flux ---*/
  
  pF = 0.5 * (Pressure_i + Pressure_j) + 0.5 * (BetaL - BetaR) * (Pressure_i - Pressure_j) + Dissipation_ij * sqrt(aux_slau/2.0) * (BetaL + BetaR - 1.0) * aF * 0.5 * (Density_i + Density_j);
  
  val_residual[0] = 0.5*(mF+fabs(mF)) + 0.5*(mF-fabs(mF));
  
  for (iDim = 0; iDim < nDim; iDim++) {
    val_residual[iDim+1] = 0.5*(mF+fabs(mF)) * Velocity_i[iDim];
    val_residual[iDim+1]+= 0.5*(mF-fabs(mF)) * Velocity_j[iDim] ;
    val_residual[iDim+1]+= pF*UnitNormal[iDim];
  }

  val_residual[nVar-1] = 0.5*(mF+fabs(mF))*(Enthalpy_i) + 0.5*(mF-fabs(mF))*(Enthalpy_j);

  for (iVar = 0; iVar < nVar; iVar++)
    val_residual[iVar] *= Area;
  
  /*--- Roe's Jacobian for AUSM (this must be fixed) ---*/
  if (implicit) {
    
    /*--- Mean Roe variables iPoint and jPoint ---*/
    R = sqrt(fabs(Density_j/Density_i));
    RoeDensity = R*Density_i;
    sq_vel = 0.0;
    for (iDim = 0; iDim < nDim; iDim++) {
      RoeVelocity[iDim] = (R*Velocity_j[iDim]+Velocity_i[iDim])/(R+1);
      sq_vel += RoeVelocity[iDim]*RoeVelocity[iDim];
    }
    RoeEnthalpy = (R*Enthalpy_j+Enthalpy_i)/(R+1);
    RoeSoundSpeed = sqrt(fabs((Gamma-1)*(RoeEnthalpy-0.5*sq_vel)));
    
    /*--- Compute P and Lambda (do it with the Normal) ---*/
    GetPMatrix(&RoeDensity, RoeVelocity, &RoeSoundSpeed, UnitNormal, P_Tensor);
    
    ProjVelocity = 0.0; ProjVelocity_i = 0.0; ProjVelocity_j = 0.0;
    for (iDim = 0; iDim < nDim; iDim++) {
      ProjVelocity   += RoeVelocity[iDim]*UnitNormal[iDim];
      ProjVelocity_i += Velocity_i[iDim]*UnitNormal[iDim];
      ProjVelocity_j += Velocity_j[iDim]*UnitNormal[iDim];
    }
    
    /*--- Flow eigenvalues and Entropy correctors ---*/
    for (iDim = 0; iDim < nDim; iDim++)
      Lambda[iDim] = ProjVelocity;
    Lambda[nVar-2]  = ProjVelocity + RoeSoundSpeed;
    Lambda[nVar-1] = ProjVelocity - RoeSoundSpeed;
    
    /*--- Compute inverse P ---*/
    GetPMatrix_inv(&RoeDensity, RoeVelocity, &RoeSoundSpeed, UnitNormal, invP_Tensor);
    
    /*--- Jacobias of the inviscid flux, scale = 0.5 because val_residual ~ 0.5*(fc_i+fc_j)*Normal ---*/
    GetInviscidProjJac(Velocity_i, &Energy_i, Normal, 0.5, val_Jacobian_i);
    GetInviscidProjJac(Velocity_j, &Energy_j, Normal, 0.5, val_Jacobian_j);
    
    /*--- Roe's Flux approximation ---*/
    for (iVar = 0; iVar < nVar; iVar++) {
      for (jVar = 0; jVar < nVar; jVar++) {
        Proj_ModJac_Tensor_ij = 0.0;
        /*--- Compute |Proj_ModJac_Tensor| = P x |Lambda| x inverse P ---*/
        for (kVar = 0; kVar < nVar; kVar++)
          Proj_ModJac_Tensor_ij += P_Tensor[iVar][kVar]*fabs(Lambda[kVar])*invP_Tensor[kVar][jVar];
        val_Jacobian_i[iVar][jVar] += 0.5*Proj_ModJac_Tensor_ij*Area;
        val_Jacobian_j[iVar][jVar] -= 0.5*Proj_ModJac_Tensor_ij*Area;
      }
    }
  }
}

CUpwHLLC_Flow::CUpwHLLC_Flow(unsigned short val_nDim, unsigned short val_nVar, CConfig *config) : CNumerics(val_nDim, val_nVar, config) {
  
  implicit = (config->GetKind_TimeIntScheme_Flow() == EULER_IMPLICIT);
  kappa = config->GetRoe_Kappa();
  grid_movement = config->GetGrid_Movement();
  
  Gamma = config->GetGamma();

  Gamma_Minus_One = Gamma - 1.0;
  
  IntermediateState = new su2double [nVar];
  dSm_dU            = new su2double [nVar];
  dPI_dU            = new su2double [nVar];
  drhoStar_dU       = new su2double [nVar];
  dpStar_dU         = new su2double [nVar];
  dEStar_dU         = new su2double [nVar];

  Velocity_i        = new su2double [nDim];
  Velocity_j        = new su2double [nDim];
  RoeVelocity       = new su2double [nDim];  
  
}

CUpwHLLC_Flow::~CUpwHLLC_Flow(void) {
  
  delete [] IntermediateState;
  delete [] dSm_dU;
  delete [] dPI_dU;
  delete [] drhoStar_dU;
  delete [] dpStar_dU;
  delete [] dEStar_dU;

  delete [] Velocity_i;
  delete [] Velocity_j;
  delete [] RoeVelocity;
  
}

void CUpwHLLC_Flow::ComputeResidual(su2double *val_residual, su2double **val_Jacobian_i, su2double **val_Jacobian_j, CConfig *config) {
  
  /*--- Face area (norm or the normal vector) ---*/
  
  Area = 0.0;
  for (iDim = 0; iDim < nDim; iDim++)
    Area += Normal[iDim] * Normal[iDim];

  Area = sqrt(Area);
  
  /*-- Unit Normal ---*/
  
  for (iDim = 0; iDim < nDim; iDim++)
    UnitNormal[iDim] = Normal[iDim] / Area;

  /*-- Fluid velocity at node i,j ---*/  

  for (iDim = 0; iDim < nDim; iDim++) {
    Velocity_i[iDim]  = V_i[iDim+1];
    Velocity_j[iDim]  = V_j[iDim+1];
  }

  /*--- Primitive variables at point i ---*/

  Pressure_i = V_i[nDim+1];
  Density_i  = V_i[nDim+2];
  Enthalpy_i = V_i[nDim+3];

  /*--- Primitive variables at point j ---*/
  
  Pressure_j = V_j[nDim+1];
  Density_j  = V_j[nDim+2];
  Enthalpy_j = V_j[nDim+3];


  sq_vel_i = 0.0;
  sq_vel_j = 0.0;

  for (iDim = 0; iDim < nDim; iDim++) {
    sq_vel_i += Velocity_i[iDim] * Velocity_i[iDim];
    sq_vel_j += Velocity_j[iDim] * Velocity_j[iDim];
  }

  Energy_i = Enthalpy_i - Pressure_i / Density_i;
  Energy_j = Enthalpy_j - Pressure_j / Density_j;

  SoundSpeed_i = sqrt( (Enthalpy_i - 0.5 * sq_vel_i) * Gamma_Minus_One );
  SoundSpeed_j = sqrt( (Enthalpy_j - 0.5 * sq_vel_j) * Gamma_Minus_One );
   
  /*--- Projected velocities ---*/
  
  ProjVelocity_i = 0; 
  ProjVelocity_j = 0;

  for (iDim = 0; iDim < nDim; iDim++) {
    ProjVelocity_i += Velocity_i[iDim] * UnitNormal[iDim];
    ProjVelocity_j += Velocity_j[iDim] * UnitNormal[iDim];
  }

  /*--- Projected Grid Velocity ---*/

  ProjInterfaceVel = 0;

  if (grid_movement) {

  for (iDim = 0; iDim < nDim; iDim++)
    ProjInterfaceVel += 0.5 * ( GridVel_i[iDim] + GridVel_j[iDim] )*UnitNormal[iDim];

  SoundSpeed_i -= ProjInterfaceVel;
    SoundSpeed_j += ProjInterfaceVel;

        ProjVelocity_i -= ProjInterfaceVel; 
        ProjVelocity_j -= ProjInterfaceVel;
  }  
  
  /*--- Roe's averaging ---*/

  Rrho = ( sqrt(Density_i) + sqrt(Density_j) );

  sq_velRoe        = 0.0;
  RoeProjVelocity  = - ProjInterfaceVel;

  for (iDim = 0; iDim < nDim; iDim++) {
    RoeVelocity[iDim] = ( Velocity_i[iDim] * sqrt(Density_i) + Velocity_j[iDim] * sqrt(Density_j) ) / Rrho;
    sq_velRoe        +=  RoeVelocity[iDim] * RoeVelocity[iDim];
    RoeProjVelocity  +=  RoeVelocity[iDim] * UnitNormal[iDim];
  } 

  /*--- Mean Roe variables iPoint and jPoint ---*/
    
  RoeDensity = sqrt( Density_i * Density_j );
  RoeEnthalpy = ( sqrt(Density_j) * Enthalpy_j + sqrt(Density_i) * Enthalpy_i) / Rrho;

  /*--- Roe-averaged speed of sound ---*/

  //RoeSoundSpeed2 = Gamma_Minus_One * ( RoeEnthalpy - 0.5 * sq_velRoe );
  RoeSoundSpeed  = sqrt( Gamma_Minus_One * ( RoeEnthalpy - 0.5 * sq_velRoe  ) ) - ProjInterfaceVel;


  /*--- Speed of sound at L and R ---*/
  
  sL = min( RoeProjVelocity - RoeSoundSpeed, ProjVelocity_i - SoundSpeed_i);
  sR = max( RoeProjVelocity + RoeSoundSpeed, ProjVelocity_j + SoundSpeed_j);
  
  /*--- speed of contact surface ---*/

  RHO = Density_j * (sR - ProjVelocity_j) - Density_i * (sL - ProjVelocity_i);
  sM = ( Pressure_i - Pressure_j - Density_i * ProjVelocity_i * ( sL - ProjVelocity_i ) + Density_j * ProjVelocity_j * ( sR - ProjVelocity_j ) ) / RHO;
  
  /*--- Pressure at right and left (Pressure_j=Pressure_i) side of contact surface ---*/
  
  pStar = Density_j * ( ProjVelocity_j - sR ) * ( ProjVelocity_j - sM ) + Pressure_j;


if (sM > 0.0) {

  if (sL > 0.0) {

    /*--- Compute Left Flux ---*/

    val_residual[0] = Density_i * ProjVelocity_i;
    for (iDim = 0; iDim < nDim; iDim++)
      val_residual[iDim+1] = Density_i * Velocity_i[iDim] * ProjVelocity_i + Pressure_i * UnitNormal[iDim];
    val_residual[nVar-1] = Enthalpy_i * Density_i * ProjVelocity_i;
  }
  else {

    /*--- Compute Flux Left Star from Left Star State ---*/

                rhoSL = ( sL - ProjVelocity_i ) / ( sL - sM );

    IntermediateState[0] = rhoSL * Density_i;
    for (iDim = 0; iDim < nDim; iDim++)
      IntermediateState[iDim+1] = rhoSL * ( Density_i * Velocity_i[iDim] + ( pStar - Pressure_i ) / ( sL - ProjVelocity_i ) * UnitNormal[iDim] ) ;
    IntermediateState[nVar-1] = rhoSL * ( Density_i * Energy_i - ( Pressure_i * ProjVelocity_i - pStar * sM) / ( sL - ProjVelocity_i ) );


    val_residual[0] = sM * IntermediateState[0];
    for (iDim = 0; iDim < nDim; iDim++)
      val_residual[iDim+1] = sM * IntermediateState[iDim+1] + pStar * UnitNormal[iDim];
    val_residual[nVar-1] = sM * ( IntermediateState[nVar-1] + pStar ) + pStar * ProjInterfaceVel;
  }
  }
  else {

  if (sR < 0.0) {

    /*--- Compute Right Flux ---*/

    val_residual[0] = Density_j * ProjVelocity_j;  
    for (iDim = 0; iDim < nDim; iDim++)
      val_residual[iDim+1] = Density_j * Velocity_j[iDim] * ProjVelocity_j + Pressure_j * UnitNormal[iDim];
    val_residual[nVar-1] = Enthalpy_j * Density_j * ProjVelocity_j;
  }
  else {

    /*--- Compute Flux Right Star from Right Star State ---*/

                rhoSR = ( sR - ProjVelocity_j ) / ( sR - sM );

    IntermediateState[0] = rhoSR * Density_j;
    for (iDim = 0; iDim < nDim; iDim++)
      IntermediateState[iDim+1] = rhoSR * ( Density_j * Velocity_j[iDim] + ( pStar - Pressure_j ) / ( sR - ProjVelocity_j ) * UnitNormal[iDim] ) ;
    IntermediateState[nVar-1] = rhoSR * ( Density_j * Energy_j - ( Pressure_j * ProjVelocity_j - pStar * sM ) / ( sR - ProjVelocity_j ) );


    val_residual[0] = sM * IntermediateState[0];
    for (iDim = 0; iDim < nDim; iDim++)
      val_residual[iDim+1] = sM * IntermediateState[iDim+1] + pStar * UnitNormal[iDim];
    val_residual[nVar-1] = sM * (IntermediateState[nVar-1] + pStar ) + pStar * ProjInterfaceVel;
  }
  }


  for (iVar = 0; iVar < nVar; iVar++)
    val_residual[iVar] *= Area;


  if (implicit) {

  if (sM > 0.0) {

    if (sL > 0.0) {

      /*--- Compute Jacobian based on Left State ---*/
  
      for (iVar = 0; iVar < nVar; iVar++) 
        for (jVar = 0; jVar < nVar; jVar++) 
          val_Jacobian_j[iVar][jVar] = 0;

      GetInviscidProjJac(Velocity_i, &Energy_i, UnitNormal, 1.0, val_Jacobian_i);

    }
    else {
      /*--- Compute Jacobian based on Left Star State ---*/

      EStar = IntermediateState[nVar-1];
      Omega = 1/(sL-sM);
      OmegaSM = Omega * sM;


      /*--------- Left Jacobian ---------*/


      /*--- Computing pressure derivatives d/dU_L (PI) ---*/

      dPI_dU[0] = 0.5 * Gamma_Minus_One * sq_vel_i;
      for (iDim = 0; iDim < nDim; iDim++)      
        dPI_dU[iDim+1] = - Gamma_Minus_One * Velocity_i[iDim];
      dPI_dU[nVar-1] = Gamma_Minus_One;
      

      /*--- Computing d/dU_L (Sm) ---*/

      dSm_dU[0] = ( - ProjVelocity_i * ProjVelocity_i + sM * sL + dPI_dU[0] ) / RHO;
      for (iDim = 0; iDim < nDim; iDim++)
        dSm_dU[iDim+1] = ( UnitNormal[iDim] * ( 2 * ProjVelocity_i - sL - sM ) + dPI_dU[iDim+1] ) / RHO;
      dSm_dU[nVar-1] = dPI_dU[nVar-1] / RHO;

      
      /*--- Computing d/dU_L (rhoStar) ---*/

      drhoStar_dU[0] = Omega * ( sL + IntermediateState[0] * dSm_dU[0] );
      for (iDim = 0; iDim < nDim; iDim++)
        drhoStar_dU[iDim+1] = Omega * ( - UnitNormal[iDim] + IntermediateState[0] * dSm_dU[iDim+1] );
      drhoStar_dU[nVar-1] = Omega * IntermediateState[0] * dSm_dU[nVar-1];
      

      /*--- Computing d/dU_L (pStar) ---*/

      for (iVar = 0; iVar < nVar; iVar++)
        dpStar_dU[iVar] = Density_i * (sR - ProjVelocity_j) * dSm_dU[iVar];


      /*--- Computing d/dU_L (EStar) ---*/

      for (iVar = 0; iVar < nVar; iVar++)
        dEStar_dU[iVar] = Omega * ( sM * dpStar_dU[iVar] + ( EStar + pStar ) * dSm_dU[iVar] );
      
      dEStar_dU[0] += Omega * ProjVelocity_i * ( Enthalpy_i - dPI_dU[0] );
      for (iDim = 0; iDim < nDim; iDim++)
        dEStar_dU[iDim+1] += Omega * ( - UnitNormal[iDim] * Enthalpy_i - ProjVelocity_i * dPI_dU[iDim+1] );
      dEStar_dU[nVar-1] += Omega * ( sL - ProjVelocity_i - ProjVelocity_i * dPI_dU[nVar-1] );



      /*--- Jacobian First Row ---*/
            
      for (iVar = 0; iVar < nVar; iVar++)
        val_Jacobian_i[0][iVar] = sM * drhoStar_dU[iVar] + IntermediateState[0] * dSm_dU[iVar];

      /*--- Jacobian Middle Rows ---*/

      for (jDim = 0; jDim < nDim; jDim++) {
        for (iVar = 0; iVar < nVar; iVar++)
          val_Jacobian_i[jDim+1][iVar] = ( OmegaSM + 1 ) * ( UnitNormal[jDim] * dpStar_dU[iVar] + IntermediateState[jDim+1] * dSm_dU[iVar] );

        val_Jacobian_i[jDim+1][0] += OmegaSM * Velocity_i[jDim] * ProjVelocity_i;

        val_Jacobian_i[jDim+1][jDim+1] += OmegaSM * (sL - ProjVelocity_i);
        
        for (iDim = 0; iDim < nDim; iDim++)
          val_Jacobian_i[jDim+1][iDim+1] -= OmegaSM * Velocity_i[jDim] * UnitNormal[iDim];

        for (iVar = 0; iVar < nVar; iVar++)
          val_Jacobian_i[jDim+1][iVar] -= OmegaSM * dPI_dU[iVar] * UnitNormal[jDim];
      }

      /*--- Jacobian Last Row ---*/
      
      for (iVar = 0; iVar < nVar; iVar++)
        val_Jacobian_i[nVar-1][iVar] = sM * ( dEStar_dU[iVar] + dpStar_dU[iVar] ) + ( EStar + pStar ) * dSm_dU[iVar];




      /*--------- Right Jacobian ---------*/


      /*--- Computing d/dU_R (Sm) ---*/
      
      dSm_dU[0] = ( ProjVelocity_j * ProjVelocity_j - sM * sR - 0.5 * Gamma_Minus_One * sq_vel_j ) / RHO;
      for (iDim = 0; iDim < nDim; iDim++)
        dSm_dU[iDim+1] = - ( UnitNormal[iDim] * ( 2 * ProjVelocity_j - sR - sM) - Gamma_Minus_One * Velocity_j[iDim] ) / RHO;
      dSm_dU[nVar-1]  = - Gamma_Minus_One / RHO;
      
      
      /*--- Computing d/dU_R (pStar) ---*/

      for (iVar = 0; iVar < nVar; iVar++)
        dpStar_dU[iVar] = Density_j * (sL - ProjVelocity_i) * dSm_dU[iVar];


      /*--- Computing d/dU_R (EStar) ---*/

      for (iVar = 0; iVar < nVar; iVar++)
        dEStar_dU[iVar] = Omega * ( sM * dpStar_dU[iVar] + ( EStar + pStar ) * dSm_dU[iVar] );
      


      /*--- Jacobian First Row ---*/

      for (iVar = 0; iVar < nVar; iVar++)
        val_Jacobian_j[0][iVar] = IntermediateState[0] * ( OmegaSM + 1 ) * dSm_dU[iVar];

      /*--- Jacobian Middle Rows ---*/

      for (iDim = 0; iDim < nDim; iDim++) {
        for (iVar = 0; iVar < nVar; iVar++)
          val_Jacobian_j[iDim+1][iVar] = ( OmegaSM + 1 ) * ( IntermediateState[iDim+1] * dSm_dU[iVar] + UnitNormal[iDim] * dpStar_dU[iVar] );
      }

      /*--- Jacobian Last Row ---*/

      for (iVar = 0; iVar < nVar; iVar++)
        val_Jacobian_j[nVar-1][iVar] = sM * (dEStar_dU[iVar] + dpStar_dU[iVar]) + (EStar + pStar) * dSm_dU[iVar];
    }
  }
  else {
    if (sR < 0.0) {

      /*--- Compute Jacobian based on Right State ---*/
  
      for (iVar = 0; iVar < nVar; iVar++) 
        for (jVar = 0; jVar < nVar; jVar++) 
          val_Jacobian_i[iVar][jVar] = 0;

      GetInviscidProjJac(Velocity_j, &Energy_j, UnitNormal, 1.0, val_Jacobian_j);
    
    }
    else {
      /*--- Compute Jacobian based on Right Star State ---*/

      EStar = IntermediateState[nVar-1];
      Omega = 1/(sR-sM);
      OmegaSM = Omega * sM;


      /*--------- Left Jacobian ---------*/


      /*--- Computing d/dU_L (Sm) ---*/

      dSm_dU[0] = ( - ProjVelocity_i * ProjVelocity_i + sM * sL + 0.5 * Gamma_Minus_One * sq_vel_i ) / RHO;
      for (iDim = 0; iDim < nDim; iDim++)
        dSm_dU[iDim+1] = ( UnitNormal[iDim] * ( 2 * ProjVelocity_i - sL - sM ) - Gamma_Minus_One * Velocity_i[iDim] ) / RHO;
      dSm_dU[nVar-1] = Gamma_Minus_One / RHO;
      

      /*--- Computing d/dU_L (pStar) ---*/

      for (iVar = 0; iVar < nVar; iVar++)
        dpStar_dU[iVar] = Density_i * (sR - ProjVelocity_j) * dSm_dU[iVar];


      /*--- Computing d/dU_L (EStar) ---*/

      for (iVar = 0; iVar < nVar; iVar++)
        dEStar_dU[iVar] = Omega * ( sM * dpStar_dU[iVar] + ( EStar + pStar ) * dSm_dU[iVar] );
      


      /*--- Jacobian First Row ---*/

      for (iVar = 0; iVar < nVar; iVar++)
        val_Jacobian_i[0][iVar] = IntermediateState[0] * ( OmegaSM + 1 ) * dSm_dU[iVar];

      /*--- Jacobian Middle Rows ---*/

      for (iDim = 0; iDim < nDim; iDim++) {
        for (iVar = 0; iVar < nVar; iVar++)
          val_Jacobian_i[iDim+1][iVar] = (OmegaSM + 1) * ( IntermediateState[iDim+1] * dSm_dU[iVar] + UnitNormal[iDim] * dpStar_dU[iVar] );
      }

      /*--- Jacobian Last Row ---*/

      for (iVar = 0; iVar < nVar; iVar++)
        val_Jacobian_i[nVar-1][iVar] = sM * (dEStar_dU[iVar] + dpStar_dU[iVar]) + (EStar + pStar) * dSm_dU[iVar];



      /*--------- Right Jacobian ---------*/
      
      
      /*--- Computing pressure derivatives d/dU_R (PI) ---*/

      dPI_dU[0] = 0.5 * Gamma_Minus_One * sq_vel_j;
      for (iDim = 0; iDim < nDim; iDim++)      
        dPI_dU[iDim+1] = - Gamma_Minus_One * Velocity_j[iDim];
      dPI_dU[nVar-1] = Gamma_Minus_One;



      /*--- Computing d/dU_R (Sm) ---*/
      
      dSm_dU[0] = - ( - ProjVelocity_j * ProjVelocity_j + sM * sR + dPI_dU[0] ) / RHO;
      for (iDim = 0; iDim < nDim; iDim++)
        dSm_dU[iDim+1] = - ( UnitNormal[iDim] * ( 2 * ProjVelocity_j - sR - sM) + dPI_dU[iDim+1] ) / RHO;
      dSm_dU[nVar-1]  = - dPI_dU[nVar-1] / RHO;
      

      /*--- Computing d/dU_R (pStar) ---*/

      for (iVar = 0; iVar < nVar; iVar++)
        dpStar_dU[iVar] = Density_j * (sL - ProjVelocity_i) * dSm_dU[iVar];
      

      /*--- Computing d/dU_R (rhoStar) ---*/

      drhoStar_dU[0] = Omega * ( sR + IntermediateState[0] * dSm_dU[0] );
      for (iDim = 0; iDim < nDim; iDim++)
        drhoStar_dU[iDim+1] = Omega * ( - UnitNormal[iDim] + IntermediateState[0] * dSm_dU[iDim+1] );
      drhoStar_dU[nVar-1] = Omega * IntermediateState[0] * dSm_dU[nVar-1];


      /*--- Computing d/dU_R (EStar) ---*/

      for (iVar = 0; iVar < nVar; iVar++)
        dEStar_dU[iVar] = Omega * ( sM * dpStar_dU[iVar] + ( EStar + pStar ) * dSm_dU[iVar] );
      
      dEStar_dU[0] += Omega * ProjVelocity_j * ( Enthalpy_j - dPI_dU[0] );
      for (iDim = 0; iDim < nDim; iDim++)
        dEStar_dU[iDim+1] += Omega * ( - UnitNormal[iDim] * Enthalpy_j - ProjVelocity_j * dPI_dU[iDim+1] );
      dEStar_dU[nVar-1] += Omega * ( sR - ProjVelocity_j - ProjVelocity_j * dPI_dU[nVar-1] );



      /*--- Jacobian First Row ---*/
            
      for (iVar = 0; iVar < nVar; iVar++)
        val_Jacobian_j[0][iVar] = sM * drhoStar_dU[iVar] + IntermediateState[0] * dSm_dU[iVar];

      /*--- Jacobian Middle Rows ---*/

      for (jDim = 0; jDim < nDim; jDim++) {
        for (iVar = 0; iVar < nVar; iVar++)
          val_Jacobian_j[jDim+1][iVar] = ( OmegaSM + 1 ) * ( UnitNormal[jDim] * dpStar_dU[iVar] + IntermediateState[jDim+1] * dSm_dU[iVar] );

        val_Jacobian_j[jDim+1][0] += OmegaSM * Velocity_j[jDim] * ProjVelocity_j;

        val_Jacobian_j[jDim+1][jDim+1] += OmegaSM * (sR - ProjVelocity_j);
        
        for (iDim = 0; iDim < nDim; iDim++)
          val_Jacobian_j[jDim+1][iDim+1] -= OmegaSM * Velocity_j[jDim] * UnitNormal[iDim];

        for (iVar = 0; iVar < nVar; iVar++)
          val_Jacobian_j[jDim+1][iVar] -= OmegaSM * dPI_dU[iVar] * UnitNormal[jDim];
      }

      /*--- Jacobian Last Row ---*/
      
      for (iVar = 0; iVar < nVar; iVar++)
        val_Jacobian_j[nVar-1][iVar] = sM * ( dEStar_dU[iVar] + dpStar_dU[iVar] ) + ( EStar + pStar ) * dSm_dU[iVar];
  
    }
  }


  /*--- Jacobians of the inviscid flux, scale = k because val_residual ~ 0.5*(fc_i+fc_j)*Normal ---*/
  
  Area *= kappa;  

  for (iVar = 0; iVar < nVar; iVar++) {
    for (jVar = 0; jVar < nVar; jVar++) {
      val_Jacobian_i[iVar][jVar] *=   Area;
      val_Jacobian_j[iVar][jVar] *=   Area;
    }
  }
}

}

CUpwGeneralHLLC_Flow::CUpwGeneralHLLC_Flow(unsigned short val_nDim, unsigned short val_nVar, CConfig *config) : CNumerics(val_nDim, val_nVar, config) {
  
  implicit = (config->GetKind_TimeIntScheme_Flow() == EULER_IMPLICIT);
  kappa = config->GetRoe_Kappa();
  grid_movement = config->GetGrid_Movement();
  
  Gamma = config->GetGamma();
  
  IntermediateState = new su2double [nVar];
  dSm_dU            = new su2double [nVar];
  dPI_dU            = new su2double [nVar];
  drhoStar_dU       = new su2double [nVar];
  dpStar_dU         = new su2double [nVar];
  dEStar_dU         = new su2double [nVar];

  Velocity_i        = new su2double [nDim];
  Velocity_j        = new su2double [nDim];
  RoeVelocity       = new su2double [nDim];

}

CUpwGeneralHLLC_Flow::~CUpwGeneralHLLC_Flow(void) {
  
  delete [] IntermediateState;
  delete [] dSm_dU;
  delete [] dPI_dU;
  delete [] drhoStar_dU;
  delete [] dpStar_dU;
  delete [] dEStar_dU;

  delete [] Velocity_i;
  delete [] Velocity_j;
  delete [] RoeVelocity;

}

void CUpwGeneralHLLC_Flow::ComputeResidual(su2double *val_residual, su2double **val_Jacobian_i, su2double **val_Jacobian_j, CConfig *config) {

  /*--- Face area (norm or the normal vector) ---*/
  
  Area = 0.0;
  for (iDim = 0; iDim < nDim; iDim++)
    Area += Normal[iDim] * Normal[iDim];

  Area = sqrt(Area);
  
  /*-- Unit Normal ---*/
  
  for (iDim = 0; iDim < nDim; iDim++)
    UnitNormal[iDim] = Normal[iDim] / Area;

  /*-- Fluid velocity at node i,j ---*/

  for (iDim = 0; iDim < nDim; iDim++) {
    Velocity_i[iDim]  = V_i[iDim+1];
    Velocity_j[iDim]  = V_j[iDim+1];
  }

  /*--- Primitive variables at point i ---*/

  Pressure_i = V_i[nDim+1];
  Density_i  = V_i[nDim+2];
  Enthalpy_i = V_i[nDim+3];

  /*--- Primitive variables at point j ---*/
  
  Pressure_j = V_j[nDim+1];
  Density_j  = V_j[nDim+2];
  Enthalpy_j = V_j[nDim+3];


  sq_vel_i = 0.0;
  sq_vel_j = 0.0;

  for (iDim = 0; iDim < nDim; iDim++) {
    sq_vel_i += Velocity_i[iDim] * Velocity_i[iDim];
    sq_vel_j += Velocity_j[iDim] * Velocity_j[iDim];
  }

  Energy_i         = Enthalpy_i - Pressure_i / Density_i;
  StaticEnthalpy_i = Enthalpy_i - 0.5 * sq_vel_i;
  StaticEnergy_i   = Energy_i - 0.5 * sq_vel_i;
  
  Kappa_i = S_i[1] / Density_i;
  Chi_i   = S_i[0] - Kappa_i * StaticEnergy_i;
  SoundSpeed_i = sqrt(Chi_i + StaticEnthalpy_i * Kappa_i);
  

  Energy_j         = Enthalpy_j - Pressure_j / Density_j;
  StaticEnthalpy_j = Enthalpy_j - 0.5 * sq_vel_j;
  StaticEnergy_j   = Energy_j - 0.5 * sq_vel_j;

  Kappa_j = S_j[1] / Density_j;
  Chi_j   = S_j[0] - Kappa_j * StaticEnergy_j;
  SoundSpeed_j = sqrt(Chi_j + StaticEnthalpy_j * Kappa_j);
   
  /*--- Projected velocities ---*/
  
  ProjVelocity_i = 0.0; 
  ProjVelocity_j = 0.0;

  for (iDim = 0; iDim < nDim; iDim++) {
    ProjVelocity_i += Velocity_i[iDim] * UnitNormal[iDim];
    ProjVelocity_j += Velocity_j[iDim] * UnitNormal[iDim];
  }
  

  /*--- Projected Grid Velocity ---*/

  ProjInterfaceVel = 0;

  if (grid_movement) {

  for (iDim = 0; iDim < nDim; iDim++)
    ProjInterfaceVel += 0.5 * ( GridVel_i[iDim] + GridVel_j[iDim] )*UnitNormal[iDim];

  SoundSpeed_i -= ProjInterfaceVel;
    SoundSpeed_j += ProjInterfaceVel;

        ProjVelocity_i -= ProjInterfaceVel; 
        ProjVelocity_j -= ProjInterfaceVel;
  }  

  /*--- Roe's averaging ---*/

  Rrho = ( sqrt(Density_i) + sqrt(Density_j) );

  sq_velRoe        = 0.0;
  RoeProjVelocity  = - ProjInterfaceVel;

  for (iDim = 0; iDim < nDim; iDim++) {
    RoeVelocity[iDim] = ( Velocity_i[iDim] * sqrt(Density_i) + Velocity_j[iDim] * sqrt(Density_j) ) / Rrho;
    sq_velRoe        +=  RoeVelocity[iDim] * RoeVelocity[iDim];
    RoeProjVelocity  +=  RoeVelocity[iDim] * UnitNormal[iDim];
  } 

  /*--- Mean Roe variables iPoint and jPoint ---*/
    
  RoeKappa = 0.5 * ( Kappa_i + Kappa_j );
  RoeChi   = 0.5 * ( Chi_i + Chi_j );
  RoeDensity = sqrt( Density_i * Density_j );
  RoeEnthalpy = ( sqrt(Density_j) * Enthalpy_j + sqrt(Density_i) * Enthalpy_i) / Rrho;

  VinokurMontagne();

  /*--- Roe-averaged speed of sound ---*/

  //RoeSoundSpeed2 = RoeChi + RoeKappa * ( RoeEnthalpy - 0.5 * sq_velRoe );
  RoeSoundSpeed  = sqrt( RoeChi + RoeKappa * ( RoeEnthalpy - 0.5 * sq_velRoe ) ) - ProjInterfaceVel;

  /*--- Speed of sound at L and R ---*/
  
  sL = min( RoeProjVelocity - RoeSoundSpeed, ProjVelocity_i - SoundSpeed_i );
  sR = max( RoeProjVelocity + RoeSoundSpeed, ProjVelocity_j + SoundSpeed_j );
  
  /*--- speed of contact surface ---*/

  RHO = Density_j * (sR - ProjVelocity_j) - Density_i * (sL - ProjVelocity_i);
  sM = ( Pressure_i - Pressure_j - Density_i * ProjVelocity_i * ( sL - ProjVelocity_i ) + Density_j * ProjVelocity_j * ( sR - ProjVelocity_j ) ) / RHO;
  
  /*--- Pressure at right and left (Pressure_j=Pressure_i) side of contact surface ---*/
  
  pStar = Density_j * ( ProjVelocity_j - sR ) * ( ProjVelocity_j - sM ) + Pressure_j;


if (sM > 0.0) {

  if (sL > 0.0) {

    /*--- Compute Left Flux ---*/

    val_residual[0] = Density_i * ProjVelocity_i;
    for (iDim = 0; iDim < nDim; iDim++)
      val_residual[iDim+1] = Density_i * Velocity_i[iDim] * ProjVelocity_i + Pressure_i * UnitNormal[iDim];
    val_residual[nVar-1] = Enthalpy_i * Density_i * ProjVelocity_i;
  }
  else {

    /*--- Compute Flux Left Star from Left Star State ---*/

                rhoSL = ( sL - ProjVelocity_i ) / ( sL - sM );

    IntermediateState[0] = rhoSL * Density_i;
    for (iDim = 0; iDim < nDim; iDim++)
      IntermediateState[iDim+1] = rhoSL * ( Density_i * Velocity_i[iDim] + ( pStar - Pressure_i ) / ( sL - ProjVelocity_i ) * UnitNormal[iDim] ) ;
    IntermediateState[nVar-1] = rhoSL * ( Density_i * Energy_i - ( Pressure_i * ProjVelocity_i - pStar * sM) / ( sL - ProjVelocity_i ) );


    val_residual[0] = sM * IntermediateState[0];
    for (iDim = 0; iDim < nDim; iDim++)
      val_residual[iDim+1] = sM * IntermediateState[iDim+1] + pStar * UnitNormal[iDim];
    val_residual[nVar-1] = sM * ( IntermediateState[nVar-1] + pStar )  + pStar * ProjInterfaceVel;
  }
  }
  else {

  if (sR < 0.0) {

    /*--- Compute Right Flux ---*/

    val_residual[0] = Density_j * ProjVelocity_j;
    for (iDim = 0; iDim < nDim; iDim++)
      val_residual[iDim+1] = Density_j * Velocity_j[iDim] * ProjVelocity_j + Pressure_j * UnitNormal[iDim];
    val_residual[nVar-1] = Enthalpy_j * Density_j * ProjVelocity_j;
  }
  else {

    /*--- Compute Flux Right Star from Right Star State ---*/

                rhoSR = ( sR - ProjVelocity_j ) / ( sR - sM );

    IntermediateState[0] = rhoSR * Density_j;
    for (iDim = 0; iDim < nDim; iDim++)
      IntermediateState[iDim+1] = rhoSR * ( Density_j * Velocity_j[iDim] + ( pStar - Pressure_j ) / ( sR - ProjVelocity_j ) * UnitNormal[iDim] ) ;
    IntermediateState[nVar-1] = rhoSR * ( Density_j * Energy_j - ( Pressure_j * ProjVelocity_j - pStar * sM ) / ( sR - ProjVelocity_j ) );


    val_residual[0] = sM * IntermediateState[0];
    for (iDim = 0; iDim < nDim; iDim++)
      val_residual[iDim+1] = sM * IntermediateState[iDim+1] + pStar * UnitNormal[iDim];
    val_residual[nVar-1] = sM * (IntermediateState[nVar-1] + pStar )  + pStar * ProjInterfaceVel;
  }
  }

  for (iVar = 0; iVar < nVar; iVar++)
    val_residual[iVar] *= Area;


  if (implicit) {

  if (sM > 0.0) {

    if (sL > 0.0) {

      /*--- Compute Jacobian based on Left State ---*/
  
      for (iVar = 0; iVar < nVar; iVar++) 
        for (jVar = 0; jVar < nVar; jVar++) 
          val_Jacobian_j[iVar][jVar] = 0;


      GetInviscidProjJac(Velocity_i, &Enthalpy_i, &Chi_i, &Kappa_i, UnitNormal, 1.0, val_Jacobian_i);

    }
    else {
      /*--- Compute Jacobian based on Left Star State ---*/

      EStar = IntermediateState[nVar-1];
      Omega = 1/(sL-sM);
      OmegaSM = Omega * sM;


      /*--------- Left Jacobian ---------*/


      /*--- Computing pressure derivatives d/dU_L (PI) ---*/

      dPI_dU[0] = Chi_i - 0.5 * Kappa_i * sq_vel_i;
      for (iDim = 0; iDim < nDim; iDim++)      
        dPI_dU[iDim+1] = - Kappa_i * Velocity_i[iDim];
      dPI_dU[nVar-1] = Kappa_i;

      
      /*--- Computing d/dU_L (Sm) ---*/

      dSm_dU[0] = ( - ProjVelocity_i * ProjVelocity_i + sM * sL + dPI_dU[0] ) / RHO;
      for (iDim = 0; iDim < nDim; iDim++)
        dSm_dU[iDim+1] = ( UnitNormal[iDim] * ( 2 * ProjVelocity_i - sL - sM ) + dPI_dU[iDim+1] ) / RHO;
      dSm_dU[nVar-1] = dPI_dU[nVar-1] / RHO;


      /*--- Computing d/dU_L (rhoStar) ---*/

      drhoStar_dU[0] = Omega * ( sL + IntermediateState[0] * dSm_dU[0] );
      for (iDim = 0; iDim < nDim; iDim++)
        drhoStar_dU[iDim+1] = Omega * ( - UnitNormal[iDim] + IntermediateState[0] * dSm_dU[iDim+1] );
      drhoStar_dU[nVar-1] = Omega * IntermediateState[0] * dSm_dU[nVar-1];

      
      /*--- Computing d/dU_L (pStar) ---*/

      for (iVar = 0; iVar < nVar; iVar++)
        dpStar_dU[iVar] = Density_i * (sR - ProjVelocity_j) * dSm_dU[iVar];


      /*--- Computing d/dU_L (EStar) ---*/

      for (iVar = 0; iVar < nVar; iVar++)
        dEStar_dU[iVar] = Omega * ( sM * dpStar_dU[iVar] + ( EStar + pStar ) * dSm_dU[iVar] );
      
      dEStar_dU[0] += Omega * ProjVelocity_i * ( Enthalpy_i - dPI_dU[0] );
      for (iDim = 0; iDim < nDim; iDim++)
        dEStar_dU[iDim+1] += Omega * ( - UnitNormal[iDim] * Enthalpy_i - ProjVelocity_i * dPI_dU[iDim+1] );
      dEStar_dU[nVar-1] += Omega * ( sL - ProjVelocity_i - ProjVelocity_i * dPI_dU[nVar-1] );



      /*--- Jacobian First Row ---*/
            
      for (iVar = 0; iVar < nVar; iVar++)
        val_Jacobian_i[0][iVar] = sM * drhoStar_dU[iVar] + IntermediateState[0] * dSm_dU[iVar];

      /*--- Jacobian Middle Rows ---*/

      for (jDim = 0; jDim < nDim; jDim++) {

        for (iVar = 0; iVar < nVar; iVar++)
          val_Jacobian_i[jDim+1][iVar] = ( OmegaSM + 1 ) * ( UnitNormal[jDim] * dpStar_dU[iVar] + IntermediateState[jDim+1] * dSm_dU[iVar] );

        val_Jacobian_i[jDim+1][0] += OmegaSM * Velocity_i[jDim] * ProjVelocity_i;

        val_Jacobian_i[jDim+1][jDim+1] += OmegaSM * (sL - ProjVelocity_i);
        
        for (iDim = 0; iDim < nDim; iDim++)
          val_Jacobian_i[jDim+1][iDim+1] -= OmegaSM * Velocity_i[jDim] * UnitNormal[iDim];

        for (iVar = 0; iVar < nVar; iVar++)
          val_Jacobian_i[jDim+1][iVar] -= OmegaSM * dPI_dU[iVar] * UnitNormal[jDim];
      }

      /*--- Jacobian Last Row ---*/
      
      for (iVar = 0; iVar < nVar; iVar++)
        val_Jacobian_i[nVar-1][iVar] = sM * ( dEStar_dU[iVar] + dpStar_dU[iVar] ) + ( EStar + pStar ) * dSm_dU[iVar];




      /*--------- Right Jacobian ---------*/

      
      /*--- Computing pressure derivatives d/dU_R (PI) ---*/

      dPI_dU[0] = Chi_j - 0.5 * Kappa_j * sq_vel_j;
      for (iDim = 0; iDim < nDim; iDim++)      
        dPI_dU[iDim+1] = - Kappa_j * Velocity_j[iDim];
      dPI_dU[nVar-1] = Kappa_j;


      /*--- Computing d/dU_R (Sm) ---*/
      
      dSm_dU[0] = ( ProjVelocity_j * ProjVelocity_j - sM * sR - dPI_dU[0] ) / RHO;
      for (iDim = 0; iDim < nDim; iDim++)
        dSm_dU[iDim+1] = - ( UnitNormal[iDim] * ( 2 * ProjVelocity_j - sR - sM) + dPI_dU[iDim+1] ) / RHO;
      dSm_dU[nVar-1]  = - dPI_dU[nVar-1] / RHO;
      

      /*--- Computing d/dU_R (pStar) ---*/

      for (iVar = 0; iVar < nVar; iVar++)
        dpStar_dU[iVar] = Density_j * (sL - ProjVelocity_i) * dSm_dU[iVar];


      /*--- Computing d/dU_R (EStar) ---*/

      for (iVar = 0; iVar < nVar; iVar++)
        dEStar_dU[iVar] = Omega * ( sM * dpStar_dU[iVar] + ( EStar + pStar ) * dSm_dU[iVar] );
      


      /*--- Jacobian First Row ---*/

      for (iVar = 0; iVar < nVar; iVar++)
        val_Jacobian_j[0][iVar] = IntermediateState[0] * ( OmegaSM + 1 ) * dSm_dU[iVar];

      /*--- Jacobian Middle Rows ---*/

      for (iDim = 0; iDim < nDim; iDim++) {
        for (iVar = 0; iVar < nVar; iVar++)
          val_Jacobian_j[iDim+1][iVar] = ( OmegaSM + 1 ) * ( IntermediateState[iDim+1] * dSm_dU[iVar] + UnitNormal[iDim] * dpStar_dU[iVar] );
      }

      /*--- Jacobian Last Row ---*/

      for (iVar = 0; iVar < nVar; iVar++)
        val_Jacobian_j[nVar-1][iVar] = sM * (dEStar_dU[iVar] + dpStar_dU[iVar]) + (EStar + pStar) * dSm_dU[iVar];
    }
  }
  else {
    if (sR < 0.0) {

      /*--- Compute Jacobian based on Right State ---*/
  
      for (iVar = 0; iVar < nVar; iVar++) 
        for (jVar = 0; jVar < nVar; jVar++) 
          val_Jacobian_i[iVar][jVar] = 0;

      GetInviscidProjJac(Velocity_j, &Enthalpy_j, &Chi_j, &Kappa_j, UnitNormal, 1.0, val_Jacobian_j);
    
    }
    else {
      /*--- Compute Jacobian based on Right Star State ---*/

      EStar = IntermediateState[nVar-1];
      Omega = 1/(sR-sM);
      OmegaSM = Omega * sM;


      /*--------- Left Jacobian ---------*/


      /*--- Computing pressure derivatives d/dU_L (PI) ---*/

      dPI_dU[0] = Chi_i - 0.5 * Kappa_i * sq_vel_i;
      for (iDim = 0; iDim < nDim; iDim++)      
        dPI_dU[iDim+1] = - Kappa_i * Velocity_i[iDim];
      dPI_dU[nVar-1] = Kappa_i;


      /*--- Computing d/dU_L (Sm) ---*/

      dSm_dU[0] = ( - ProjVelocity_i * ProjVelocity_i + sM * sL + dPI_dU[0] ) / RHO;
      for (iDim = 0; iDim < nDim; iDim++)
        dSm_dU[iDim+1] = ( UnitNormal[iDim] * ( 2 * ProjVelocity_i - sL - sM ) + dPI_dU[iDim+1] ) / RHO;
      dSm_dU[nVar-1] = dPI_dU[nVar-1] / RHO;
      
      
      /*--- Computing d/dU_L (pStar) ---*/

      for (iVar = 0; iVar < nVar; iVar++)
        dpStar_dU[iVar] = Density_i * (sR - ProjVelocity_j) * dSm_dU[iVar];


      /*--- Computing d/dU_L (EStar) ---*/

      for (iVar = 0; iVar < nVar; iVar++)
        dEStar_dU[iVar] = Omega * ( sM * dpStar_dU[iVar] + ( EStar + pStar ) * dSm_dU[iVar] );
      


      /*--- Jacobian First Row ---*/

      for (iVar = 0; iVar < nVar; iVar++)
        val_Jacobian_i[0][iVar] = IntermediateState[0] * ( OmegaSM + 1 ) * dSm_dU[iVar];

      /*--- Jacobian Middle Rows ---*/

      for (iDim = 0; iDim < nDim; iDim++) {
        for (iVar = 0; iVar < nVar; iVar++)
          val_Jacobian_i[iDim+1][iVar] = (OmegaSM + 1) * ( IntermediateState[iDim+1] * dSm_dU[iVar] + UnitNormal[iDim] * dpStar_dU[iVar] );
      }

      /*--- Jacobian Last Row ---*/

      for (iVar = 0; iVar < nVar; iVar++)
        val_Jacobian_i[nVar-1][iVar] = sM * (dEStar_dU[iVar] + dpStar_dU[iVar]) + (EStar + pStar) * dSm_dU[iVar];



      /*--------- Right Jacobian ---------*/

      
      /*--- Computing pressure derivatives d/dU_R (PI) ---*/

      dPI_dU[0] = Chi_j - 0.5 * Kappa_j * sq_vel_j;
      for (iDim = 0; iDim < nDim; iDim++)      
        dPI_dU[iDim+1] = - Kappa_j * Velocity_j[iDim];
      dPI_dU[nVar-1] = Kappa_j;


      /*--- Computing d/dU_R (Sm) ---*/
      
      dSm_dU[0] = - ( - ProjVelocity_j * ProjVelocity_j + sM * sR + dPI_dU[0] ) / RHO;
      for (iDim = 0; iDim < nDim; iDim++)
        dSm_dU[iDim+1] = - ( UnitNormal[iDim] * ( 2 * ProjVelocity_j - sR - sM) + dPI_dU[iDim+1] ) / RHO;
      dSm_dU[nVar-1]  = - dPI_dU[nVar-1] / RHO;


      /*--- Computing d/dU_R (pStar) ---*/

      for (iVar = 0; iVar < nVar; iVar++)
        dpStar_dU[iVar] = Density_j * (sL - ProjVelocity_i) * dSm_dU[iVar];

      
      /*--- Computing d/dU_R (rhoStar) ---*/

      drhoStar_dU[0] = Omega * ( sR + IntermediateState[0] * dSm_dU[0] );
      for (iDim = 0; iDim < nDim; iDim++)
        drhoStar_dU[iDim+1] = Omega * ( - UnitNormal[iDim] + IntermediateState[0] * dSm_dU[iDim+1] );
      drhoStar_dU[nVar-1] = Omega * IntermediateState[0] * dSm_dU[nVar-1];


      /*--- Computing d/dU_R (EStar) ---*/

      for (iVar = 0; iVar < nVar; iVar++)
        dEStar_dU[iVar] = Omega * ( sM * dpStar_dU[iVar] + ( EStar + pStar ) * dSm_dU[iVar] );
      
      dEStar_dU[0] += Omega * ProjVelocity_j * ( Enthalpy_j - dPI_dU[0] );
      for (iDim = 0; iDim < nDim; iDim++)
        dEStar_dU[iDim+1] += Omega * ( - UnitNormal[iDim] * Enthalpy_j - ProjVelocity_j * dPI_dU[iDim+1] );
      dEStar_dU[nVar-1] += Omega * ( sR - ProjVelocity_j - ProjVelocity_j * dPI_dU[nVar-1] );



      /*--- Jacobian First Row ---*/
            
      for (iVar = 0; iVar < nVar; iVar++)
        val_Jacobian_j[0][iVar] = sM * drhoStar_dU[iVar] + IntermediateState[0] * dSm_dU[iVar];

      /*--- Jacobian Middle Rows ---*/

      for (jDim = 0; jDim < nDim; jDim++) {
        for (iVar = 0; iVar < nVar; iVar++)
          val_Jacobian_j[jDim+1][iVar] = ( OmegaSM + 1 ) * ( UnitNormal[jDim] * dpStar_dU[iVar] + IntermediateState[jDim+1] * dSm_dU[iVar] );

        val_Jacobian_j[jDim+1][0] += OmegaSM * Velocity_j[jDim] * ProjVelocity_j;

        val_Jacobian_j[jDim+1][jDim+1] += OmegaSM * (sR - ProjVelocity_j);
        
        for (iDim = 0; iDim < nDim; iDim++)
          val_Jacobian_j[jDim+1][iDim+1] -= OmegaSM * Velocity_j[jDim] * UnitNormal[iDim];

        for (iVar = 0; iVar < nVar; iVar++)
          val_Jacobian_j[jDim+1][iVar] -= OmegaSM * dPI_dU[iVar] * UnitNormal[jDim];
      }
      
      /*--- Jacobian Last Row ---*/
      
      for (iVar = 0; iVar < nVar; iVar++)
        val_Jacobian_j[nVar-1][iVar] = sM * ( dEStar_dU[iVar] + dpStar_dU[iVar] ) + ( EStar + pStar ) * dSm_dU[iVar];  
    }
  }


  /*--- Jacobians of the inviscid flux, scale = kappa because val_residual ~ 0.5*(fc_i+fc_j)*Normal ---*/

  Area *= kappa;
  
  for (iVar = 0; iVar < nVar; iVar++) {
    for (jVar = 0; jVar < nVar; jVar++) {
      val_Jacobian_i[iVar][jVar] *= Area;
      val_Jacobian_j[iVar][jVar] *= Area;
    }
  }

  }

}

void CUpwGeneralHLLC_Flow::VinokurMontagne() {

  su2double delta_rhoStaticEnergy, delta_rho, delta_p, err_P, s, D;

  delta_rho = Density_j - Density_i;
  delta_p   = Pressure_j - Pressure_i;

  RoeKappaStaticEnthalpy = 0.5 * ( StaticEnthalpy_i * Kappa_i + StaticEnthalpy_j * Kappa_j );

  s = RoeChi + RoeKappaStaticEnthalpy;

  D = s*s * delta_rho * delta_rho + delta_p * delta_p;

  delta_rhoStaticEnergy = Density_j * StaticEnergy_j - Density_i * StaticEnergy_i;

  err_P = delta_p - RoeChi * delta_rho - RoeKappa * delta_rhoStaticEnergy;

  if (abs((D - delta_p*err_P)/Density_i) > 1e-3 && abs(delta_rho/Density_i) > 1e-3 && s/Density_i > 1e-3) {

    RoeKappa = ( D * RoeKappa ) / ( D - delta_p * err_P );
    RoeChi   = ( D * RoeChi+ s*s * delta_rho * err_P ) / ( D - delta_p * err_P );

  }
}

#ifdef CHECK

int UgpWithCvCompFlow::calcEulerFluxMatrices_HLLC(su2double (*val_Jacobian_i)[5], su2double (*val_Jacobian_j)[5], su2double (*val_Jacobian_i_Scal)[6], su2double (*val_Jacobian_j_Scal)[6],
                                                  const su2double Density_i, const su2double *uL, const su2double pL, const su2double TL, const su2double h0, const su2double RL, const su2double gammaL, const su2double *scalL, const su2double kL,
                                                  const su2double Density_j, const su2double *uR, const su2double pR, const su2double TR, const su2double h1, const su2double RR, const su2double gammaR, const su2double *scalR, const su2double kR,
                                                  const su2double area, const su2double *nVec, const int nScal, const su2double surfVeloc)
{

  su2double unL  = vecDotVec3d(uL, nVec);
  su2double uLuL = vecDotVec3d(uL, uL);
  su2double cL   = sqrt(gammaL*pL/Density_i);
  su2double hL   = gammaL/(gammaL-1.0)*pL/Density_i + 0.5*uLuL + kL;
  //  su2double hL   = h0 + 0.5*uLuL + kL;
  su2double eL   = hL*Density_i-pL;
  
  su2double unR  = vecDotVec3d(uR, nVec);
  su2double uRuR = vecDotVec3d(uR, uR);
  su2double cR   = sqrt(gammaR*pR/Density_j);
  su2double hR   = gammaR/(gammaR-1.0)*pR/Density_j + 0.5*uRuR + kR;
  //  su2double hR   = h1 + 0.5*uRuR + kR;
  su2double eR   = hR*Density_j-pR;
  
  
  // Roe's aveaging
  su2double Rrho = sqrt(Density_j/Density_i);
  su2double tmp = 1.0/(1.0+Rrho);
  su2double velRoe[3];
  for (int i=0; i<3; i++)
    velRoe[i] = tmp*(uL[i] + uR[i]*Rrho);
  su2double uRoe  = vecDotVec3d(velRoe, nVec);
  su2double hRoe = tmp*(hL + hR*Rrho);
  
  //  su2double cRoe  = sqrt((gammaL-1.0)*(hRoe- 0.5*vecDotVec3d(velRoe, velRoe)));
  su2double gamPdivRho = tmp*((gammaL*pL/Density_i+0.5*(gammaL-1.0)*uLuL) + (gammaR*pR/Density_j+0.5*(gammaR-1.0)*uRuR)*Rrho);
  su2double cRoe  = sqrt(gamPdivRho - ((gammaL+gammaR)*0.5-1.0)*0.5*vecDotVec3d(velRoe, velRoe));
  
  // speed of sound at L and R
  su2double sL = min(uRoe-cRoe, unL-cL);
  su2double sR = max(uRoe+cRoe, unR+cR);
  
  // speed of contact surface
  su2double sM = (pL-pR-Density_i*unL*(sL-unL)+Density_j*unR*(sR-unR))/(Density_j*(sR-unR)-Density_i*(sL-unL));
  
  // pressure at right and left (pR=pL) side of contact surface
  su2double pStar = Density_j*(unR-sR)*(unR-sM)+pR;
  
  if (sM >= 0.0) {
    
    if (sL > 0.0) {
      
      su2double nVecArea[3];
      for (int i=0; i<3; i++) nVecArea[i] = nVec[i]*area;
      
      calcJacobianA(val_Jacobian_i, uL, pL, Density_i, nVecArea, 0.5*(gammaL+gammaR), 0.0);
      
      for (iVar = 0; iVar < nVar; iVar++)
        for (jVar = 0; jVar < nVar; jVar++)
          val_Jacobian_j[i][j] = 0.0;
      
    }
    else {
      
      su2double invSLmSs = 1.0/(sL-sM);
      su2double sLmuL = sL-unL;
      su2double rhoSL = Density_i*sLmuL*invSLmSs;
      su2double rhouSL[3];
      
      for (int i=0; i<3; i++)
        rhouSL[i] = (Density_i*uL[i]*sLmuL+(pStar-pL)*nVec[i])*invSLmSs;
      
      su2double eSL = (sLmuL*eL-pL*unL+pStar*sM)*invSLmSs;
      su2double gammaLM1 = (gammaL-1.0);
      su2double gammaRM1 = (gammaR-1.0);
      su2double invrhotld = 1.0/(Density_j*(sR-unR)-Density_i*(sL-unL));
      
      su2double dSMdUL[5], dSMdUR[5];
      su2double dpsdUL[5], dpsdUR[5];
      
      dSMdUL[0] = -unL*unL + uLuL*gammaLM1/2.0 + sM*sL;
      dSMdUL[1] =  nVec[0]*(2.0*unL-sL-sM) - gammaLM1*uL[0];
      dSMdUL[2] =  nVec[1]*(2.0*unL-sL-sM) - gammaLM1*uL[1];
      dSMdUL[3] =  nVec[2]*(2.0*unL-sL-sM) - gammaLM1*uL[2];
      dSMdUL[4] =  gammaLM1;
      
      for (iVar = 0; iVar < nVar; iVar++)
      {
        dSMdUL[i] *= invrhotld;
        dpsdUL[i] = Density_j*(sR-unR)*dSMdUL[i];
      }
      
      dSMdUR[0] =  unR*unR - uRuR*gammaRM1/2.0 - sM*sR;
      dSMdUR[1] = -nVec[0]*(2.0*unR-sR-sM) + gammaRM1*uR[0];
      dSMdUR[2] = -nVec[1]*(2.0*unR-sR-sM) + gammaRM1*uR[1];
      dSMdUR[3] = -nVec[2]*(2.0*unR-sR-sM) + gammaRM1*uR[2];
      dSMdUR[4] = -gammaRM1;
      
      for (iVar = 0; iVar < nVar; iVar++)
      {
        dSMdUR[i] *= invrhotld;
        dpsdUR[i] = Density_i*(sL-unL)*dSMdUR[i];
      }
      
      calcSubSonicJacobeanHLLC(val_Jacobian_i, val_Jacobian_j,
                               Density_i, uL, pL, eL, unL, uLuL, sL,
                               rhoSL, rhouSL, eSL, dSMdUL,
                               dSMdUR, dpsdUL, dpsdUR, sM, pStar, 0.5*(gammaL+gammaR), nVec);
      
      for (iVar = 0; iVar < nVar; iVar++)  val_Jacobian_i[0][i] =  val_Jacobian_i[0][i]*sM + dSMdUL[i]*rhoSL;
      for (iVar = 0; iVar < nVar; iVar++)  val_Jacobian_i[1][i] =  val_Jacobian_i[1][i]*sM + dSMdUL[i]*rhouSL[0] + dpsdUL[i]*nVec[0];
      for (iVar = 0; iVar < nVar; iVar++)  val_Jacobian_i[2][i] =  val_Jacobian_i[2][i]*sM + dSMdUL[i]*rhouSL[1] + dpsdUL[i]*nVec[1];
      for (iVar = 0; iVar < nVar; iVar++)  val_Jacobian_i[3][i] =  val_Jacobian_i[3][i]*sM + dSMdUL[i]*rhouSL[2] + dpsdUL[i]*nVec[2];
      for (iVar = 0; iVar < nVar; iVar++)  val_Jacobian_i[4][i] = (val_Jacobian_i[4][i]+dpsdUL[i])*sM + (eSL+pStar)*dSMdUL[i];
      
      for (iVar = 0; iVar < nVar; iVar++)
        for (jVar = 0; jVar < nVar; jVar++)
          val_Jacobian_i[i][j] *= area;
      
      for (iVar = 0; iVar < nVar; iVar++)  val_Jacobian_j[0][i] =  val_Jacobian_j[0][i]*sM + dSMdUR[i]*rhoSL;
      for (iVar = 0; iVar < nVar; iVar++)  val_Jacobian_j[1][i] =  val_Jacobian_j[1][i]*sM + dSMdUR[i]*rhouSL[0] + dpsdUR[i]*nVec[0];
      for (iVar = 0; iVar < nVar; iVar++)  val_Jacobian_j[2][i] =  val_Jacobian_j[2][i]*sM + dSMdUR[i]*rhouSL[1] + dpsdUR[i]*nVec[1];
      for (iVar = 0; iVar < nVar; iVar++)  val_Jacobian_j[3][i] =  val_Jacobian_j[3][i]*sM + dSMdUR[i]*rhouSL[2] + dpsdUR[i]*nVec[2];
      for (iVar = 0; iVar < nVar; iVar++)  val_Jacobian_j[4][i] = (val_Jacobian_j[4][i]+dpsdUR[i])*sM + (eSL+pStar)*dSMdUR[i];
      
      for (iVar = 0; iVar < nVar; iVar++)
        for (jVar = 0; jVar < nVar; jVar++)
          val_Jacobian_j[i][j] *= area;
      
    }
  }
  
  else {
    
    if (sR >= 0.0) {
      
      su2double invSRmSs = 1.0/(sR-sM);
      su2double sRmuR = sR-unR;
      su2double rhoSR = Density_j*sRmuR*invSRmSs;
      su2double rhouSR[3];
      for (int i=0; i<3; i++)
        rhouSR[i] = (Density_j*uR[i]*sRmuR+(pStar-pR)*nVec[i])*invSRmSs;
      su2double eSR = (sRmuR*eR-pR*unR+pStar*sM)*invSRmSs;
      su2double gammaLM1 = (gammaL-1.0);
      su2double gammaRM1 = (gammaR-1.0);
      su2double invrhotld = 1.0/(Density_j*(sR-unR)-Density_i*(sL-unL));
      
      su2double dSMdUL[5], dSMdUR[5];
      su2double dpsdUL[5], dpsdUR[5];
      
      dSMdUL[0] = -unL*unL + uLuL*gammaLM1/2.0 + sM*sL;
      dSMdUL[1] =  nVec[0]*(2.0*unL-sL-sM) - gammaLM1*uL[0];
      dSMdUL[2] =  nVec[1]*(2.0*unL-sL-sM) - gammaLM1*uL[1];
      dSMdUL[3] =  nVec[2]*(2.0*unL-sL-sM) - gammaLM1*uL[2];
      dSMdUL[4] =  gammaLM1;
      
      for (iVar = 0; iVar < nVar; iVar++) {
        dSMdUL[i] *= invrhotld;
        dpsdUL[i] = Density_j*(sR-unR)*dSMdUL[i];
      }
      
      dSMdUR[0] =  unR*unR - uRuR*gammaRM1/2.0 - sM*sR;
      dSMdUR[1] = -nVec[0]*(2.0*unR-sR-sM) + gammaRM1*uR[0];
      dSMdUR[2] = -nVec[1]*(2.0*unR-sR-sM) + gammaRM1*uR[1];
      dSMdUR[3] = -nVec[2]*(2.0*unR-sR-sM) + gammaRM1*uR[2];
      dSMdUR[4] = -gammaRM1;
      
      for (iVar = 0; iVar < nVar; iVar++) {
        dSMdUR[i] *= invrhotld;
        dpsdUR[i] = Density_i*(sL-unL)*dSMdUR[i];
      }
      
      calcSubSonicJacobeanHLLC(val_Jacobian_j, val_Jacobian_i,
                               Density_j, uR, pR, eR, unR, uRuR, sR,
                               rhoSR, rhouSR, eSR,
                               dSMdUR, dSMdUL, dpsdUR, dpsdUL, sM, pStar, 0.5*(gammaL+gammaR), nVec);
      
      for (iVar = 0; iVar < nVar; iVar++)  val_Jacobian_i[0][i] =  val_Jacobian_i[0][i]*sM + dSMdUL[i]*rhoSR;
      for (iVar = 0; iVar < nVar; iVar++)  val_Jacobian_i[1][i] =  val_Jacobian_i[1][i]*sM + dSMdUL[i]*rhouSR[0] + dpsdUL[i]*nVec[0];
      for (iVar = 0; iVar < nVar; iVar++)  val_Jacobian_i[2][i] =  val_Jacobian_i[2][i]*sM + dSMdUL[i]*rhouSR[1] + dpsdUL[i]*nVec[1];
      for (iVar = 0; iVar < nVar; iVar++)  val_Jacobian_i[3][i] =  val_Jacobian_i[3][i]*sM + dSMdUL[i]*rhouSR[2] + dpsdUL[i]*nVec[2];
      for (iVar = 0; iVar < nVar; iVar++)  val_Jacobian_i[4][i] = (val_Jacobian_i[4][i]+dpsdUL[i])*sM + (eSR+pStar)*dSMdUL[i];
      
      for (iVar = 0; iVar < nVar; iVar++)
        for (jVar = 0; jVar < nVar; jVar++)
          val_Jacobian_i[i][j] *= area;
      
      for (iVar = 0; iVar < nVar; iVar++)  val_Jacobian_j[0][i] =  val_Jacobian_j[0][i]*sM + dSMdUR[i]*rhoSR;
      for (iVar = 0; iVar < nVar; iVar++)  val_Jacobian_j[1][i] =  val_Jacobian_j[1][i]*sM + dSMdUR[i]*rhouSR[0] + dpsdUR[i]*nVec[0];
      for (iVar = 0; iVar < nVar; iVar++)  val_Jacobian_j[2][i] =  val_Jacobian_j[2][i]*sM + dSMdUR[i]*rhouSR[1] + dpsdUR[i]*nVec[1];
      for (iVar = 0; iVar < nVar; iVar++)  val_Jacobian_j[3][i] =  val_Jacobian_j[3][i]*sM + dSMdUR[i]*rhouSR[2] + dpsdUR[i]*nVec[2];
      for (iVar = 0; iVar < nVar; iVar++)  val_Jacobian_j[4][i] = (val_Jacobian_j[4][i]+dpsdUR[i])*sM + (eSR+pStar)*dSMdUR[i];
      
      for (iVar = 0; iVar < nVar; iVar++)
        for (jVar = 0; jVar < nVar; jVar++)
          val_Jacobian_j[i][j] *= area;
      
    }
    
    else {
      
      su2double nVecArea[3];
      for (int i=0; i<3; i++)        nVecArea[i] = nVec[i]*area;
      calcJacobianA(val_Jacobian_j, uR, pR, Density_j, nVecArea, 0.5*(gammaL+gammaR), 0.0);
      
      for (iVar = 0; iVar < nVar; iVar++)
        for (jVar = 0; jVar < nVar; jVar++)
          val_Jacobian_i[i][j] = 0.0;
      
    }
    
  }
  
}

void UgpWithCvCompFlow::calcSubSonicJacobeanHLLC(su2double (*AL)[5], su2double (*AR)[5],
                                                 su2double Density_i, const su2double *uL, su2double pL, su2double eL, su2double qL, su2double psiL, su2double SL,
                                                 su2double rhoSL, su2double *rhouSL, su2double eSL,
                                                 su2double *dSMdUL, su2double *dSMdUR, su2double *dpsdUL, su2double *dpsdUR, su2double SM, su2double pS,
                                                 su2double gamma, const su2double *nV) // nV is not normalized
{
  
  su2double gammaMinus1 = (gamma-1.0);
  su2double omL = 1.0/(SL-SM);
  
  AL[0][0] =  SL    + rhoSL*dSMdUL[0];
  AL[0][1] = -nV[0] + rhoSL*dSMdUL[1];
  AL[0][2] = -nV[1] + rhoSL*dSMdUL[2];
  AL[0][3] = -nV[2] + rhoSL*dSMdUL[3];
  AL[0][4] =        + rhoSL*dSMdUL[4];
  
  AL[1][0] =    qL*uL[0]       - nV[0]*psiL*gammaMinus1/2.0   + nV[0]*dpsdUL[0] + rhouSL[0]*dSMdUL[0];
  AL[1][1] =  SL - qL          + nV[0]*(gamma-2.0)*uL[0]      + nV[0]*dpsdUL[1] + rhouSL[0]*dSMdUL[1];
  AL[1][2] =     - uL[0]*nV[1] + nV[0]*gammaMinus1*uL[1]      + nV[0]*dpsdUL[2] + rhouSL[0]*dSMdUL[2];
  AL[1][3] =     - uL[0]*nV[2] + nV[0]*gammaMinus1*uL[2]      + nV[0]*dpsdUL[3] + rhouSL[0]*dSMdUL[3];
  AL[1][4] = -gammaMinus1*nV[0]                               + nV[0]*dpsdUL[4] + rhouSL[0]*dSMdUL[4];
  
  AL[2][0] =    qL*uL[1]       - nV[1]*psiL*gammaMinus1/2.0   + nV[1]*dpsdUL[0] + rhouSL[1]*dSMdUL[0];
  AL[2][1] =     - uL[1]*nV[0] + nV[1]*gammaMinus1*uL[0]      + nV[1]*dpsdUL[1] + rhouSL[1]*dSMdUL[1];
  AL[2][2] =  SL - qL          + nV[1]*(gamma-2.0)*uL[1]      + nV[1]*dpsdUL[2] + rhouSL[1]*dSMdUL[2];
  AL[2][3] =     - uL[1]*nV[2] + nV[1]*gammaMinus1*uL[2]      + nV[1]*dpsdUL[3] + rhouSL[1]*dSMdUL[3];
  AL[2][4] = -gammaMinus1*nV[1]                               + nV[1]*dpsdUL[4] + rhouSL[1]*dSMdUL[4];
  
  AL[3][0] =    qL*uL[2]       - nV[2]*psiL*gammaMinus1/2.0   + nV[2]*dpsdUL[0] + rhouSL[2]*dSMdUL[0];
  AL[3][1] =     - uL[2]*nV[0] + nV[2]*gammaMinus1*uL[0]      + nV[2]*dpsdUL[1] + rhouSL[2]*dSMdUL[1];
  AL[3][2] =     - uL[2]*nV[1] + nV[2]*gammaMinus1*uL[1]      + nV[2]*dpsdUL[2] + rhouSL[2]*dSMdUL[2];
  AL[3][3] =  SL - qL          + nV[2]*(gamma-2.0)*uL[2]      + nV[2]*dpsdUL[3] + rhouSL[2]*dSMdUL[3];
  AL[3][4] = -gammaMinus1*nV[2]                               + nV[2]*dpsdUL[4] + rhouSL[2]*dSMdUL[4];
  
  AL[4][0] =      qL*(eL+pL)/Density_i - qL*psiL*(gamma-1.0)/2.0   + SM*dpsdUL[0] + (pS+eSL)*dSMdUL[0];
  AL[4][1] = - nV[0]*(eL+pL)/Density_i + gammaMinus1*uL[0]*qL      + SM*dpsdUL[1] + (pS+eSL)*dSMdUL[1];
  AL[4][2] = - nV[1]*(eL+pL)/Density_i + gammaMinus1*uL[1]*qL      + SM*dpsdUL[2] + (pS+eSL)*dSMdUL[2];
  AL[4][3] = - nV[2]*(eL+pL)/Density_i + gammaMinus1*uL[2]*qL      + SM*dpsdUL[3] + (pS+eSL)*dSMdUL[3];
  AL[4][4] =   SL-qL*gamma                                    + SM*dpsdUL[4] + (pS+eSL)*dSMdUL[4];
  
  for (iVar = 0; iVar < nVar; iVar++)
    for (jVar = 0; jVar < nVar; jVar++)
      AL[i][j] *= omL;
  
  for (iVar = 0; iVar < nVar; iVar++)    AR[0][i] = omL*rhoSL*dSMdUR[i];
  for (iVar = 0; iVar < nVar; iVar++)    AR[1][i] = omL*(nV[0]*dpsdUR[i]+rhouSL[0]*dSMdUR[i]);
  for (iVar = 0; iVar < nVar; iVar++)    AR[2][i] = omL*(nV[1]*dpsdUR[i]+rhouSL[1]*dSMdUR[i]);
  for (iVar = 0; iVar < nVar; iVar++)    AR[3][i] = omL*(nV[2]*dpsdUR[i]+rhouSL[2]*dSMdUR[i]);
  for (iVar = 0; iVar < nVar; iVar++)    AR[4][i] = omL*(dpsdUR[i]*SM+(pS+eSL)*dSMdUR[i]);
  
}

void UgpWithCvCompFlow::calcJacobianA(su2double (*A)[5], const su2double *vel, su2double pp, su2double rrho, const su2double *nV, su2double gamma, su2double surfVeloc) // nV is not normalized
{
 
  su2double kapm1 = (gamma - 1.0);
  
  su2double nVel[3];
  nVel[0] = vel[0]*nV[0];
  nVel[1] = vel[1]*nV[1];
  nVel[2] = vel[2]*nV[2];
  su2double U_k = nVel[0]+nVel[1]+nVel[2];
  su2double vSquHlf = 0.5*vecDotVec3d(vel, vel);
  su2double c = sqrt(gamma*pp/rrho);
  su2double inv_kap_m1 = 1.0/kapm1;
  
  A[0][0] =-surfVeloc;
  A[0][1] = nV[0];
  A[0][2] = nV[1];
  A[0][3] = nV[2];
  A[0][4] = 0.0;
  
  A[1][0] = -vel[0]*(nVel[1]+nVel[2])+nV[0]*(kapm1*vSquHlf-vel[0]*vel[0]);
  A[1][1] = (2.-gamma)*nVel[0]+U_k-surfVeloc;
  A[1][2] = vel[0]*nV[1]-kapm1*vel[1]*nV[0];
  A[1][3] = vel[0]*nV[2]-kapm1*vel[2]*nV[0];
  A[1][4] = kapm1*nV[0];
  
  A[2][0] = -vel[1]*(nVel[0]+nVel[2])+nV[1]*(kapm1*vSquHlf-vel[1]*vel[1]);
  A[2][1] = -kapm1*vel[0]*nV[1]+ vel[1]*nV[0];
  A[2][2] = (2.-gamma)*nVel[1]+U_k-surfVeloc;
  A[2][3] = vel[1]*nV[2]-kapm1*vel[2]*nV[1];
  A[2][4] = kapm1*nV[1];
  
  A[3][0] = -vel[2]*(nVel[0]+nVel[1])+nV[2]*(kapm1*vSquHlf-vel[2]*vel[2]);
  A[3][1] = -kapm1*vel[0]*nV[2]+vel[2]*nV[0];
  A[3][2] = -kapm1*vel[1]*nV[2]+vel[2]*nV[1];
  A[3][3] = (2.-gamma)*nVel[2]+U_k-surfVeloc;
  A[3][4] = kapm1*nV[2];
  
  A[4][0] = U_k*((gamma-2.)*vSquHlf-c*c*inv_kap_m1);
  A[4][1] = c*c*inv_kap_m1*nV[0]-kapm1*vel[0]*(nVel[1]+nVel[2])-(kapm1*vel[0]*vel[0]-vSquHlf)*nV[0];
  A[4][2] = c*c*inv_kap_m1*nV[1]-kapm1*vel[1]*(nVel[0]+nVel[2])-(kapm1*vel[1]*vel[1]-vSquHlf)*nV[1];
  A[4][3] = c*c*inv_kap_m1*nV[2]-kapm1*vel[2]*(nVel[0]+nVel[1])-(kapm1*vel[2]*vel[2]-vSquHlf)*nV[2];
  A[4][4] = gamma*U_k-surfVeloc;
  
}


#endif


CUpwRoe_Flow::CUpwRoe_Flow(unsigned short val_nDim, unsigned short val_nVar, CConfig *config, bool val_low_dissipation) :
                             CNumerics(val_nDim, val_nVar, config) {
  
  implicit = (config->GetKind_TimeIntScheme_Flow() == EULER_IMPLICIT);
  grid_movement = config->GetGrid_Movement();
  kappa = config->GetRoe_Kappa(); // 1 is unstable

  Gamma = config->GetGamma();
  Gamma_Minus_One = Gamma - 1.0;
  
  roe_low_dissipation = val_low_dissipation;
  
  Diff_U = new su2double [nVar];
  Velocity_i = new su2double [nDim];
  Velocity_j = new su2double [nDim];
  RoeVelocity = new su2double [nDim];
  delta_vel  = new su2double [nDim];
  delta_wave = new su2double [nVar];
  ProjFlux_i = new su2double [nVar];
  ProjFlux_j = new su2double [nVar];
  Lambda = new su2double [nVar];
  Epsilon = new su2double [nVar];
  P_Tensor = new su2double* [nVar];
  invP_Tensor = new su2double* [nVar];
  for (iVar = 0; iVar < nVar; iVar++) {
    P_Tensor[iVar] = new su2double [nVar];
    invP_Tensor[iVar] = new su2double [nVar];
  }
}

CUpwRoe_Flow::~CUpwRoe_Flow(void) {
  
  delete [] Diff_U;
  delete [] Velocity_i;
  delete [] Velocity_j;
  delete [] RoeVelocity;
  delete [] delta_vel;
  delete [] delta_wave;
  delete [] ProjFlux_i;
  delete [] ProjFlux_j;
  delete [] Lambda;
  delete [] Epsilon;
  for (iVar = 0; iVar < nVar; iVar++) {
    delete [] P_Tensor[iVar];
    delete [] invP_Tensor[iVar];
  }
  delete [] P_Tensor;
  delete [] invP_Tensor;
  
}

void CUpwRoe_Flow::ComputeResidual(su2double *val_residual, su2double **val_Jacobian_i, su2double **val_Jacobian_j, CConfig *config) {
  
  su2double U_i[5] = {0.0,0.0,0.0,0.0,0.0}, U_j[5] = {0.0,0.0,0.0,0.0,0.0};
  su2double ProjGridVel = 0.0;

  AD::StartPreacc();
  AD::SetPreaccIn(V_i, nDim+4); AD::SetPreaccIn(V_j, nDim+4); AD::SetPreaccIn(Normal, nDim);
  if (grid_movement) {
    AD::SetPreaccIn(GridVel_i, nDim); AD::SetPreaccIn(GridVel_j, nDim);
  }
  if (roe_low_dissipation){
    AD::SetPreaccIn(Sensor_i); AD::SetPreaccIn(Sensor_j);
    AD::SetPreaccIn(Dissipation_i); AD::SetPreaccIn(Dissipation_j);
    AD::SetPreaccIn(Coord_i, nDim); AD::SetPreaccIn(Coord_j, nDim);
  }
  
  /*--- Face area (norm or the normal vector) ---*/

  Area = 0.0;
  for (iDim = 0; iDim < nDim; iDim++)
    Area += Normal[iDim]*Normal[iDim];
  Area = sqrt(Area);
  
  /*-- Unit Normal ---*/
  
  for (iDim = 0; iDim < nDim; iDim++)
    UnitNormal[iDim] = Normal[iDim]/Area;
  
  /*--- Primitive variables at point i ---*/
  
  for (iDim = 0; iDim < nDim; iDim++)
    Velocity_i[iDim] = V_i[iDim+1];
  Pressure_i = V_i[nDim+1];
  Density_i = V_i[nDim+2];
  Enthalpy_i = V_i[nDim+3];
  Energy_i = Enthalpy_i - Pressure_i/Density_i;
  SoundSpeed_i = sqrt(fabs(Pressure_i*Gamma/Density_i));
 
  /*--- Primitive variables at point j ---*/
  
  for (iDim = 0; iDim < nDim; iDim++)
    Velocity_j[iDim] = V_j[iDim+1];
  Pressure_j = V_j[nDim+1];
  Density_j = V_j[nDim+2];
  Enthalpy_j = V_j[nDim+3];
  Energy_j = Enthalpy_j - Pressure_j/Density_j;
  SoundSpeed_j = sqrt(fabs(Pressure_j*Gamma/Density_j));

  /*--- Recompute conservative variables ---*/
  
  U_i[0] = Density_i; U_j[0] = Density_j;
  for (iDim = 0; iDim < nDim; iDim++) {
    U_i[iDim+1] = Density_i*Velocity_i[iDim]; U_j[iDim+1] = Density_j*Velocity_j[iDim];
  }
  U_i[nDim+1] = Density_i*Energy_i; U_j[nDim+1] = Density_j*Energy_j;
  
  /*--- Roe-averaged variables at interface between i & j ---*/
  
  R = sqrt(fabs(Density_j/Density_i));
  RoeDensity = R*Density_i;
  sq_vel = 0.0;
  for (iDim = 0; iDim < nDim; iDim++) {
    RoeVelocity[iDim] = (R*Velocity_j[iDim]+Velocity_i[iDim])/(R+1);
    sq_vel += RoeVelocity[iDim]*RoeVelocity[iDim];
  }
  RoeEnthalpy = (R*Enthalpy_j+Enthalpy_i)/(R+1);
  
  RoeSoundSpeed2 = (Gamma-1)*(RoeEnthalpy-0.5*sq_vel);
  
  /*--- Negative RoeSoundSpeed2, the jump
   variables is too large, exit the subrotuine
   without computing the fluxes ---*/
  
  if (RoeSoundSpeed2 <= 0.0) {
    for (iVar = 0; iVar < nVar; iVar++) {
      val_residual[iVar] = 0.0;
      for (jVar = 0; jVar < nVar; jVar++) {
        val_Jacobian_i[iVar][iVar] = 0.0;
        val_Jacobian_j[iVar][iVar] = 0.0;
      }
    }
    AD::SetPreaccOut(val_residual, nVar);
    AD::EndPreacc();
    return;
  }
  
  RoeSoundSpeed = sqrt(RoeSoundSpeed2);
  
  /*--- Compute ProjFlux_i ---*/
  
  GetInviscidProjFlux(&Density_i, Velocity_i, &Pressure_i, &Enthalpy_i, Normal, ProjFlux_i);
  
  /*--- Compute ProjFlux_j ---*/
  
  GetInviscidProjFlux(&Density_j, Velocity_j, &Pressure_j, &Enthalpy_j, Normal, ProjFlux_j);
  
  /*--- Compute P and Lambda (do it with the Normal) ---*/
  
  GetPMatrix(&RoeDensity, RoeVelocity, &RoeSoundSpeed, UnitNormal, P_Tensor);
  
  ProjVelocity = 0.0; ProjVelocity_i = 0.0; ProjVelocity_j = 0.0;
  for (iDim = 0; iDim < nDim; iDim++) {
    ProjVelocity   += RoeVelocity[iDim]*UnitNormal[iDim];
    ProjVelocity_i += Velocity_i[iDim]*UnitNormal[iDim];
    ProjVelocity_j += Velocity_j[iDim]*UnitNormal[iDim];
  }
  
  /*--- Projected velocity adjustment due to mesh motion ---*/
  
  if (grid_movement) {
    ProjGridVel = 0.0;
    for (iDim = 0; iDim < nDim; iDim++) {
      ProjGridVel   += 0.5*(GridVel_i[iDim]+GridVel_j[iDim])*UnitNormal[iDim];
    }
    ProjVelocity   -= ProjGridVel;
    ProjVelocity_i -= ProjGridVel;
    ProjVelocity_j -= ProjGridVel;
  }
  
  /*--- Flow eigenvalues and entropy correctors ---*/
  
  for (iDim = 0; iDim < nDim; iDim++)
    Lambda[iDim] = ProjVelocity;
  
  Lambda[nVar-2] = ProjVelocity + RoeSoundSpeed;
  Lambda[nVar-1] = ProjVelocity - RoeSoundSpeed;
  
  /*--- Compute absolute value with Mavriplis' entropy correction ---*/
  
  MaxLambda = fabs(ProjVelocity) + RoeSoundSpeed;
  Delta = config->GetEntropyFix_Coeff();
  
  for (iVar = 0; iVar < nVar; iVar++) {
    Lambda[iVar] = max(fabs(Lambda[iVar]), Delta*MaxLambda);
  }
  
  /*--- Compute inverse P ---*/
  
  GetPMatrix_inv(&RoeDensity, RoeVelocity, &RoeSoundSpeed, UnitNormal, invP_Tensor);
  
  /*--- Jacobians of the inviscid flux, scaled by
   kappa because val_resconv ~ kappa*(fc_i+fc_j)*Normal ---*/
  if (implicit) {
    GetInviscidProjJac(Velocity_i, &Energy_i, Normal, kappa, val_Jacobian_i);
    GetInviscidProjJac(Velocity_j, &Energy_j, Normal, kappa, val_Jacobian_j);
  }
  
  /*--- Diference variables iPoint and jPoint ---*/
  
  for (iVar = 0; iVar < nVar; iVar++)
    Diff_U[iVar] = U_j[iVar]-U_i[iVar];
  
  if (roe_low_dissipation)
    SetRoe_Dissipation(Coord_i, Coord_j, Dissipation_i, Dissipation_j, Sensor_i, Sensor_j, Dissipation_ij, config);
  
  /*--- Roe's Flux approximation ---*/
  
  for (iVar = 0; iVar < nVar; iVar++) {
    
    val_residual[iVar] = kappa*(ProjFlux_i[iVar]+ProjFlux_j[iVar]);
    for (jVar = 0; jVar < nVar; jVar++) {
      Proj_ModJac_Tensor_ij = 0.0;
      
        /*--- Compute |Proj_ModJac_Tensor| = P x |Lambda| x inverse P ---*/
        
        for (kVar = 0; kVar < nVar; kVar++)
          Proj_ModJac_Tensor_ij += P_Tensor[iVar][kVar]*Lambda[kVar]*invP_Tensor[kVar][jVar];

        val_residual[iVar] -= (1.0-kappa)*Proj_ModJac_Tensor_ij*Diff_U[jVar]*Area*Dissipation_ij;
        if(implicit){
          val_Jacobian_i[iVar][jVar] += (1.0-kappa)*Proj_ModJac_Tensor_ij*Area;
          val_Jacobian_j[iVar][jVar] -= (1.0-kappa)*Proj_ModJac_Tensor_ij*Area;
        }
    }
  }
  
  /*--- Jacobian contributions due to grid motion ---*/
  
  if (grid_movement) {
    ProjVelocity = 0.0;
    for (iDim = 0; iDim < nDim; iDim++)
      ProjVelocity += 0.5*(GridVel_i[iDim]+GridVel_j[iDim])*Normal[iDim];
    for (iVar = 0; iVar < nVar; iVar++) {
      val_residual[iVar] -= ProjVelocity * 0.5*(U_i[iVar]+U_j[iVar]);
      
      /*--- Implicit terms ---*/
      if (implicit) {
        val_Jacobian_i[iVar][iVar] -= 0.5*ProjVelocity;
        val_Jacobian_j[iVar][iVar] -= 0.5*ProjVelocity;
      }
    }
  }
  
  AD::SetPreaccOut(val_residual, nVar);
  AD::EndPreacc();
  
}

CUpwGeneralRoe_Flow::CUpwGeneralRoe_Flow(unsigned short val_nDim, unsigned short val_nVar, CConfig *config) : CNumerics(val_nDim, val_nVar, config) {

  implicit = (config->GetKind_TimeIntScheme_Flow() == EULER_IMPLICIT);
  grid_movement = config->GetGrid_Movement();
  kappa = config->GetRoe_Kappa(); // 1 is unstable


  Diff_U = new su2double [nVar];
  Velocity_i = new su2double [nDim];
  Velocity_j = new su2double [nDim];
  RoeVelocity = new su2double [nDim];
  delta_vel  = new su2double [nDim];
  delta_wave = new su2double [nVar];
  ProjFlux_i = new su2double [nVar];
  ProjFlux_j = new su2double [nVar];
  Lambda = new su2double [nVar];
  Epsilon = new su2double [nVar];
  P_Tensor = new su2double* [nVar];
  invP_Tensor = new su2double* [nVar];

  for (iVar = 0; iVar < nVar; iVar++) {
    P_Tensor[iVar] = new su2double [nVar];
    invP_Tensor[iVar] = new su2double [nVar];
  }
}

CUpwGeneralRoe_Flow::~CUpwGeneralRoe_Flow(void) {

  delete [] Diff_U;
  delete [] Velocity_i;
  delete [] Velocity_j;
  delete [] RoeVelocity;
  delete [] delta_vel;
  delete [] delta_wave;
  delete [] ProjFlux_i;
  delete [] ProjFlux_j;
  delete [] Lambda;
  delete [] Epsilon;
  for (iVar = 0; iVar < nVar; iVar++) {
    delete [] P_Tensor[iVar];
    delete [] invP_Tensor[iVar];
  }
  delete [] P_Tensor;
  delete [] invP_Tensor;

}

void CUpwGeneralRoe_Flow::ComputeResidual(su2double *val_residual, su2double **val_Jacobian_i, su2double **val_Jacobian_j, CConfig *config) {

  AD::StartPreacc();
  AD::SetPreaccIn(V_i, nDim+4); AD::SetPreaccIn(V_j, nDim+4); AD::SetPreaccIn(Normal, nDim);
  AD::SetPreaccIn(S_i, 2); AD::SetPreaccIn(S_j, 2);
  if (grid_movement) {
    AD::SetPreaccIn(GridVel_i, nDim); AD::SetPreaccIn(GridVel_j, nDim);
  }
  su2double U_i[5] = {0.0,0.0,0.0,0.0,0.0}, U_j[5] = {0.0,0.0,0.0,0.0,0.0};

  /*--- Face area (norm or the normal vector) ---*/

  Area = 0.0;
  for (iDim = 0; iDim < nDim; iDim++)
  Area += Normal[iDim]*Normal[iDim];
  Area = sqrt(Area);

  /*-- Unit Normal ---*/

  for (iDim = 0; iDim < nDim; iDim++)
    UnitNormal[iDim] = Normal[iDim]/Area;

  /*--- Primitive variables at point i ---*/

  Velocity2_i = 0.0;
  for (iDim = 0; iDim < nDim; iDim++) {
    Velocity_i[iDim] = V_i[iDim+1];
    Velocity2_i += Velocity_i[iDim]*Velocity_i[iDim];
  }

  Pressure_i = V_i[nDim+1];
  Density_i = V_i[nDim+2];
  Enthalpy_i = V_i[nDim+3];
  Energy_i = Enthalpy_i - Pressure_i/Density_i;
  StaticEnthalpy_i = Enthalpy_i - 0.5*Velocity2_i;
  StaticEnergy_i = StaticEnthalpy_i - Pressure_i/Density_i;

  Kappa_i = S_i[1]/Density_i;
  Chi_i = S_i[0] - Kappa_i*StaticEnergy_i;
  SoundSpeed_i = sqrt(Chi_i + StaticEnthalpy_i*Kappa_i);

  /*--- Primitive variables at point j ---*/


  Velocity2_j = 0.0;
  for (iDim = 0; iDim < nDim; iDim++) {
    Velocity_j[iDim] = V_j[iDim+1];
    Velocity2_j += Velocity_j[iDim]*Velocity_j[iDim];
  }

  Pressure_j = V_j[nDim+1];
  Density_j = V_j[nDim+2];
  Enthalpy_j = V_j[nDim+3];
  Energy_j = Enthalpy_j - Pressure_j/Density_j;

  StaticEnthalpy_j = Enthalpy_j - 0.5*Velocity2_j;
  StaticEnergy_j = StaticEnthalpy_j - Pressure_j/Density_j;

  Kappa_j = S_j[1]/Density_j;
  Chi_j = S_j[0] - Kappa_j*StaticEnergy_j;
  SoundSpeed_j = sqrt(Chi_j + StaticEnthalpy_j*Kappa_j);

  /*--- Recompute conservative variables ---*/

  U_i[0] = Density_i; U_j[0] = Density_j;
  for (iDim = 0; iDim < nDim; iDim++) {
    U_i[iDim+1] = Density_i*Velocity_i[iDim]; U_j[iDim+1] = Density_j*Velocity_j[iDim];
  }
  U_i[nDim+1] = Density_i*Energy_i; U_j[nDim+1] = Density_j*Energy_j;

//  /*--- Roe-averaged variables at interface between i & j ---*/

    ComputeRoeAverage();

    if (RoeSoundSpeed2 <= 0.0) {
    for (iVar = 0; iVar < nVar; iVar++) {
      val_residual[iVar] = 0.0;
      for (jVar = 0; jVar < nVar; jVar++) {
      val_Jacobian_i[iVar][iVar] = 0.0;
      val_Jacobian_j[iVar][iVar] = 0.0;
      }
    }
      return;
    }

    RoeSoundSpeed = sqrt(RoeSoundSpeed2);

  /*--- Compute ProjFlux_i ---*/
  GetInviscidProjFlux(&Density_i, Velocity_i, &Pressure_i, &Enthalpy_i, Normal, ProjFlux_i);

  /*--- Compute ProjFlux_j ---*/
  GetInviscidProjFlux(&Density_j, Velocity_j, &Pressure_j, &Enthalpy_j, Normal, ProjFlux_j);

  /*--- Compute P and Lambda (do it with the Normal) ---*/

  GetPMatrix(&RoeDensity, RoeVelocity, &RoeSoundSpeed, &RoeEnthalpy, &RoeChi, &RoeKappa, UnitNormal, P_Tensor);

  ProjVelocity = 0.0; ProjVelocity_i = 0.0; ProjVelocity_j = 0.0;
  for (iDim = 0; iDim < nDim; iDim++) {
    ProjVelocity   += RoeVelocity[iDim]*UnitNormal[iDim];
    ProjVelocity_i += Velocity_i[iDim]*UnitNormal[iDim];
    ProjVelocity_j += Velocity_j[iDim]*UnitNormal[iDim];
  }

  /*--- Projected velocity adjustment due to mesh motion ---*/
  if (grid_movement) {
    su2double ProjGridVel = 0.0;
    for (iDim = 0; iDim < nDim; iDim++) {
      ProjGridVel   += 0.5*(GridVel_i[iDim]+GridVel_j[iDim])*UnitNormal[iDim];
    }
    ProjVelocity   -= ProjGridVel;
    ProjVelocity_i -= ProjGridVel;
    ProjVelocity_j -= ProjGridVel;
  }

  /*--- Flow eigenvalues and entropy correctors ---*/
  for (iDim = 0; iDim < nDim; iDim++)
    Lambda[iDim] = ProjVelocity;

  Lambda[nVar-2] = ProjVelocity + RoeSoundSpeed;
  Lambda[nVar-1] = ProjVelocity - RoeSoundSpeed;

  /*--- Compute absolute value with Mavriplis' entropy correction ---*/

  MaxLambda = fabs(ProjVelocity) + RoeSoundSpeed;
  Delta = config->GetEntropyFix_Coeff();

  for (iVar = 0; iVar < nVar; iVar++) {
    Lambda[iVar] = max(fabs(Lambda[iVar]), Delta*MaxLambda);
   }

//  /*--- Harten and Hyman (1983) entropy correction ---*/
//  for (iDim = 0; iDim < nDim; iDim++)
//    Epsilon[iDim] = 4.0*max(0.0, max(Lambda[iDim]-ProjVelocity_i, ProjVelocity_j-Lambda[iDim]));
//
//  Epsilon[nVar-2] = 4.0*max(0.0, max(Lambda[nVar-2]-(ProjVelocity_i+SoundSpeed_i),(ProjVelocity_j+SoundSpeed_j)-Lambda[nVar-2]));
//  Epsilon[nVar-1] = 4.0*max(0.0, max(Lambda[nVar-1]-(ProjVelocity_i-SoundSpeed_i),(ProjVelocity_j-SoundSpeed_j)-Lambda[nVar-1]));
//
//  for (iVar = 0; iVar < nVar; iVar++)
//    if ( fabs(Lambda[iVar]) < Epsilon[iVar] )
//      Lambda[iVar] = (Lambda[iVar]*Lambda[iVar] + Epsilon[iVar]*Epsilon[iVar])/(2.0*Epsilon[iVar]);
//    else
//      Lambda[iVar] = fabs(Lambda[iVar]);

//  for (iVar = 0; iVar < nVar; iVar++)
//    Lambda[iVar] = fabs(Lambda[iVar]);

  if (!implicit) {

    /*--- Compute wave amplitudes (characteristics) ---*/
    proj_delta_vel = 0.0;
    for (iDim = 0; iDim < nDim; iDim++) {
      delta_vel[iDim] = Velocity_j[iDim] - Velocity_i[iDim];
      proj_delta_vel += delta_vel[iDim]*Normal[iDim];
    }
    delta_p = Pressure_j - Pressure_i;
    delta_rho = Density_j - Density_i;
    proj_delta_vel = proj_delta_vel/Area;

    if (nDim == 2) {
      delta_wave[0] = delta_rho - delta_p/(RoeSoundSpeed*RoeSoundSpeed);
      delta_wave[1] = UnitNormal[1]*delta_vel[0]-UnitNormal[0]*delta_vel[1];
      delta_wave[2] = proj_delta_vel + delta_p/(RoeDensity*RoeSoundSpeed);
      delta_wave[3] = -proj_delta_vel + delta_p/(RoeDensity*RoeSoundSpeed);
    } else {
      delta_wave[0] = delta_rho - delta_p/(RoeSoundSpeed*RoeSoundSpeed);
      delta_wave[1] = UnitNormal[0]*delta_vel[2]-UnitNormal[2]*delta_vel[0];
      delta_wave[2] = UnitNormal[1]*delta_vel[0]-UnitNormal[0]*delta_vel[1];
      delta_wave[3] = proj_delta_vel + delta_p/(RoeDensity*RoeSoundSpeed);
      delta_wave[4] = -proj_delta_vel + delta_p/(RoeDensity*RoeSoundSpeed);
    }

    /*--- Roe's Flux approximation ---*/
    for (iVar = 0; iVar < nVar; iVar++) {
      val_residual[iVar] = 0.5*(ProjFlux_i[iVar]+ProjFlux_j[iVar]);
      for (jVar = 0; jVar < nVar; jVar++)
        val_residual[iVar] -= 0.5*Lambda[jVar]*delta_wave[jVar]*P_Tensor[iVar][jVar]*Area;
    }

    /*--- Flux contribution due to grid motion ---*/
    if (grid_movement) {
      ProjVelocity = 0.0;
      for (iDim = 0; iDim < nDim; iDim++)
        ProjVelocity += 0.5*(GridVel_i[iDim]+GridVel_j[iDim])*Normal[iDim];
      for (iVar = 0; iVar < nVar; iVar++) {
        val_residual[iVar] -= ProjVelocity * 0.5*(U_i[iVar]+U_j[iVar]);
      }
    }
  }
  else {

    /*--- Compute inverse P ---*/

    GetPMatrix_inv(invP_Tensor, &RoeDensity, RoeVelocity, &RoeSoundSpeed, &RoeChi , &RoeKappa, UnitNormal);

     /*--- Jacobians of the inviscid flux, scaled by
      kappa because val_resconv ~ kappa*(fc_i+fc_j)*Normal ---*/

    GetInviscidProjJac(Velocity_i, &Enthalpy_i, &Chi_i, &Kappa_i, Normal, kappa, val_Jacobian_i);

    GetInviscidProjJac(Velocity_j, &Enthalpy_j, &Chi_j, &Kappa_j, Normal, kappa, val_Jacobian_j);


    /*--- Diference variables iPoint and jPoint ---*/
    for (iVar = 0; iVar < nVar; iVar++)
      Diff_U[iVar] = U_j[iVar]-U_i[iVar];

    /*--- Roe's Flux approximation ---*/
    for (iVar = 0; iVar < nVar; iVar++) {
      val_residual[iVar] = kappa*(ProjFlux_i[iVar]+ProjFlux_j[iVar]);
      for (jVar = 0; jVar < nVar; jVar++) {
        Proj_ModJac_Tensor_ij = 0.0;

        /*--- Compute |Proj_ModJac_Tensor| = P x |Lambda| x inverse P ---*/

        for (kVar = 0; kVar < nVar; kVar++)
          Proj_ModJac_Tensor_ij += P_Tensor[iVar][kVar]*Lambda[kVar]*invP_Tensor[kVar][jVar];

        val_residual[iVar] -= (1.0-kappa)*Proj_ModJac_Tensor_ij*Diff_U[jVar]*Area;
        val_Jacobian_i[iVar][jVar] += (1.0-kappa)*Proj_ModJac_Tensor_ij*Area;
        val_Jacobian_j[iVar][jVar] -= (1.0-kappa)*Proj_ModJac_Tensor_ij*Area;
      }
    }

    /*--- Jacobian contributions due to grid motion ---*/
    if (grid_movement) {
      ProjVelocity = 0.0;
      for (iDim = 0; iDim < nDim; iDim++)
        ProjVelocity += 0.5*(GridVel_i[iDim]+GridVel_j[iDim])*Normal[iDim];
      for (iVar = 0; iVar < nVar; iVar++) {
        val_residual[iVar] -= ProjVelocity * 0.5*(U_i[iVar]+U_j[iVar]);
        /*--- Implicit terms ---*/
        val_Jacobian_i[iVar][iVar] -= 0.5*ProjVelocity;
        val_Jacobian_j[iVar][iVar] -= 0.5*ProjVelocity;
      }
    }

  }

  AD::SetPreaccOut(val_residual, nVar);
  AD::EndPreacc();
}


void CUpwGeneralRoe_Flow::ComputeRoeAverage() {

  //su2double delta_rhoStaticEnergy, err_P, s, D;
  // su2double tol = 10-6;

  R = sqrt(fabs(Density_j/Density_i));
  RoeDensity = R*Density_i;
  sq_vel = 0;  for (iDim = 0; iDim < nDim; iDim++) {
    RoeVelocity[iDim] = (R*Velocity_j[iDim]+Velocity_i[iDim])/(R+1);
    sq_vel += RoeVelocity[iDim]*RoeVelocity[iDim];
  }

  RoeEnthalpy = (R*Enthalpy_j+Enthalpy_i)/(R+1);
  delta_rho = Density_j - Density_i;
  delta_p = Pressure_j - Pressure_i;
  RoeKappa = 0.5*(Kappa_i + Kappa_j);
  RoeKappa = (Kappa_i + Kappa_j + 4*RoeKappa)/6;
  RoeChi = 0.5*(Chi_i + Chi_j);
  RoeChi = (Chi_i + Chi_j + 4*RoeChi)/6;


//  RoeKappaStaticEnthalpy = 0.5*(StaticEnthalpy_i*Kappa_i + StaticEnthalpy_j*Kappa_j);
//  RoeKappaStaticEnthalpy = (StaticEnthalpy_i*Kappa_i + StaticEnthalpy_j*Kappa_j + 4*RoeKappaStaticEnthalpy)/6;
//  s = RoeChi + RoeKappaStaticEnthalpy;
//  D = s*s*delta_rho*delta_rho + delta_p*delta_p;
//  delta_rhoStaticEnergy = Density_j*StaticEnergy_j - Density_i*StaticEnergy_i;
//  err_P = delta_p - RoeChi*delta_rho - RoeKappa*delta_rhoStaticEnergy;
//
//
//  if (abs((D - delta_p*err_P)/Density_i)>1e-3 && abs(delta_rho/Density_i)>1e-3 && s/Density_i > 1e-3) {
//
//    RoeKappa = (D*RoeKappa)/(D - delta_p*err_P);
//    RoeChi = (D*RoeChi+ s*s*delta_rho*err_P)/(D - delta_p*err_P);
//
//  }

  RoeSoundSpeed2 = RoeChi + RoeKappa*(RoeEnthalpy-0.5*sq_vel);

}

CUpwL2Roe_Flow::CUpwL2Roe_Flow(unsigned short val_nDim, unsigned short val_nVar, CConfig *config) : CNumerics(val_nDim, val_nVar, config) {
    
  implicit = (config->GetKind_TimeIntScheme_Flow() == EULER_IMPLICIT);
  grid_movement = config->GetGrid_Movement();
  kappa = config->GetRoe_Kappa(); // 1 is unstable
  
  Gamma = config->GetGamma();
  Gamma_Minus_One = Gamma - 1.0;
  
  Diff_U = new su2double [nVar];
  Velocity_i = new su2double [nDim];
  Velocity_j = new su2double [nDim];
  RoeVelocity = new su2double [nDim];
  delta_vel  = new su2double [nDim];
  delta_wave = new su2double [nVar];
  ProjFlux_i = new su2double [nVar];
  ProjFlux_j = new su2double [nVar];
  Lambda = new su2double [nVar];
  Epsilon = new su2double [nVar];
  P_Tensor = new su2double* [nVar];
  invP_Tensor = new su2double* [nVar];
  for (iVar = 0; iVar < nVar; iVar++) {
      P_Tensor[iVar] = new su2double [nVar];
      invP_Tensor[iVar] = new su2double [nVar];
  }
}

CUpwL2Roe_Flow::~CUpwL2Roe_Flow(void) {
  
  delete [] Diff_U;
  delete [] Velocity_i;
  delete [] Velocity_j;
  delete [] RoeVelocity;
  delete [] delta_vel;
  delete [] delta_wave;
  delete [] ProjFlux_i;
  delete [] ProjFlux_j;
  delete [] Lambda;
  delete [] Epsilon;
  for (iVar = 0; iVar < nVar; iVar++) {
      delete [] P_Tensor[iVar];
      delete [] invP_Tensor[iVar];
  }
  delete [] P_Tensor;
  delete [] invP_Tensor;
  
}

void CUpwL2Roe_Flow::ComputeResidual(su2double *val_residual, su2double **val_Jacobian_i, su2double **val_Jacobian_j, CConfig *config) {
    
  su2double U_i[5] = {0.0,0.0,0.0,0.0,0.0}, U_j[5] = {0.0,0.0,0.0,0.0,0.0};
  su2double ProjGridVel = 0.0;
  su2double zeta,Mach_i,Mach_j;
  //unsigned short ssw_L=0, ssw_R=0;
  
  AD::StartPreacc();
  AD::SetPreaccIn(V_i, nDim+4); AD::SetPreaccIn(V_j, nDim+4); AD::SetPreaccIn(Normal, nDim);
  
  /*--- Face area (norm or the normal vector) ---*/
  
  Area = 0.0;
  for (iDim = 0; iDim < nDim; iDim++)
    Area += Normal[iDim]*Normal[iDim];
  Area = sqrt(Area);
  
  /*-- Unit Normal ---*/
  
  for (iDim = 0; iDim < nDim; iDim++)
    UnitNormal[iDim] = Normal[iDim]/Area;
  
  /*--- Primitive variables at point i ---*/
  
  Mach_i = 0.0;
  for (iDim = 0; iDim < nDim; iDim++){
    Velocity_i[iDim] = V_i[iDim+1];
    Mach_i += pow(Velocity_i[iDim],2.0);}
  Pressure_i = V_i[nDim+1];
  Density_i = V_i[nDim+2];
  Enthalpy_i = V_i[nDim+3];
  Energy_i = Enthalpy_i - Pressure_i/Density_i;
  SoundSpeed_i = sqrt(fabs(Pressure_i*Gamma/Density_i));
  Mach_i = sqrt(Mach_i)/SoundSpeed_i;
  
  /*--- Primitive variables at point j ---*/
  
  Mach_j = 0.0;
  for (iDim = 0; iDim < nDim; iDim++){
    Velocity_j[iDim] = V_j[iDim+1];
    Mach_j += pow(Velocity_j[iDim],2.0);}
  Pressure_j = V_j[nDim+1];
  Density_j = V_j[nDim+2];
  Enthalpy_j = V_j[nDim+3];
  Energy_j = Enthalpy_j - Pressure_j/Density_j;
  SoundSpeed_j = sqrt(fabs(Pressure_j*Gamma/Density_j));
  Mach_j = sqrt(Mach_j)/SoundSpeed_j;
  
  /*--- L2Roe: a low dissipation version of Roe's approximate Riemann solver for low Mach numbers. IJNMF 2015 ---*/
  
  zeta = min(1.0,max(Mach_i,Mach_j));
  zeta = max(zeta,0.05);
  
  /*--- Recompute conservative variables ---*/
  
  U_i[0] = Density_i; U_j[0] = Density_j;
  for (iDim = 0; iDim < nDim; iDim++) {
    U_i[iDim+1] = Density_i*Velocity_i[iDim]; U_j[iDim+1] = Density_j*Velocity_j[iDim];
  }
  U_i[nDim+1] = Density_i*Energy_i; U_j[nDim+1] = Density_j*Energy_j;
  
  /*--- Roe-averaged variables at interface between i & j ---*/
  
  R = sqrt(fabs(Density_j/Density_i));
  RoeDensity = R*Density_i;
  sq_vel = 0.0;
  for (iDim = 0; iDim < nDim; iDim++) {
    RoeVelocity[iDim] = (R*Velocity_j[iDim]+Velocity_i[iDim])/(R+1);
    sq_vel += RoeVelocity[iDim]*RoeVelocity[iDim];
  }
  RoeEnthalpy = (R*Enthalpy_j+Enthalpy_i)/(R+1);
  
  RoeSoundSpeed2 = (Gamma-1)*(RoeEnthalpy-0.5*sq_vel);
  
  /*--- Negative RoeSoundSpeed2, the jump
   variables is too large, exit the subrotuine
   without computing the fluxes ---*/
  
  if (RoeSoundSpeed2 <= 0.0) {
    for (iVar = 0; iVar < nVar; iVar++) {
      val_residual[iVar] = 0.0;
      for (jVar = 0; jVar < nVar; jVar++) {
        val_Jacobian_i[iVar][iVar] = 0.0;
        val_Jacobian_j[iVar][iVar] = 0.0;
      }
    }
    AD::SetPreaccOut(val_residual, nVar);
    AD::EndPreacc();
    return;
  }
  
  RoeSoundSpeed = sqrt(RoeSoundSpeed2);
  
  /*--- Compute ProjFlux_i ---*/
  
  GetInviscidProjFlux(&Density_i, Velocity_i, &Pressure_i, &Enthalpy_i, Normal, ProjFlux_i);
  
  /*--- Compute ProjFlux_j ---*/
  
  GetInviscidProjFlux(&Density_j, Velocity_j, &Pressure_j, &Enthalpy_j, Normal, ProjFlux_j);
  
  /*--- Compute P and Lambda (do it with the Normal) ---*/
  
  GetPMatrix(&RoeDensity, RoeVelocity, &RoeSoundSpeed, UnitNormal, P_Tensor);
  
  ProjVelocity = 0.0; ProjVelocity_i = 0.0; ProjVelocity_j = 0.0;
  for (iDim = 0; iDim < nDim; iDim++) {
    ProjVelocity   += RoeVelocity[iDim]*UnitNormal[iDim];
    ProjVelocity_i += Velocity_i[iDim]*UnitNormal[iDim];
    ProjVelocity_j += Velocity_j[iDim]*UnitNormal[iDim];
  }
  
  /*--- Projected velocity adjustment due to mesh motion ---*/
  
  if (grid_movement) {
    ProjGridVel = 0.0;
    for (iDim = 0; iDim < nDim; iDim++) {
      ProjGridVel   += 0.5*(GridVel_i[iDim]+GridVel_j[iDim])*UnitNormal[iDim];
    }
    ProjVelocity   -= ProjGridVel;
    ProjVelocity_i -= ProjGridVel;
    ProjVelocity_j -= ProjGridVel;
  }
  
  /*--- Flow eigenvalues and entropy correctors ---*/
  
  for (iDim = 0; iDim < nDim; iDim++)
    Lambda[iDim] = ProjVelocity;
  
  Lambda[nVar-2] = ProjVelocity + RoeSoundSpeed;
  Lambda[nVar-1] = ProjVelocity - RoeSoundSpeed;
  
  /*--- Compute absolute value with Mavriplis' entropy correction ---*/
  
  MaxLambda = fabs(ProjVelocity) + RoeSoundSpeed;
  Delta = config->GetEntropyFix_Coeff();
  
  for (iVar = 0; iVar < nVar; iVar++) {
    Lambda[iVar] = max(fabs(Lambda[iVar]), Delta*MaxLambda);
  }

  /*--- Compute wave amplitudes (characteristics) ---*/
  
  proj_delta_vel = 0.0;
  for (iDim = 0; iDim < nDim; iDim++) {
    delta_vel[iDim] = Velocity_j[iDim] - Velocity_i[iDim];
    proj_delta_vel += delta_vel[iDim]*Normal[iDim];
  }
  delta_p = Pressure_j - Pressure_i;
  delta_rho = Density_j - Density_i;
  proj_delta_vel = (proj_delta_vel/Area)*zeta;
  
  if (nDim == 2) {
    delta_wave[0] = delta_rho - delta_p/(RoeSoundSpeed*RoeSoundSpeed);
    delta_wave[1] = (UnitNormal[1]*delta_vel[0]-UnitNormal[0]*delta_vel[1])*zeta;
    delta_wave[2] = proj_delta_vel + delta_p/(RoeDensity*RoeSoundSpeed);
    delta_wave[3] = -proj_delta_vel + delta_p/(RoeDensity*RoeSoundSpeed);
  } else {
    delta_wave[0] = delta_rho - delta_p/(RoeSoundSpeed*RoeSoundSpeed);
    delta_wave[1] = (UnitNormal[0]*delta_vel[2]-UnitNormal[2]*delta_vel[0])*zeta;
    delta_wave[2] = (UnitNormal[1]*delta_vel[0]-UnitNormal[0]*delta_vel[1])*zeta;
    delta_wave[3] = proj_delta_vel + delta_p/(RoeDensity*RoeSoundSpeed);
    delta_wave[4] = -proj_delta_vel + delta_p/(RoeDensity*RoeSoundSpeed);
  }
  
  if (!implicit) {
    
    /*--- Roe's Flux approximation ---*/
    
    for (iVar = 0; iVar < nVar; iVar++) {
      val_residual[iVar] = 0.5*(ProjFlux_i[iVar]+ProjFlux_j[iVar]);
      for (jVar = 0; jVar < nVar; jVar++)
        val_residual[iVar] -= 0.5*Lambda[jVar]*delta_wave[jVar]*P_Tensor[iVar][jVar]*Area;
    }
    
    /*--- Flux contribution due to grid motion ---*/
    
    if (grid_movement) {
      ProjVelocity = 0.0;
      for (iDim = 0; iDim < nDim; iDim++)
        ProjVelocity += 0.5*(GridVel_i[iDim]+GridVel_j[iDim])*Normal[iDim];
      for (iVar = 0; iVar < nVar; iVar++) {
        val_residual[iVar] -= ProjVelocity * 0.5*(U_i[iVar]+U_j[iVar]);
      }
    }
  }
  
  else {
      
    /*--- Compute inverse P ---*/
    
    GetPMatrix_inv(&RoeDensity, RoeVelocity, &RoeSoundSpeed, UnitNormal, invP_Tensor);
    
    /*--- Jacobians of the inviscid flux, scaled by
     kappa because val_resconv ~ kappa*(fc_i+fc_j)*Normal ---*/
    
    GetInviscidProjJac(Velocity_i, &Energy_i, Normal, kappa, val_Jacobian_i);
    GetInviscidProjJac(Velocity_j, &Energy_j, Normal, kappa, val_Jacobian_j);
    
    /*--- Diference variables iPoint and jPoint ---*/
    
    for (iVar = 0; iVar < nVar; iVar++)
      Diff_U[iVar] = U_j[iVar]-U_i[iVar];
    
    /*--- Roe's Flux approximation ---*/
    
    for (iVar = 0; iVar < nVar; iVar++) {
      
      val_residual[iVar] = kappa*(ProjFlux_i[iVar]+ProjFlux_j[iVar]);
      for (jVar = 0; jVar < nVar; jVar++) {
        Proj_ModJac_Tensor_ij = 0.0;
        
        /*--- Compute |Proj_ModJac_Tensor| = P x |Lambda| x inverse P ---*/
        
        for (kVar = 0; kVar < nVar; kVar++)
          Proj_ModJac_Tensor_ij += P_Tensor[iVar][kVar]*Lambda[kVar]*invP_Tensor[kVar][jVar];
        
        //val_residual[iVar] -= (1.0-kappa)*Proj_ModJac_Tensor_ij*Diff_U[jVar]*Area;
        val_residual[iVar] -= 0.5*Lambda[jVar]*delta_wave[jVar]*P_Tensor[iVar][jVar]*Area;
        val_Jacobian_i[iVar][jVar] += (1.0-kappa)*Proj_ModJac_Tensor_ij*Area;
        val_Jacobian_j[iVar][jVar] -= (1.0-kappa)*Proj_ModJac_Tensor_ij*Area;
      }
      
    }

    /*--- Jacobian contributions due to grid motion ---*/
    
    if (grid_movement) {
      ProjVelocity = 0.0;
      for (iDim = 0; iDim < nDim; iDim++)
        ProjVelocity += 0.5*(GridVel_i[iDim]+GridVel_j[iDim])*Normal[iDim];
      for (iVar = 0; iVar < nVar; iVar++) {
        val_residual[iVar] -= ProjVelocity * 0.5*(U_i[iVar]+U_j[iVar]);
        
        /*--- Implicit terms ---*/
        
        val_Jacobian_i[iVar][iVar] -= 0.5*ProjVelocity;
        val_Jacobian_j[iVar][iVar] -= 0.5*ProjVelocity;
        
      }
    }
  
  }  
  AD::SetPreaccOut(val_residual, nVar);
  AD::EndPreacc();
    
}

CUpwLMRoe_Flow::CUpwLMRoe_Flow(unsigned short val_nDim, unsigned short val_nVar, CConfig *config) : CNumerics(val_nDim, val_nVar, config) {
    
  implicit = (config->GetKind_TimeIntScheme_Flow() == EULER_IMPLICIT);
  grid_movement = config->GetGrid_Movement();
  kappa = config->GetRoe_Kappa(); // 1 is unstable
  
  Gamma = config->GetGamma();
  Gamma_Minus_One = Gamma - 1.0;
  
  Diff_U = new su2double [nVar];
  Velocity_i = new su2double [nDim];
  Velocity_j = new su2double [nDim];
  RoeVelocity = new su2double [nDim];
  delta_vel  = new su2double [nDim];
  delta_wave = new su2double [nVar];
  ProjFlux_i = new su2double [nVar];
  ProjFlux_j = new su2double [nVar];
  Lambda = new su2double [nVar];
  Epsilon = new su2double [nVar];
  P_Tensor = new su2double* [nVar];
  invP_Tensor = new su2double* [nVar];
  for (iVar = 0; iVar < nVar; iVar++) {
    P_Tensor[iVar] = new su2double [nVar];
    invP_Tensor[iVar] = new su2double [nVar];
  }
}

CUpwLMRoe_Flow::~CUpwLMRoe_Flow(void) {
    
  delete [] Diff_U;
  delete [] Velocity_i;
  delete [] Velocity_j;
  delete [] RoeVelocity;
  delete [] delta_vel;
  delete [] delta_wave;
  delete [] ProjFlux_i;
  delete [] ProjFlux_j;
  delete [] Lambda;
  delete [] Epsilon;
  for (iVar = 0; iVar < nVar; iVar++) {
      delete [] P_Tensor[iVar];
      delete [] invP_Tensor[iVar];
  }
  delete [] P_Tensor;
  delete [] invP_Tensor;
    
}

void CUpwLMRoe_Flow::ComputeResidual(su2double *val_residual, su2double **val_Jacobian_i, su2double **val_Jacobian_j, CConfig *config) {
    
  su2double U_i[5] = {0.0,0.0,0.0,0.0,0.0}, U_j[5] = {0.0,0.0,0.0,0.0,0.0};
  su2double ProjGridVel = 0.0;
  su2double zeta,Mach_i,Mach_j;
  
  AD::StartPreacc();
  AD::SetPreaccIn(V_i, nDim+4); AD::SetPreaccIn(V_j, nDim+4); AD::SetPreaccIn(Normal, nDim);
  
  /*--- Face area (norm or the normal vector) ---*/
  
  Area = 0.0;
  for (iDim = 0; iDim < nDim; iDim++)
    Area += Normal[iDim]*Normal[iDim];
  Area = sqrt(Area);
  
  /*-- Unit Normal ---*/
  
  for (iDim = 0; iDim < nDim; iDim++)
    UnitNormal[iDim] = Normal[iDim]/Area;
  
  /*--- Primitive variables at point i ---*/
  
  Mach_i = 0.0;
  for (iDim = 0; iDim < nDim; iDim++){
    Velocity_i[iDim] = V_i[iDim+1];
    Mach_i += pow(Velocity_i[iDim],2.0);}
  Pressure_i = V_i[nDim+1];
  Density_i = V_i[nDim+2];
  Enthalpy_i = V_i[nDim+3];
  Energy_i = Enthalpy_i - Pressure_i/Density_i;
  SoundSpeed_i = sqrt(fabs(Pressure_i*Gamma/Density_i));
  Mach_i = sqrt(Mach_i)/SoundSpeed_i;
  
  /*--- Primitive variables at point j ---*/
  
  Mach_j = 0.0;
  for (iDim = 0; iDim < nDim; iDim++){
    Velocity_j[iDim] = V_j[iDim+1];
    Mach_j += pow(Velocity_j[iDim],2.0);}
  Pressure_j = V_j[nDim+1];
  Density_j = V_j[nDim+2];
  Enthalpy_j = V_j[nDim+3];
  Energy_j = Enthalpy_j - Pressure_j/Density_j;
  SoundSpeed_j = sqrt(fabs(Pressure_j*Gamma/Density_j));
  Mach_j = sqrt(Mach_j)/SoundSpeed_j;
  
  /*--- Rieper, A low-Mach number fix for Roe's approximate Riemman Solver, JCP 2011 ---*/
  
  zeta = min(1.0,max(Mach_i,Mach_j));
  zeta = max(0.05,zeta);

  /*--- Recompute conservative variables ---*/
  
  U_i[0] = Density_i; U_j[0] = Density_j;
  for (iDim = 0; iDim < nDim; iDim++) {
    U_i[iDim+1] = Density_i*Velocity_i[iDim]; U_j[iDim+1] = Density_j*Velocity_j[iDim];
  }
  U_i[nDim+1] = Density_i*Energy_i; U_j[nDim+1] = Density_j*Energy_j;
  
  /*--- Roe-averaged variables at interface between i & j ---*/
  
  R = sqrt(fabs(Density_j/Density_i));
  RoeDensity = R*Density_i;
  sq_vel = 0.0;
  for (iDim = 0; iDim < nDim; iDim++) {
    RoeVelocity[iDim] = (R*Velocity_j[iDim]+Velocity_i[iDim])/(R+1);
    sq_vel += RoeVelocity[iDim]*RoeVelocity[iDim];
  }
  RoeEnthalpy = (R*Enthalpy_j+Enthalpy_i)/(R+1);
  
  RoeSoundSpeed2 = (Gamma-1)*(RoeEnthalpy-0.5*sq_vel);
  
  /*--- Negative RoeSoundSpeed2, the jump
   variables is too large, exit the subrotuine
   without computing the fluxes ---*/
  
  if (RoeSoundSpeed2 <= 0.0) {
    for (iVar = 0; iVar < nVar; iVar++) {
      val_residual[iVar] = 0.0;
      for (jVar = 0; jVar < nVar; jVar++) {
        val_Jacobian_i[iVar][iVar] = 0.0;
        val_Jacobian_j[iVar][iVar] = 0.0;
      }
    }
    AD::SetPreaccOut(val_residual, nVar);
    AD::EndPreacc();
    return;
  }
  
  RoeSoundSpeed = sqrt(RoeSoundSpeed2);
  
  /*--- Compute ProjFlux_i ---*/
  
  GetInviscidProjFlux(&Density_i, Velocity_i, &Pressure_i, &Enthalpy_i, Normal, ProjFlux_i);
  
  /*--- Compute ProjFlux_j ---*/
  
  GetInviscidProjFlux(&Density_j, Velocity_j, &Pressure_j, &Enthalpy_j, Normal, ProjFlux_j);
  
  /*--- Compute P and Lambda (do it with the Normal) ---*/
  
  GetPMatrix(&RoeDensity, RoeVelocity, &RoeSoundSpeed, UnitNormal, P_Tensor);
  
  ProjVelocity = 0.0; ProjVelocity_i = 0.0; ProjVelocity_j = 0.0;
  for (iDim = 0; iDim < nDim; iDim++) {
    ProjVelocity   += RoeVelocity[iDim]*UnitNormal[iDim];
    ProjVelocity_i += Velocity_i[iDim]*UnitNormal[iDim];
    ProjVelocity_j += Velocity_j[iDim]*UnitNormal[iDim];
  }
  
  /*--- Projected velocity adjustment due to mesh motion ---*/
  
  if (grid_movement) {
    ProjGridVel = 0.0;
    for (iDim = 0; iDim < nDim; iDim++) {
        ProjGridVel   += 0.5*(GridVel_i[iDim]+GridVel_j[iDim])*UnitNormal[iDim];
    }
    ProjVelocity   -= ProjGridVel;
    ProjVelocity_i -= ProjGridVel;
    ProjVelocity_j -= ProjGridVel;
  }
  
  /*--- Flow eigenvalues and entropy correctors ---*/
  
  for (iDim = 0; iDim < nDim; iDim++)
    Lambda[iDim] = ProjVelocity;
  
  Lambda[nVar-2] = ProjVelocity + RoeSoundSpeed;
  Lambda[nVar-1] = ProjVelocity - RoeSoundSpeed;
  
  /*--- Compute absolute value with Mavriplis' entropy correction ---*/
  
  MaxLambda = fabs(ProjVelocity) + RoeSoundSpeed;
  Delta = config->GetEntropyFix_Coeff();
  
  for (iVar = 0; iVar < nVar; iVar++) {
    Lambda[iVar] = max(fabs(Lambda[iVar]), Delta*MaxLambda);
  }
  
  /*--- Compute wave amplitudes (characteristics) ---*/
  
  proj_delta_vel = 0.0;
  for (iDim = 0; iDim < nDim; iDim++) {
    delta_vel[iDim] = Velocity_j[iDim] - Velocity_i[iDim];
    proj_delta_vel += delta_vel[iDim]*Normal[iDim];
  }
  delta_p = Pressure_j - Pressure_i;
  delta_rho = Density_j - Density_i;
  proj_delta_vel = (proj_delta_vel/Area)*zeta;
  
  if (nDim == 2) {
    delta_wave[0] = delta_rho - delta_p/(RoeSoundSpeed*RoeSoundSpeed);
    delta_wave[1] = (UnitNormal[1]*delta_vel[0]-UnitNormal[0]*delta_vel[1]);
    delta_wave[2] = proj_delta_vel + delta_p/(RoeDensity*RoeSoundSpeed);
    delta_wave[3] = -proj_delta_vel + delta_p/(RoeDensity*RoeSoundSpeed);
  } else {
    delta_wave[0] = delta_rho - delta_p/(RoeSoundSpeed*RoeSoundSpeed);
    delta_wave[1] = (UnitNormal[0]*delta_vel[2]-UnitNormal[2]*delta_vel[0]);
    delta_wave[2] = (UnitNormal[1]*delta_vel[0]-UnitNormal[0]*delta_vel[1]);
    delta_wave[3] = proj_delta_vel + delta_p/(RoeDensity*RoeSoundSpeed);
    delta_wave[4] = -proj_delta_vel + delta_p/(RoeDensity*RoeSoundSpeed);
  }
  
  if (!implicit) {
    
    /*--- Roe's Flux approximation ---*/
    
    for (iVar = 0; iVar < nVar; iVar++) {
      val_residual[iVar] = 0.5*(ProjFlux_i[iVar]+ProjFlux_j[iVar]);
      for (jVar = 0; jVar < nVar; jVar++)
        val_residual[iVar] -= 0.5*Lambda[jVar]*delta_wave[jVar]*P_Tensor[iVar][jVar]*Area;
    }
    
    /*--- Flux contribution due to grid motion ---*/
    
    if (grid_movement) {
      ProjVelocity = 0.0;
      for (iDim = 0; iDim < nDim; iDim++)
        ProjVelocity += 0.5*(GridVel_i[iDim]+GridVel_j[iDim])*Normal[iDim];
      for (iVar = 0; iVar < nVar; iVar++) {
        val_residual[iVar] -= ProjVelocity * 0.5*(U_i[iVar]+U_j[iVar]);
      }
    }
  }
  
  else {
    
    /*--- Compute inverse P ---*/
    
    GetPMatrix_inv(&RoeDensity, RoeVelocity, &RoeSoundSpeed, UnitNormal, invP_Tensor);
    
    /*--- Jacobians of the inviscid flux, scaled by
     kappa because val_resconv ~ kappa*(fc_i+fc_j)*Normal ---*/
    
    GetInviscidProjJac(Velocity_i, &Energy_i, Normal, kappa, val_Jacobian_i);
    GetInviscidProjJac(Velocity_j, &Energy_j, Normal, kappa, val_Jacobian_j);
    
    /*--- Diference variables iPoint and jPoint ---*/
    
    for (iVar = 0; iVar < nVar; iVar++)
      Diff_U[iVar] = U_j[iVar]-U_i[iVar];
    
    /*--- Roe's Flux approximation ---*/
    
    for (iVar = 0; iVar < nVar; iVar++) {
        
      val_residual[iVar] = kappa*(ProjFlux_i[iVar]+ProjFlux_j[iVar]);
      for (jVar = 0; jVar < nVar; jVar++) {
        Proj_ModJac_Tensor_ij = 0.0;
        
        /*--- Compute |Proj_ModJac_Tensor| = P x |Lambda| x inverse P ---*/
        
        for (kVar = 0; kVar < nVar; kVar++)
            Proj_ModJac_Tensor_ij += P_Tensor[iVar][kVar]*Lambda[kVar]*invP_Tensor[kVar][jVar];
        
        //val_residual[iVar] -= (1.0-kappa)*Proj_ModJac_Tensor_ij*Diff_U[jVar]*Area;
        val_residual[iVar] -= 0.5*Lambda[jVar]*delta_wave[jVar]*P_Tensor[iVar][jVar]*Area;
        val_Jacobian_i[iVar][jVar] += (1.0-kappa)*Proj_ModJac_Tensor_ij*Area;
        val_Jacobian_j[iVar][jVar] -= (1.0-kappa)*Proj_ModJac_Tensor_ij*Area;
        
      }
      
    }
    
    /*--- Jacobian contributions due to grid motion ---*/
    
    if (grid_movement) {
      ProjVelocity = 0.0;
      for (iDim = 0; iDim < nDim; iDim++)
        ProjVelocity += 0.5*(GridVel_i[iDim]+GridVel_j[iDim])*Normal[iDim];
      for (iVar = 0; iVar < nVar; iVar++) {
        val_residual[iVar] -= ProjVelocity * 0.5*(U_i[iVar]+U_j[iVar]);
        
        /*--- Implicit terms ---*/
        
        val_Jacobian_i[iVar][iVar] -= 0.5*ProjVelocity;
        val_Jacobian_j[iVar][iVar] -= 0.5*ProjVelocity;
      }
    }
    
  }
  
  AD::SetPreaccOut(val_residual, nVar);
  AD::EndPreacc();
  
}


CUpwMSW_Flow::CUpwMSW_Flow(unsigned short val_nDim, unsigned short val_nVar, CConfig *config) : CNumerics(val_nDim, val_nVar, config) {
  
  /*--- Set booleans from CConfig settings ---*/
  implicit = (config->GetKind_TimeIntScheme_Flow() == EULER_IMPLICIT);
  
  /*--- Allocate arrays ---*/
  Diff_U   = new su2double [nVar];
  Fc_i     = new su2double [nVar];
  Fc_j     = new su2double [nVar];
  Lambda_i = new su2double [nVar];
  Lambda_j = new su2double [nVar];
  
  u_i       = new su2double [nDim];
  u_j       = new su2double [nDim];
  ust_i    = new su2double [nDim];
  ust_j    = new su2double [nDim];
  Vst_i    = new su2double [nPrimVar];
  Vst_j    = new su2double [nPrimVar];
  Ust_i    = new su2double [nVar];
  Ust_j    = new su2double [nVar];
  
  Velst_i    = new su2double [nDim];
  Velst_j    = new su2double [nDim];
  
  P_Tensor    = new su2double* [nVar];
  invP_Tensor  = new su2double* [nVar];
  for (unsigned short iVar = 0; iVar < nVar; iVar++) {
    P_Tensor[iVar]    = new su2double [nVar];
    invP_Tensor[iVar] = new su2double [nVar];
  }
  
}

CUpwMSW_Flow::~CUpwMSW_Flow(void) {
  
  delete [] Diff_U;
  delete [] Fc_i;
  delete [] Fc_j;
  delete [] Lambda_i;
  delete [] Lambda_j;
  
  delete [] u_i;
  delete [] u_j;
  delete [] ust_i;
  delete [] ust_j;
  delete [] Ust_i;
  delete [] Vst_i;
  delete [] Ust_j;
  delete [] Vst_j;
  delete [] Velst_i;
  delete [] Velst_j;
  
  for (unsigned short iVar = 0; iVar < nVar; iVar++) {
    delete [] P_Tensor[iVar];
    delete [] invP_Tensor[iVar];
  }
  delete [] P_Tensor;
  delete [] invP_Tensor;

}

void CUpwMSW_Flow::ComputeResidual(su2double *val_residual,
                                   su2double **val_Jacobian_i,
                                   su2double **val_Jacobian_j, CConfig *config) {
  
  unsigned short iDim, iVar, jVar, kVar;
  su2double P_i, P_j;
  su2double ProjVel_i, ProjVel_j, ProjVelst_i, ProjVelst_j;
  su2double sqvel_i, sqvel_j;
  su2double alpha, w, dp, onemw;
  su2double Proj_ModJac_Tensor_i, Proj_ModJac_Tensor_j;
  
  /*--- Set parameters in the numerical method ---*/
  alpha = 6.0;
  
  /*--- Calculate supporting geometry parameters ---*/
  
  Area = 0;
  for (iDim = 0; iDim < nDim; iDim++)
    Area += Normal[iDim]*Normal[iDim];
  Area = sqrt(Area);
  
  for (iDim = 0; iDim < nDim; iDim++)
    UnitNormal[iDim] = Normal[iDim]/Area;

  /*--- Initialize flux & Jacobian vectors ---*/
  
  for (iVar = 0; iVar < nVar; iVar++) {
    Fc_i[iVar] = 0.0;
    Fc_j[iVar] = 0.0;
  }
  if (implicit) {
    for (iVar = 0; iVar < nVar; iVar++) {
      for (jVar = 0; jVar < nVar; jVar++) {
        val_Jacobian_i[iVar][jVar] = 0.0;
        val_Jacobian_j[iVar][jVar] = 0.0;
      }
    }
  }
  
  /*--- Load variables from nodes i & j ---*/
  
  rhos_i = V_i[0];
  rhos_j = V_j[0];
  for (iDim = 0; iDim < nDim; iDim++) {
    u_i[iDim] = V_i[iDim+1];
    u_j[iDim] = V_j[iDim+1];
  }
  P_i = V_i[nDim+1];
  P_j = V_j[nDim+1];
  
  /*--- Calculate supporting quantities ---*/
  
  sqvel_i   = 0.0; sqvel_j   = 0.0;
  ProjVel_i = 0.0; ProjVel_j = 0.0;
  for (iDim = 0; iDim < nDim; iDim++) {
    sqvel_i   += u_i[iDim]*u_i[iDim];
    sqvel_j   += u_j[iDim]*u_j[iDim];
    ProjVel_i += u_i[iDim]*UnitNormal[iDim];
    ProjVel_j += u_j[iDim]*UnitNormal[iDim];
  }
  
  /*--- Calculate the state weighting function ---*/
  
  dp = fabs(P_j-P_i) / min(P_j, P_i);
  w = 0.5 * (1.0/(pow(alpha*dp,2.0) +1.0));
  onemw = 1.0 - w;
  
  /*--- Calculate weighted state vector (*) for i & j ---*/
  
  for (iVar = 0; iVar < nVar; iVar++) {
    Ust_i[iVar] = onemw*U_i[iVar] + w*U_j[iVar];
    Ust_j[iVar] = onemw*U_j[iVar] + w*U_i[iVar];
  }
  for (iVar = 0; iVar < nDim+5; iVar++) {
    Vst_i[iVar] = onemw*V_i[iVar] + w*V_j[iVar];
    Vst_j[iVar] = onemw*V_j[iVar] + w*V_i[iVar];
  }
  ProjVelst_i = onemw*ProjVel_i + w*ProjVel_j;
  ProjVelst_j = onemw*ProjVel_j + w*ProjVel_i;
  
  for (iDim = 0; iDim < nDim; iDim++) {
    Velst_i[iDim] = Vst_i[iDim+1];
    Velst_j[iDim] = Vst_j[iDim+1];
  }
  
  /*--- Flow eigenvalues at i (Lambda+) ---*/
  
  for (iDim = 0; iDim < nDim; iDim++) {
  Lambda_i[iDim]      = 0.5*(ProjVelst_i + fabs(ProjVelst_i));
  }

  Lambda_i[nDim] = 0.5*( ProjVelst_i + Vst_i[nDim+4] + fabs(ProjVelst_i + Vst_i[nDim+4])  );
  Lambda_i[nDim+1]   = 0.5*( ProjVelst_i - Vst_i[nDim+4] + fabs(ProjVelst_i - Vst_i[nDim+4])  );
  
  /*--- Compute projected P, invP, and Lambda ---*/
  
  GetPMatrix(&Vst_i[nDim+2], Velst_i, &Vst_i[nDim+4], UnitNormal, P_Tensor);
  GetPMatrix_inv(&Vst_i[nDim+2], Velst_i, &Vst_i[nDim+4], UnitNormal, invP_Tensor);
  
  /*--- Projected flux (f+) at i ---*/
  
  for (iVar = 0; iVar < nVar; iVar++) {
    for (jVar = 0; jVar < nVar; jVar++) {
      Proj_ModJac_Tensor_i = 0.0;
      
      /*--- Compute Proj_ModJac_Tensor = P x Lambda+ x inverse P ---*/
      
      for (kVar = 0; kVar < nVar; kVar++)
        Proj_ModJac_Tensor_i += P_Tensor[iVar][kVar]*Lambda_i[kVar]*invP_Tensor[kVar][jVar];
      Fc_i[iVar] += Proj_ModJac_Tensor_i*U_i[jVar]*Area;
      if (implicit)
        val_Jacobian_i[iVar][jVar] += Proj_ModJac_Tensor_i*Area;
    }
  }
  
  /*--- Flow eigenvalues at j (Lambda-) ---*/
  
  for (iDim = 0; iDim < nDim; iDim++) {
    Lambda_j[iDim]          = 0.5*(ProjVelst_j - fabs(ProjVelst_j));
  }
  Lambda_j[nDim] = 0.5*(     ProjVelst_j + Vst_j[nDim+4] -
                                   fabs(ProjVelst_j + Vst_j[nDim+4])  );
  Lambda_j[nDim+1]   = 0.5*(     ProjVelst_j - Vst_j[nDim+4] -
                                   fabs(ProjVelst_j - Vst_j[nDim+4])  );
  
  /*--- Compute projected P, invP, and Lambda ---*/
  
  GetPMatrix(&Vst_j[nDim+2], Velst_j, &Vst_j[nDim+4], UnitNormal, P_Tensor);
  GetPMatrix_inv(&Vst_j[nDim+2], Velst_j, &Vst_j[nDim+4], UnitNormal, invP_Tensor);
  
  /*--- Projected flux (f-) ---*/
  
  for (iVar = 0; iVar < nVar; iVar++) {
    for (jVar = 0; jVar < nVar; jVar++) {
      Proj_ModJac_Tensor_j = 0.0;
      /*--- Compute Proj_ModJac_Tensor = P x Lambda- x inverse P ---*/
      for (kVar = 0; kVar < nVar; kVar++)
        Proj_ModJac_Tensor_j += P_Tensor[iVar][kVar]*Lambda_j[kVar]*invP_Tensor[kVar][jVar];
      Fc_j[iVar] += Proj_ModJac_Tensor_j*U_j[jVar]*Area;
      if (implicit)
        val_Jacobian_j[iVar][jVar] += Proj_ModJac_Tensor_j*Area;
    }
  }
  
  /*--- Flux splitting ---*/
  
  for (iVar = 0; iVar < nVar; iVar++) {
    val_residual[iVar] = Fc_i[iVar]+Fc_j[iVar];
  }
  
}

CUpwTurkel_Flow::CUpwTurkel_Flow(unsigned short val_nDim, unsigned short val_nVar, CConfig *config) : CNumerics(val_nDim, val_nVar, config) {
  
  implicit = (config->GetKind_TimeIntScheme_Flow() == EULER_IMPLICIT);
  grid_movement = config->GetGrid_Movement();
  
  Gamma = config->GetGamma();
  Gamma_Minus_One = Gamma - 1.0;
  
  Beta_min = config->GetminTurkelBeta();
  Beta_max = config->GetmaxTurkelBeta();
  
  Diff_U = new su2double [nVar];
  Velocity_i = new su2double [nDim];
  Velocity_j = new su2double [nDim];
  RoeVelocity = new su2double [nDim];
  ProjFlux_i = new su2double [nVar];
  ProjFlux_j = new su2double [nVar];
  Lambda = new su2double [nVar];
  Epsilon = new su2double [nVar];
  absPeJac = new su2double* [nVar];
  invRinvPe = new su2double* [nVar];
  R_Tensor  = new su2double* [nVar];
  Matrix    = new su2double* [nVar];
  Art_Visc  = new su2double* [nVar];
  for (iVar = 0; iVar < nVar; iVar++) {
    absPeJac[iVar] = new su2double [nVar];
    invRinvPe[iVar] = new su2double [nVar];
    Matrix[iVar] = new su2double [nVar];
    Art_Visc[iVar] = new su2double [nVar];
    R_Tensor[iVar] = new su2double [nVar];
  }
}

CUpwTurkel_Flow::~CUpwTurkel_Flow(void) {
  
  delete [] Diff_U;
  delete [] Velocity_i;
  delete [] Velocity_j;
  delete [] RoeVelocity;
  delete [] ProjFlux_i;
  delete [] ProjFlux_j;
  delete [] Lambda;
  delete [] Epsilon;
  for (iVar = 0; iVar < nVar; iVar++) {
    delete [] absPeJac[iVar];
    delete [] invRinvPe[iVar];
    delete [] Matrix[iVar];
    delete [] Art_Visc[iVar];
    delete [] R_Tensor[iVar];
  }
  delete [] Matrix;
  delete [] Art_Visc;
  delete [] absPeJac;
  delete [] invRinvPe;
  delete [] R_Tensor;
  
}

void CUpwTurkel_Flow::ComputeResidual(su2double *val_residual, su2double **val_Jacobian_i, su2double **val_Jacobian_j, CConfig *config) {
  
  su2double U_i[5] = {0.0,0.0,0.0,0.0,0.0}, U_j[5] = {0.0,0.0,0.0,0.0,0.0};

  /*--- Face area (norm or the normal vector) ---*/
  
  Area = 0.0;
  for (iDim = 0; iDim < nDim; iDim++)
    Area += Normal[iDim]*Normal[iDim];
  Area = sqrt(Area);
  
  /*-- Unit Normal ---*/
  
  for (iDim = 0; iDim < nDim; iDim++)
    UnitNormal[iDim] = Normal[iDim]/Area;
  
  /*--- Primitive variables at point i ---*/
  
  for (iDim = 0; iDim < nDim; iDim++)
    Velocity_i[iDim] = V_i[iDim+1];
  Pressure_i = V_i[nDim+1];
  Density_i = V_i[nDim+2];
  Enthalpy_i = V_i[nDim+3];
  Energy_i = Enthalpy_i - Pressure_i/Density_i;
  SoundSpeed_i = sqrt(fabs(Pressure_i*Gamma/Density_i));

  /*--- Primitive variables at point j ---*/
  
  for (iDim = 0; iDim < nDim; iDim++)
    Velocity_j[iDim] = V_j[iDim+1];
  Pressure_j = V_j[nDim+1];
  Density_j = V_j[nDim+2];
  Enthalpy_j = V_j[nDim+3];
  Energy_j = Enthalpy_j - Pressure_j/Density_j;
  SoundSpeed_j = sqrt(fabs(Pressure_j*Gamma/Density_j));

  /*--- Recompute conservative variables ---*/
  
  U_i[0] = Density_i; U_j[0] = Density_j;
  for (iDim = 0; iDim < nDim; iDim++) {
    U_i[iDim+1] = Density_i*Velocity_i[iDim]; U_j[iDim+1] = Density_j*Velocity_j[iDim];
  }
  U_i[nDim+1] = Density_i*Energy_i; U_j[nDim+1] = Density_j*Energy_j;
  
  /*--- Roe-averaged variables at interface between i & j ---*/
  
  R = sqrt(fabs(Density_j/Density_i));
  RoeDensity = R*Density_i;
  sq_vel = 0.0;
  for (iDim = 0; iDim < nDim; iDim++) {
    RoeVelocity[iDim] = (R*Velocity_j[iDim]+Velocity_i[iDim])/(R+1);
    sq_vel += RoeVelocity[iDim]*RoeVelocity[iDim];
  }
  RoeEnthalpy = (R*Enthalpy_j+Enthalpy_i)/(R+1);
  RoeSoundSpeed = sqrt(fabs((Gamma-1)*(RoeEnthalpy-0.5*sq_vel)));
  RoePressure = RoeDensity/Gamma*RoeSoundSpeed*RoeSoundSpeed;
  
  /*--- Compute ProjFlux_i ---*/
  GetInviscidProjFlux(&Density_i, Velocity_i, &Pressure_i, &Enthalpy_i, Normal, ProjFlux_i);
  
  /*--- Compute ProjFlux_j ---*/
  GetInviscidProjFlux(&Density_j, Velocity_j, &Pressure_j, &Enthalpy_j, Normal, ProjFlux_j);
  
  ProjVelocity = 0.0; ProjVelocity_i = 0.0; ProjVelocity_j = 0.0;
  for (iDim = 0; iDim < nDim; iDim++) {
    ProjVelocity   += RoeVelocity[iDim]*UnitNormal[iDim];
    ProjVelocity_i += Velocity_i[iDim]*UnitNormal[iDim];
    ProjVelocity_j += Velocity_j[iDim]*UnitNormal[iDim];
  }
  
  /*--- Projected velocity adjustment due to mesh motion ---*/
  if (grid_movement) {
    su2double ProjGridVel = 0.0;
    for (iDim = 0; iDim < nDim; iDim++) {
      ProjGridVel   += 0.5*(GridVel_i[iDim]+GridVel_j[iDim])*UnitNormal[iDim];
    }
    ProjVelocity   -= ProjGridVel;
    ProjVelocity_i -= ProjGridVel;
    ProjVelocity_j -= ProjGridVel;
  }
  
  /*--- First few flow eigenvalues of A.Normal with the normal---*/
  for (iDim = 0; iDim < nDim; iDim++)
    Lambda[iDim] = ProjVelocity;
  
  local_Mach = sqrt(sq_vel)/RoeSoundSpeed;
  Beta      = max(Beta_min, min(local_Mach, Beta_max));
  Beta2      = Beta*Beta;
  
  one_m_Betasqr        = 1.0 - Beta2;  // 1-Beta*Beta
  one_p_Betasqr        = 1.0 + Beta2;  // 1+Beta*Beta
  sqr_one_m_Betasqr_Lam1 = pow((one_m_Betasqr*Lambda[0]),2); // [(1-Beta^2)*Lambda[0]]^2
  sqr_two_Beta_c_Area    = pow(2.0*Beta*RoeSoundSpeed*Area,2); // [2*Beta*c*Area]^2
  
  /*--- The rest of the flow eigenvalues of preconditioned matrix---*/
  Lambda[nVar-2] = 0.5 * ( one_p_Betasqr*Lambda[0] + sqrt( sqr_one_m_Betasqr_Lam1 + sqr_two_Beta_c_Area));
  Lambda[nVar-1] = 0.5 * ( one_p_Betasqr*Lambda[0] - sqrt( sqr_one_m_Betasqr_Lam1 + sqr_two_Beta_c_Area));
  
  s_hat = 1.0/Area * (Lambda[nVar-1] - Lambda[0]*Beta2);
  r_hat = 1.0/Area * (Lambda[nVar-2] - Lambda[0]*Beta2);
  t_hat = 0.5/Area * (Lambda[nVar-1] - Lambda[nVar-2]);
  rhoB2a2 = RoeDensity*Beta2*RoeSoundSpeed*RoeSoundSpeed;
  
  /*--- Diference variables iPoint and jPoint and absolute value of the eigen values---*/
  for (iVar = 0; iVar < nVar; iVar++) {
    Diff_U[iVar] = U_j[iVar]-U_i[iVar];
    Lambda[iVar] = fabs(Lambda[iVar]);
  }
  
  /*--- Compute the absolute Preconditioned Jacobian in entropic Variables (do it with the Unitary Normal) ---*/
  GetPrecondJacobian(Beta2, r_hat, s_hat, t_hat, rhoB2a2, Lambda, UnitNormal, absPeJac);
  
  /*--- Compute the matrix from entropic variables to conserved variables ---*/
  GetinvRinvPe(Beta2, RoeEnthalpy, RoeSoundSpeed, RoeDensity, RoeVelocity, invRinvPe);
  
  /*--- Compute the matrix from entropic variables to conserved variables ---*/
  GetRMatrix(RoePressure, RoeSoundSpeed, RoeDensity, RoeVelocity, R_Tensor);
  
  if (implicit) {
    /*--- Jacobians of the inviscid flux, scaled by
     0.5 because val_residual ~ 0.5*(fc_i+fc_j)*Normal ---*/
    GetInviscidProjJac(Velocity_i, &Energy_i, Normal, 0.5, val_Jacobian_i);
    GetInviscidProjJac(Velocity_j, &Energy_j, Normal, 0.5, val_Jacobian_j);
  }
  
  for (iVar = 0; iVar < nVar; iVar ++) {
    for (jVar = 0; jVar < nVar; jVar ++) {
      Matrix[iVar][jVar] = 0.0;
      for (kVar = 0; kVar < nVar; kVar++)
        Matrix[iVar][jVar]  += absPeJac[iVar][kVar]*R_Tensor[kVar][jVar];
    }
  }
  
  for (iVar = 0; iVar < nVar; iVar ++) {
    for (jVar = 0; jVar < nVar; jVar ++) {
      Art_Visc[iVar][jVar] = 0.0;
      for (kVar = 0; kVar < nVar; kVar++)
        Art_Visc[iVar][jVar]  += invRinvPe[iVar][kVar]*Matrix[kVar][jVar];
    }
  }
  
  /*--- Roe's Flux approximation ---*/
  for (iVar = 0; iVar < nVar; iVar++) {
    val_residual[iVar] = 0.5*(ProjFlux_i[iVar]+ProjFlux_j[iVar]);
    for (jVar = 0; jVar < nVar; jVar++) {
      val_residual[iVar] -= 0.5*Art_Visc[iVar][jVar]*Diff_U[jVar];
      if (implicit) {
        val_Jacobian_i[iVar][jVar] += 0.5*Art_Visc[iVar][jVar];
        val_Jacobian_j[iVar][jVar] -= 0.5*Art_Visc[iVar][jVar];
      }
    }
  }
  
  /*--- Contributions due to mesh motion---*/
  if (grid_movement) {
    ProjVelocity = 0.0;
    for (iDim = 0; iDim < nDim; iDim++)
      ProjVelocity += 0.5*(GridVel_i[iDim]+GridVel_j[iDim])*UnitNormal[iDim];
    for (iVar = 0; iVar < nVar; iVar++) {
      val_residual[iVar] -= ProjVelocity * 0.5*(U_i[iVar]+U_j[iVar]);
      /*--- Implicit terms ---*/
      if (implicit) {
        val_Jacobian_i[iVar][iVar] -= 0.5*ProjVelocity;
        val_Jacobian_j[iVar][iVar] -= 0.5*ProjVelocity;
      }
    }
  }
  
}

CAvgGrad_Flow::CAvgGrad_Flow(unsigned short val_nDim, unsigned short val_nVar, CConfig *config) : CNumerics(val_nDim, val_nVar, config) {

  implicit = (config->GetKind_TimeIntScheme_Flow() == EULER_IMPLICIT);

  PrimVar_i = new su2double [nDim+3];
  PrimVar_j = new su2double [nDim+3];
  Mean_PrimVar = new su2double [nDim+3];
  
  Mean_GradPrimVar = new su2double* [nDim+1];
  for (iVar = 0; iVar < nDim+1; iVar++)
    Mean_GradPrimVar[iVar] = new su2double [nDim];
  
}

CAvgGrad_Flow::~CAvgGrad_Flow(void) {

  delete [] PrimVar_i;
  delete [] PrimVar_j;
  delete [] Mean_PrimVar;
  for (iVar = 0; iVar < nDim+1; iVar++)
    delete [] Mean_GradPrimVar[iVar];
  delete [] Mean_GradPrimVar;
  
}

void CAvgGrad_Flow::ComputeResidual(su2double *val_residual, su2double **val_Jacobian_i, su2double **val_Jacobian_j, CConfig *config) {

  /*--- Normalized normal vector ---*/
  
  Area = 0.0;
  for (iDim = 0; iDim < nDim; iDim++)
    Area += Normal[iDim]*Normal[iDim];
  Area = sqrt(Area);
  
  for (iDim = 0; iDim < nDim; iDim++)
    UnitNormal[iDim] = Normal[iDim]/Area;
  
  for (iVar = 0; iVar < nDim+3; iVar++) {
    PrimVar_i[iVar] = V_i[iVar];
    PrimVar_j[iVar] = V_j[iVar];
    Mean_PrimVar[iVar] = 0.5*(PrimVar_i[iVar]+PrimVar_j[iVar]);
  }
  
  /*--- Laminar and Eddy viscosity ---*/
  
  Laminar_Viscosity_i = V_i[nDim+5]; Laminar_Viscosity_j = V_j[nDim+5];
  Eddy_Viscosity_i = V_i[nDim+6]; Eddy_Viscosity_j = V_j[nDim+6];

  /*--- Mean Viscosities and turbulent kinetic energy---*/
  
  Mean_Laminar_Viscosity = 0.5*(Laminar_Viscosity_i + Laminar_Viscosity_j);
  Mean_Eddy_Viscosity = 0.5*(Eddy_Viscosity_i + Eddy_Viscosity_j);
  Mean_turb_ke = 0.5*(turb_ke_i + turb_ke_j);
  
  /*--- Mean gradient approximation ---*/

  for (iVar = 0; iVar < nDim+1; iVar++) {
    for (iDim = 0; iDim < nDim; iDim++) {
      Mean_GradPrimVar[iVar][iDim] = 0.5*(PrimVar_Grad_i[iVar][iDim] + PrimVar_Grad_j[iVar][iDim]);
    }
  }
  
  /*--- Get projected flux tensor ---*/
<<<<<<< HEAD
  
  GetViscousProjFlux(Mean_PrimVar, Mean_GradPrimVar, Mean_turb_ke, Normal, Mean_Laminar_Viscosity, Mean_Eddy_Viscosity, Mean_TauWall);
=======
  bool QCR = config->GetQCR();

  GetViscousProjFlux(Mean_PrimVar, Mean_GradPrimVar, Mean_turb_ke, Normal, Mean_Laminar_Viscosity, Mean_Eddy_Viscosity,QCR);
>>>>>>> 5e170f46

  /*--- Update viscous residual ---*/
  
  for (iVar = 0; iVar < nVar; iVar++)
    val_residual[iVar] = Proj_Flux_Tensor[iVar];
  
  /*--- Compute the implicit part ---*/
  
  if (implicit) {
    
    dist_ij = 0.0;
    for (iDim = 0; iDim < nDim; iDim++)
      dist_ij += (Coord_j[iDim]-Coord_i[iDim])*(Coord_j[iDim]-Coord_i[iDim]);
    dist_ij = sqrt(dist_ij);
    
    if (dist_ij == 0.0) {
      for (iVar = 0; iVar < nVar; iVar++) {
        for (jVar = 0; jVar < nVar; jVar++) {
          val_Jacobian_i[iVar][jVar] = 0.0;
          val_Jacobian_j[iVar][jVar] = 0.0;
        }
      }
    }
    else {
      GetViscousProjJacs(Mean_PrimVar, Mean_Laminar_Viscosity, Mean_Eddy_Viscosity,
          dist_ij, UnitNormal, Area, Proj_Flux_Tensor, val_Jacobian_i, val_Jacobian_j);
    }
    
  }
  
}

CGeneralAvgGrad_Flow::CGeneralAvgGrad_Flow(unsigned short val_nDim, unsigned short val_nVar, CConfig *config) : CNumerics(val_nDim, val_nVar, config) {
  
  implicit = (config->GetKind_TimeIntScheme_Flow() == EULER_IMPLICIT);
  
  /*--- Compressible flow, primitive variables nDim+3, (vx, vy, vz, P, rho, h) ---*/
  PrimVar_i = new su2double [nDim+4];
  PrimVar_j = new su2double [nDim+4];
  Mean_PrimVar = new su2double [nDim+4];
  Mean_SecVar = new su2double [2];
  
  /*--- Compressible flow, primitive gradient variables nDim+3, (T, vx, vy, vz) ---*/
  Mean_GradPrimVar = new su2double* [nDim+1];
  for (iVar = 0; iVar < nDim+1; iVar++)
    Mean_GradPrimVar[iVar] = new su2double [nDim];
}

CGeneralAvgGrad_Flow::~CGeneralAvgGrad_Flow(void) {
  
  delete [] PrimVar_i;
  delete [] PrimVar_j;
  delete [] Mean_PrimVar;
  
  delete [] Mean_SecVar;

  for (iVar = 0; iVar < nDim+1; iVar++)
  delete [] Mean_GradPrimVar[iVar];
  delete [] Mean_GradPrimVar;
  
}

void CGeneralAvgGrad_Flow::ComputeResidual(su2double *val_residual, su2double **val_Jacobian_i, su2double **val_Jacobian_j, CConfig *config) {

  AD::StartPreacc();
  AD::SetPreaccIn(V_i, nDim+9);   AD::SetPreaccIn(V_j, nDim+9);
  AD::SetPreaccIn(Coord_i, nDim); AD::SetPreaccIn(Coord_j, nDim);
  AD::SetPreaccIn(S_i, 4); AD::SetPreaccIn(S_j, 4);
  AD::SetPreaccIn(PrimVar_Grad_i, nDim+1, nDim);
  AD::SetPreaccIn(PrimVar_Grad_j, nDim+1, nDim);
  AD::SetPreaccIn(turb_ke_i); AD::SetPreaccIn(turb_ke_j);
  AD::SetPreaccIn(Normal, nDim);

  /*--- Normalized normal vector ---*/
  Area = 0.0;
  for (iDim = 0; iDim < nDim; iDim++)
    Area += Normal[iDim]*Normal[iDim];
  Area = sqrt(Area);
  
  for (iDim = 0; iDim < nDim; iDim++)
    UnitNormal[iDim] = Normal[iDim]/Area;

  /*--- Mean primitive variables ---*/
  for (iVar = 0; iVar < nDim+4; iVar++) {
    PrimVar_i[iVar] = V_i[iVar];
    PrimVar_j[iVar] = V_j[iVar];
    Mean_PrimVar[iVar] = 0.5*(PrimVar_i[iVar]+PrimVar_j[iVar]);
  }
  
  /*--- Laminar and Eddy viscosity ---*/
  Laminar_Viscosity_i = V_i[nDim+5];    Laminar_Viscosity_j = V_j[nDim+5];
  Eddy_Viscosity_i = V_i[nDim+6];       Eddy_Viscosity_j = V_j[nDim+6];
  Thermal_Conductivity_i = V_i[nDim+7]; Thermal_Conductivity_j = V_j[nDim+7];
  Cp_i = V_i[nDim+8]; Cp_j = V_j[nDim+8];

  /*--- Mean secondary variables ---*/
  for (iVar = 0; iVar < 2; iVar++) {
    Mean_SecVar[iVar] = 0.5*(S_i[iVar+2]+S_j[iVar+2]);
  }
  
  /*--- Mean Viscosities and turbulent kinetic energy---*/
  Mean_Laminar_Viscosity    = 0.5*(Laminar_Viscosity_i + Laminar_Viscosity_j);
  Mean_Eddy_Viscosity       = 0.5*(Eddy_Viscosity_i + Eddy_Viscosity_j);
  Mean_turb_ke              = 0.5*(turb_ke_i + turb_ke_j);
  Mean_Thermal_Conductivity = 0.5*(Thermal_Conductivity_i + Thermal_Conductivity_j);
  Mean_Cp                   = 0.5*(Cp_i + Cp_j);

  /*--- Mean gradient approximation ---*/
  for (iVar = 0; iVar < nDim+1; iVar++) {
    for (iDim = 0; iDim < nDim; iDim++) {
      Mean_GradPrimVar[iVar][iDim] = 0.5*(PrimVar_Grad_i[iVar][iDim] + PrimVar_Grad_j[iVar][iDim]);
    }
  }
  
  /*--- Get projected flux tensor ---*/
  GetViscousProjFlux( Mean_PrimVar, Mean_GradPrimVar, Mean_turb_ke, Normal, Mean_Laminar_Viscosity, Mean_Eddy_Viscosity,
                  Mean_Thermal_Conductivity, Mean_Cp );
  
  /*--- Update viscous residual ---*/
  for (iVar = 0; iVar < nVar; iVar++)
    val_residual[iVar] = Proj_Flux_Tensor[iVar];
  
  /*--- Compute the implicit part ---*/
  if (implicit) {
    dist_ij = 0.0;
    for (iDim = 0; iDim < nDim; iDim++)
      dist_ij += (Coord_j[iDim]-Coord_i[iDim])*(Coord_j[iDim]-Coord_i[iDim]);
    dist_ij = sqrt(dist_ij);
    
    if (dist_ij == 0.0) {
      
      for (iVar = 0; iVar < nVar; iVar++) {
        for (jVar = 0; jVar < nVar; jVar++) {
          val_Jacobian_i[iVar][jVar] = 0.0;
          val_Jacobian_j[iVar][jVar] = 0.0;
        }
      }
    }
    else {
//        GetViscousProjJacs(Mean_PrimVar, Mean_Laminar_Viscosity, Mean_Eddy_Viscosity,
//                           dist_ij, UnitNormal, Area, Proj_Flux_Tensor, val_Jacobian_i, val_Jacobian_j);
        GetViscousProjJacs(Mean_PrimVar, Mean_GradPrimVar, Mean_SecVar, Mean_Laminar_Viscosity, Mean_Eddy_Viscosity, Mean_Thermal_Conductivity, Mean_Cp,
                           dist_ij, UnitNormal, Area, Proj_Flux_Tensor, val_Jacobian_i, val_Jacobian_j);
    }
    
  }
  AD::SetPreaccOut(val_residual, nVar);
  AD::EndPreacc();
}

CAvgGradCorrected_Flow::CAvgGradCorrected_Flow(unsigned short val_nDim, unsigned short val_nVar, CConfig *config) : CNumerics(val_nDim, val_nVar, config) {

  implicit = (config->GetKind_TimeIntScheme_Flow() == EULER_IMPLICIT);

  PrimVar_i = new su2double [nDim+3];
  PrimVar_j = new su2double [nDim+3];
  Mean_PrimVar = new su2double [nDim+3];
  
  Proj_Mean_GradPrimVar_Edge = new su2double [nDim+1];
  Mean_GradPrimVar = new su2double* [nDim+1];
  for (iVar = 0; iVar < nDim+1; iVar++)
    Mean_GradPrimVar[iVar] = new su2double [nDim];
  Edge_Vector = new su2double [nDim];
  
}
CAvgGradCorrected_Flow::~CAvgGradCorrected_Flow(void) {

  delete [] PrimVar_i;
  delete [] PrimVar_j;
  delete [] Mean_PrimVar;
  delete [] Proj_Mean_GradPrimVar_Edge;
  delete [] Edge_Vector;
  for (iVar = 0; iVar < nDim+1; iVar++)
    delete [] Mean_GradPrimVar[iVar];
  delete [] Mean_GradPrimVar;
  
}
void CAvgGradCorrected_Flow::ComputeResidual(su2double *val_residual, su2double **val_Jacobian_i, su2double **val_Jacobian_j, CConfig *config) {

  AD::StartPreacc();
  AD::SetPreaccIn(V_i, nDim+9);   AD::SetPreaccIn(V_j, nDim+9);
  AD::SetPreaccIn(Coord_i, nDim); AD::SetPreaccIn(Coord_j, nDim);
  AD::SetPreaccIn(PrimVar_Grad_i, nDim+1, nDim);
  AD::SetPreaccIn(PrimVar_Grad_j, nDim+1, nDim);
  AD::SetPreaccIn(turb_ke_i); AD::SetPreaccIn(turb_ke_j);
  AD::SetPreaccIn(Normal, nDim);

  /*--- Normalized normal vector ---*/
  
  Area = 0.0;
  for (iDim = 0; iDim < nDim; iDim++)
    Area += Normal[iDim]*Normal[iDim];
  Area = sqrt(Area);
  
  for (iDim = 0; iDim < nDim; iDim++)
    UnitNormal[iDim] = Normal[iDim]/Area;
  
  for (iVar = 0; iVar < nDim+3; iVar++) {
    PrimVar_i[iVar] = V_i[iVar];
    PrimVar_j[iVar] = V_j[iVar];
    Mean_PrimVar[iVar] = 0.5*(PrimVar_i[iVar]+PrimVar_j[iVar]);
  }
  
  /*--- Compute vector going from iPoint to jPoint ---*/
  
  dist_ij_2 = 0.0;
  for (iDim = 0; iDim < nDim; iDim++) {
    Edge_Vector[iDim] = Coord_j[iDim]-Coord_i[iDim];
    dist_ij_2 += Edge_Vector[iDim]*Edge_Vector[iDim];
  }
  
  /*--- Laminar and Eddy viscosity ---*/
  
  Laminar_Viscosity_i = V_i[nDim+5]; Laminar_Viscosity_j = V_j[nDim+5];
  Eddy_Viscosity_i = V_i[nDim+6]; Eddy_Viscosity_j = V_j[nDim+6];
  
  /*--- Mean Viscosities and turbulent kinetic energy ---*/
  
  Mean_Laminar_Viscosity = 0.5*(Laminar_Viscosity_i + Laminar_Viscosity_j);
  Mean_Eddy_Viscosity = 0.5*(Eddy_Viscosity_i + Eddy_Viscosity_j);
  Mean_turb_ke = 0.5*(turb_ke_i + turb_ke_j);
  
  /*--- Projection of the mean gradient in the direction of the edge ---*/
  
  for (iVar = 0; iVar < nDim+1; iVar++) {
    Proj_Mean_GradPrimVar_Edge[iVar] = 0.0;
    
    for (iDim = 0; iDim < nDim; iDim++) {
      Mean_GradPrimVar[iVar][iDim] = 0.5*(PrimVar_Grad_i[iVar][iDim] + PrimVar_Grad_j[iVar][iDim]);
      Proj_Mean_GradPrimVar_Edge[iVar] += Mean_GradPrimVar[iVar][iDim]*Edge_Vector[iDim];
    }
    
    if (dist_ij_2 != 0.0) {
      for (iDim = 0; iDim < nDim; iDim++) {
        Mean_GradPrimVar[iVar][iDim] -= (Proj_Mean_GradPrimVar_Edge[iVar] -
                                         (PrimVar_j[iVar]-PrimVar_i[iVar]))*Edge_Vector[iDim] / dist_ij_2;
      }
    }
  }
    /*--- Wall shear stress values (wall functions) ---*/

  if (TauWall_i > 0.0 && TauWall_j > 0.0) Mean_TauWall = 0.5*(TauWall_i + TauWall_j);
  else if (TauWall_i > 0.0) Mean_TauWall = TauWall_i;
  else if (TauWall_j > 0.0) Mean_TauWall = TauWall_j;
  else Mean_TauWall = -1.0;

  /*--- Get projected flux tensor ---*/
<<<<<<< HEAD
  
  GetViscousProjFlux(Mean_PrimVar, Mean_GradPrimVar, Mean_turb_ke, Normal, Mean_Laminar_Viscosity, Mean_Eddy_Viscosity, Mean_TauWall);
=======
  bool QCR = config->GetQCR();
    
  GetViscousProjFlux(Mean_PrimVar, Mean_GradPrimVar, Mean_turb_ke, Normal, Mean_Laminar_Viscosity, Mean_Eddy_Viscosity, QCR);
>>>>>>> 5e170f46
  
  /*--- Save residual value ---*/
  
  for (iVar = 0; iVar < nVar; iVar++)
    val_residual[iVar] = Proj_Flux_Tensor[iVar];
  
  /*--- Compute the implicit part ---*/
  
  if (implicit) {
    
    if (dist_ij_2 == 0.0) {
      for (iVar = 0; iVar < nVar; iVar++) {
        for (jVar = 0; jVar < nVar; jVar++) {
          val_Jacobian_i[iVar][jVar] = 0.0;
          val_Jacobian_j[iVar][jVar] = 0.0;
        }
      }
    }
    else {
      GetViscousProjJacs(Mean_PrimVar, Mean_Laminar_Viscosity, Mean_Eddy_Viscosity,
          sqrt(dist_ij_2), UnitNormal, Area, Proj_Flux_Tensor, val_Jacobian_i, val_Jacobian_j);
    }
    
  }

  AD::SetPreaccOut(val_residual, nVar);
  AD::EndPreacc();
  
}

//CGeneralAvgGradCorrected_Flow::CGeneralAvgGradCorrected_Flow(unsigned short val_nDim, unsigned short val_nVar, CConfig *config) : CNumerics(val_nDim, val_nVar, config) {
//
//  implicit = (config->GetKind_TimeIntScheme_Flow() == EULER_IMPLICIT);
//
//  /*--- Compressible flow, primitive variables nDim+3, (T, vx, vy, vz, P, rho) ---*/
//  PrimVar_i = new su2double [nDim+3];
//  PrimVar_j = new su2double [nDim+3];
//  Mean_PrimVar = new su2double [nDim+3];
//  Mean_SecVar = new su2double [8];
//
//  /*--- Compressible flow, primitive gradient variables nDim+1, (T, vx, vy, vz) ---*/
//  Proj_Mean_GradPrimVar_Edge = new su2double [nDim+1];
//  Mean_GradPrimVar = new su2double* [nDim+1];
//  for (iVar = 0; iVar < nDim+1; iVar++)
//    Mean_GradPrimVar[iVar] = new su2double [nDim];
//
//  Edge_Vector = new su2double [nDim];
//
//}
//
//CGeneralAvgGradCorrected_Flow::~CGeneralAvgGradCorrected_Flow(void) {
//
//  delete [] PrimVar_i;
//  delete [] PrimVar_j;
//  delete [] Mean_PrimVar;
//  delete [] Mean_SecVar;
//  delete [] Proj_Mean_GradPrimVar_Edge;
//  delete [] Edge_Vector;
//
//  for (iVar = 0; iVar < nDim+1; iVar++)
//    delete [] Mean_GradPrimVar[iVar];
//  delete [] Mean_GradPrimVar;
//
//}
//
//void CGeneralAvgGradCorrected_Flow::ComputeResidual(su2double *val_residual, su2double **val_Jacobian_i, su2double **val_Jacobian_j, CConfig *config) {
//
//  /*--- Normalized normal vector ---*/
//
//  Area = 0.0;
//  for (iDim = 0; iDim < nDim; iDim++)
//    Area += Normal[iDim]*Normal[iDim];
//  Area = sqrt(Area);
//
//  for (iDim = 0; iDim < nDim; iDim++)
//    UnitNormal[iDim] = Normal[iDim]/Area;
//
//  /*--- Compute vector going from iPoint to jPoint ---*/
//
//  dist_ij_2 = 0.0;
//  for (iDim = 0; iDim < nDim; iDim++) {
//    Edge_Vector[iDim] = Coord_j[iDim]-Coord_i[iDim];
//    dist_ij_2 += Edge_Vector[iDim]*Edge_Vector[iDim];
//  }
//
//  /*--- Laminar and Eddy viscosity ---*/
//
//  Laminar_Viscosity_i = V_i[nDim+5];  Laminar_Viscosity_j = V_j[nDim+5];
//  Eddy_Viscosity_i = V_i[nDim+6];     Eddy_Viscosity_j = V_j[nDim+6];
//  Thermal_Conductivity_i = V_i[nDim+7]; Thermal_Conductivity_j = V_j[nDim+7];
//  Cp_i = V_i[nDim+8]; Cp_j = V_j[nDim+8];
//
//  for (iVar = 0; iVar < nDim+3; iVar++) {
//    PrimVar_i[iVar] = V_i[iVar];
//    PrimVar_j[iVar] = V_j[iVar];
//    Mean_PrimVar[iVar] = 0.5*(PrimVar_i[iVar]+PrimVar_j[iVar]);
//  }
//
//  /*--- Secondary variables ---*/
//  for (iVar = 0; iVar < 8; iVar++) {
//    Mean_SecVar[iVar] = 0.5*(S_i[iVar]+S_j[iVar]);
//  }
//
//  /*--- Mean Viscosities and turbulent kinetic energy ---*/
//
//  Mean_Laminar_Viscosity    = 0.5*(Laminar_Viscosity_i + Laminar_Viscosity_j);
//  Mean_Eddy_Viscosity       = 0.5*(Eddy_Viscosity_i + Eddy_Viscosity_j);
//  Mean_turb_ke              = 0.5*(turb_ke_i + turb_ke_j);
//  Mean_Thermal_Conductivity = 0.5*(Thermal_Conductivity_i + Thermal_Conductivity_j);
//  Mean_Cp                   = 0.5*(Cp_i + Cp_j);
//
//  /*--- Projection of the mean gradient in the direction of the edge ---*/
//
//  for (iVar = 0; iVar < nDim+1; iVar++) {
//    Proj_Mean_GradPrimVar_Edge[iVar] = 0.0;
//    for (iDim = 0; iDim < nDim; iDim++) {
//      Mean_GradPrimVar[iVar][iDim] = 0.5*(PrimVar_Grad_i[iVar][iDim] + PrimVar_Grad_j[iVar][iDim]);
//      Proj_Mean_GradPrimVar_Edge[iVar] += Mean_GradPrimVar[iVar][iDim]*Edge_Vector[iDim];
//    }
//    if (dist_ij_2 != 0.0) {
//      for (iDim = 0; iDim < nDim; iDim++) {
//        Mean_GradPrimVar[iVar][iDim] -= (Proj_Mean_GradPrimVar_Edge[iVar] -
//                                         (PrimVar_j[iVar]-PrimVar_i[iVar]))*Edge_Vector[iDim] / dist_ij_2;
//      }
//    }
//  }
//
//  /*--- Get projected flux tensor ---*/
//
//  GetViscousProjFlux( Mean_PrimVar, Mean_GradPrimVar, Mean_turb_ke, Normal, Mean_Laminar_Viscosity, Mean_Eddy_Viscosity,
//                  Mean_Thermal_Conductivity, Mean_Cp );
//
//  /*--- Save residual value ---*/
//
//  for (iVar = 0; iVar < nVar; iVar++)
//    val_residual[iVar] = Proj_Flux_Tensor[iVar];
//
//  /*--- Compute the implicit part ---*/
//
//  if (implicit) {
//
//    if (dist_ij_2 == 0.0) {
//      for (iVar = 0; iVar < nVar; iVar++) {
//        for (jVar = 0; jVar < nVar; jVar++) {
//          val_Jacobian_i[iVar][jVar] = 0.0;
//          val_Jacobian_j[iVar][jVar] = 0.0;
//        }
//      }
//    }
//    else {
////    GetViscousProjJacs(Mean_PrimVar, Mean_Laminar_Viscosity, Mean_Eddy_Viscosity,
////        sqrt(dist_ij_2), UnitNormal, Area, Proj_Flux_Tensor, val_Jacobian_i, val_Jacobian_j);
//        GetViscousProjJacs(Mean_PrimVar, Mean_GradPrimVar, Mean_SecVar, Mean_Laminar_Viscosity, Mean_Eddy_Viscosity, Mean_Thermal_Conductivity, Mean_Cp,
//                sqrt(dist_ij_2), UnitNormal, Area, Proj_Flux_Tensor, val_Jacobian_i, val_Jacobian_j);
//    }
//
//  }
//
//}

CGeneralAvgGradCorrected_Flow::CGeneralAvgGradCorrected_Flow(unsigned short val_nDim, unsigned short val_nVar, CConfig *config) : CNumerics(val_nDim, val_nVar, config) {
  
  implicit = (config->GetKind_TimeIntScheme_Flow() == EULER_IMPLICIT);
  
  /*--- Compressible flow, primitive variables nDim+3, (vx, vy, vz, P, rho, h) ---*/
  PrimVar_i = new su2double [nDim+4];
  PrimVar_j = new su2double [nDim+4];
  Mean_PrimVar = new su2double [nDim+4];
  Mean_SecVar = new su2double [2];
  
  /*--- Compressible flow, primitive gradient variables nDim+1, (T, vx, vy, vz) ---*/
  Proj_Mean_GradPrimVar_Edge = new su2double [nDim+1];
  Mean_GradPrimVar = new su2double* [nDim+1];
  for (iVar = 0; iVar < nDim+1; iVar++)
    Mean_GradPrimVar[iVar] = new su2double [nDim];
  
  Edge_Vector = new su2double [nDim];
  
}

CGeneralAvgGradCorrected_Flow::~CGeneralAvgGradCorrected_Flow(void) {
  
  delete [] PrimVar_i;
  delete [] PrimVar_j;
  delete [] Mean_PrimVar;
  delete [] Mean_SecVar;
  delete [] Proj_Mean_GradPrimVar_Edge;
  delete [] Edge_Vector;
  
  for (iVar = 0; iVar < nDim+1; iVar++)
    delete [] Mean_GradPrimVar[iVar];
  delete [] Mean_GradPrimVar;
  
}

void CGeneralAvgGradCorrected_Flow::ComputeResidual(su2double *val_residual, su2double **val_Jacobian_i, su2double **val_Jacobian_j, CConfig *config) {
  
  AD::StartPreacc();
  AD::SetPreaccIn(V_i, nDim+9); AD::SetPreaccIn(V_j, nDim+9);
  AD::SetPreaccIn(Coord_i, nDim); AD::SetPreaccIn(Coord_j, nDim);
  AD::SetPreaccIn(S_i, 4); AD::SetPreaccIn(S_j, 4);
  AD::SetPreaccIn(PrimVar_Grad_i, nDim+1, nDim);
  AD::SetPreaccIn(PrimVar_Grad_j, nDim+1, nDim);
  AD::SetPreaccIn(turb_ke_i); AD::SetPreaccIn(turb_ke_j);
  AD::SetPreaccIn(Normal, nDim);

  /*--- Normalized normal vector ---*/
  
  Area = 0.0;
  for (iDim = 0; iDim < nDim; iDim++)
    Area += Normal[iDim]*Normal[iDim];
  Area = sqrt(Area);
  
  for (iDim = 0; iDim < nDim; iDim++)
    UnitNormal[iDim] = Normal[iDim]/Area;
  
  /*--- Compute vector going from iPoint to jPoint ---*/
  
  dist_ij_2 = 0.0;
  for (iDim = 0; iDim < nDim; iDim++) {
    Edge_Vector[iDim] = Coord_j[iDim]-Coord_i[iDim];
    dist_ij_2 += Edge_Vector[iDim]*Edge_Vector[iDim];
  }
  
  /*--- Laminar and Eddy viscosity ---*/
  
  Laminar_Viscosity_i = V_i[nDim+5];  Laminar_Viscosity_j = V_j[nDim+5];
  Eddy_Viscosity_i = V_i[nDim+6];     Eddy_Viscosity_j = V_j[nDim+6];
  Thermal_Conductivity_i = V_i[nDim+7]; Thermal_Conductivity_j = V_j[nDim+7];
  Cp_i = V_i[nDim+8]; Cp_j = V_j[nDim+8];
  
  for (iVar = 0; iVar < nDim+4; iVar++) {
    PrimVar_i[iVar] = V_i[iVar];
    PrimVar_j[iVar] = V_j[iVar];
    Mean_PrimVar[iVar] = 0.5*(PrimVar_i[iVar]+PrimVar_j[iVar]);
  }
  
  /*--- Secondary variables ---*/
  for (iVar = 0; iVar < 2; iVar++) {
    Mean_SecVar[iVar] = 0.5*(S_i[iVar+2]+S_j[iVar+2]);
  }

  /*--- Mean Viscosities and turbulent kinetic energy ---*/
  
  Mean_Laminar_Viscosity    = 0.5*(Laminar_Viscosity_i + Laminar_Viscosity_j);
  Mean_Eddy_Viscosity       = 0.5*(Eddy_Viscosity_i + Eddy_Viscosity_j);
  Mean_turb_ke              = 0.5*(turb_ke_i + turb_ke_j);
  Mean_Thermal_Conductivity = 0.5*(Thermal_Conductivity_i + Thermal_Conductivity_j);
  Mean_Cp                   = 0.5*(Cp_i + Cp_j);
  
  /*--- Projection of the mean gradient in the direction of the edge ---*/
  
  for (iVar = 0; iVar < nDim+1; iVar++) {
    Proj_Mean_GradPrimVar_Edge[iVar] = 0.0;
    for (iDim = 0; iDim < nDim; iDim++) {
      Mean_GradPrimVar[iVar][iDim] = 0.5*(PrimVar_Grad_i[iVar][iDim] + PrimVar_Grad_j[iVar][iDim]);
      Proj_Mean_GradPrimVar_Edge[iVar] += Mean_GradPrimVar[iVar][iDim]*Edge_Vector[iDim];
    }
    if (dist_ij_2 != 0.0) {
      for (iDim = 0; iDim < nDim; iDim++) {
        Mean_GradPrimVar[iVar][iDim] -= (Proj_Mean_GradPrimVar_Edge[iVar] -
                                         (PrimVar_j[iVar]-PrimVar_i[iVar]))*Edge_Vector[iDim] / dist_ij_2;
      }
    }
  }
  
  /*--- Get projected flux tensor ---*/
  
  GetViscousProjFlux( Mean_PrimVar, Mean_GradPrimVar, Mean_turb_ke, Normal, Mean_Laminar_Viscosity, Mean_Eddy_Viscosity,
                  Mean_Thermal_Conductivity, Mean_Cp );
  
  /*--- Save residual value ---*/
  
  for (iVar = 0; iVar < nVar; iVar++)
    val_residual[iVar] = Proj_Flux_Tensor[iVar];
  
  /*--- Compute the implicit part ---*/
  
  if (implicit) {
    
    if (dist_ij_2 == 0.0) {
      for (iVar = 0; iVar < nVar; iVar++) {
        for (jVar = 0; jVar < nVar; jVar++) {
          val_Jacobian_i[iVar][jVar] = 0.0;
          val_Jacobian_j[iVar][jVar] = 0.0;
        }
      }
    }
    else {
//    GetViscousProjJacs(Mean_PrimVar, Mean_Laminar_Viscosity, Mean_Eddy_Viscosity,
//        sqrt(dist_ij_2), UnitNormal, Area, Proj_Flux_Tensor, val_Jacobian_i, val_Jacobian_j);
        GetViscousProjJacs(Mean_PrimVar, Mean_GradPrimVar, Mean_SecVar, Mean_Laminar_Viscosity, Mean_Eddy_Viscosity, Mean_Thermal_Conductivity, Mean_Cp,
                sqrt(dist_ij_2), UnitNormal, Area, Proj_Flux_Tensor, val_Jacobian_i, val_Jacobian_j);
    }
    
  }

  AD::SetPreaccOut(val_residual, nVar);
  AD::EndPreacc();
  
}

CSourceGravity::CSourceGravity(unsigned short val_nDim, unsigned short val_nVar, CConfig *config) : CNumerics(val_nDim, val_nVar, config) {
  
  compressible = (config->GetKind_Regime() == COMPRESSIBLE);
  incompressible = (config->GetKind_Regime() == INCOMPRESSIBLE);
  
}

CSourceGravity::~CSourceGravity(void) { }

void CSourceGravity::ComputeResidual(su2double *val_residual, CConfig *config) {
  unsigned short iVar;
  
  for (iVar = 0; iVar < nVar; iVar++)
    val_residual[iVar] = 0.0;
  
  if (compressible) {
    
    /*--- Evaluate the source term  ---*/
    val_residual[nDim] = Volume * U_i[0] * STANDART_GRAVITY;
    
  }
  if (incompressible) {
    
    /*--- Compute the Froude number  ---*/
    Froude = config->GetFroude();
    
    /*--- Evaluate the source term  ---*/
    val_residual[nDim] = Volume * DensityInc_i / (Froude * Froude);
    
  }
  
}

CSourceBodyForce::CSourceBodyForce(unsigned short val_nDim, unsigned short val_nVar, CConfig *config) : CNumerics(val_nDim, val_nVar, config) {

  /*--- Store the pointer to the constant body force vector. ---*/

  Body_Force_Vector = new su2double[nDim];
  for (unsigned short iDim = 0; iDim < nDim; iDim++)
    Body_Force_Vector[iDim] = config->GetBody_Force_Vector()[iDim];

  /*--- Check for compressibility ---*/

  compressible = (config->GetKind_Regime() == COMPRESSIBLE);

}

CSourceBodyForce::~CSourceBodyForce(void) {

  if (Body_Force_Vector != NULL) delete [] Body_Force_Vector;

}

void CSourceBodyForce::ComputeResidual(su2double *val_residual, CConfig *config) {

  unsigned short iDim;
  su2double Force_Ref = config->GetForce_Ref();

  if (compressible) {

    /*--- Zero the continuity contribution ---*/

    val_residual[0] = 0.0;

    /*--- Momentum contribution ---*/

    for (iDim = 0; iDim < nDim; iDim++)
      val_residual[iDim+1] = -Volume * U_i[0] * Body_Force_Vector[iDim] / Force_Ref;

    /*--- Energy contribution ---*/

    val_residual[nDim+1] = 0.0;
    for (iDim = 0; iDim < nDim; iDim++)
      val_residual[nDim+1] += -Volume * U_i[iDim+1] * Body_Force_Vector[iDim] / Force_Ref;

  }

}

CSourceRotatingFrame_Flow::CSourceRotatingFrame_Flow(unsigned short val_nDim, unsigned short val_nVar, CConfig *config) : CNumerics(val_nDim, val_nVar, config) {
  
  Gamma = config->GetGamma();
  Gamma_Minus_One = Gamma - 1.0;
  
}

CSourceRotatingFrame_Flow::~CSourceRotatingFrame_Flow(void) { }

void CSourceRotatingFrame_Flow::ComputeResidual(su2double *val_residual, su2double **val_Jacobian_i, CConfig *config) {
  
  unsigned short iDim, iVar, jVar;
  su2double Omega[3] = {0,0,0}, Momentum[3] = {0,0,0};
  
  bool implicit     = (config->GetKind_TimeIntScheme_Flow() == EULER_IMPLICIT);
  bool compressible = (config->GetKind_Regime() == COMPRESSIBLE);
  
  /*--- Retrieve the angular velocity vector from config. ---*/
  
  Omega[0] = config->GetRotation_Rate_X(config->GetiZone())/config->GetOmega_Ref();
  Omega[1] = config->GetRotation_Rate_Y(config->GetiZone())/config->GetOmega_Ref();
  Omega[2] = config->GetRotation_Rate_Z(config->GetiZone())/config->GetOmega_Ref();
  
  /*--- Get the momentum vector at the current node. ---*/
  
  for (iDim = 0; iDim < nDim; iDim++)
    Momentum[iDim] = U_i[iDim+1];
  
  /*--- Calculate rotating frame source term as ( Omega X Rho-U ) ---*/
  
  if (nDim == 2) {
    val_residual[0] = 0.0;
    val_residual[1] = (Omega[1]*Momentum[2] - Omega[2]*Momentum[1])*Volume;
    val_residual[2] = (Omega[2]*Momentum[0] - Omega[0]*Momentum[2])*Volume;
    if (compressible) val_residual[3] = 0.0;
  } else {
    val_residual[0] = 0.0;
    val_residual[1] = (Omega[1]*Momentum[2] - Omega[2]*Momentum[1])*Volume;
    val_residual[2] = (Omega[2]*Momentum[0] - Omega[0]*Momentum[2])*Volume;
    val_residual[3] = (Omega[0]*Momentum[1] - Omega[1]*Momentum[0])*Volume;
    if (compressible) val_residual[4] = 0.0;
  }
  
  /*--- Calculate the source term Jacobian ---*/
  
  if (implicit) {
    for (iVar = 0; iVar < nVar; iVar++)
      for (jVar = 0; jVar < nVar; jVar++)
        val_Jacobian_i[iVar][jVar] = 0.0;
    if (nDim == 2) {
      val_Jacobian_i[1][2] = -Omega[2]*Volume;
      val_Jacobian_i[2][1] =  Omega[2]*Volume;
    } else {
      val_Jacobian_i[1][2] = -Omega[2]*Volume;
      val_Jacobian_i[1][3] =  Omega[1]*Volume;
      val_Jacobian_i[2][1] =  Omega[2]*Volume;
      val_Jacobian_i[2][3] = -Omega[0]*Volume;
      val_Jacobian_i[3][1] = -Omega[1]*Volume;
      val_Jacobian_i[3][2] =  Omega[0]*Volume;
    }
  }
  
}

CSourceAxisymmetric_Flow::CSourceAxisymmetric_Flow(unsigned short val_nDim, unsigned short val_nVar, CConfig *config) : CNumerics(val_nDim, val_nVar, config) {
  
  Gamma = config->GetGamma();
  Gamma_Minus_One = Gamma - 1.0;
  
}

CSourceAxisymmetric_Flow::~CSourceAxisymmetric_Flow(void) { }

void CSourceAxisymmetric_Flow::ComputeResidual(su2double *val_residual, su2double **Jacobian_i, CConfig *config) {
  
  su2double yinv, Pressure_i, Enthalpy_i, Velocity_i, sq_vel;
  unsigned short iDim, iVar, jVar;
  
  bool implicit       = (config->GetKind_TimeIntScheme_Flow() == EULER_IMPLICIT);
  bool compressible   = (config->GetKind_Regime() == COMPRESSIBLE);
  bool incompressible = (config->GetKind_Regime() == INCOMPRESSIBLE);
  
  if (Coord_i[1] > EPS) {
    
    yinv = 1.0/Coord_i[1];
    
    if (compressible) {
      sq_vel = 0.0;
      for (iDim = 0; iDim < nDim; iDim++) {
        Velocity_i = U_i[iDim+1] / U_i[0];
        sq_vel += Velocity_i *Velocity_i;
      }
      
      Pressure_i = (Gamma-1.0)*U_i[0]*(U_i[nDim+1]/U_i[0]-0.5*sq_vel);
      Enthalpy_i = (U_i[nDim+1] + Pressure_i) / U_i[0];
      
      val_residual[0] = yinv*Volume*U_i[2];
      val_residual[1] = yinv*Volume*U_i[1]*U_i[2]/U_i[0];
      val_residual[2] = yinv*Volume*(U_i[2]*U_i[2]/U_i[0]);
      val_residual[3] = yinv*Volume*Enthalpy_i*U_i[2];
    }
    
    if (incompressible) {
      val_residual[0] = yinv*Volume*U_i[2]*BetaInc2_i;
      val_residual[1] = yinv*Volume*U_i[1]*U_i[2]/DensityInc_i;
      val_residual[2] = yinv*Volume*U_i[2]*U_i[2]/DensityInc_i;
    }
    
    if (implicit) {
      Jacobian_i[0][0] = 0.0;
      Jacobian_i[0][1] = 0.0;
      Jacobian_i[0][2] = 1.0;
      Jacobian_i[0][3] = 0.0;
      
      Jacobian_i[1][0] = -U_i[1]*U_i[2]/(U_i[0]*U_i[0]);
      Jacobian_i[1][1] = U_i[2]/U_i[0];
      Jacobian_i[1][2] = U_i[1]/U_i[0];
      Jacobian_i[1][3] = 0.0;
      
      Jacobian_i[2][0] = -U_i[2]*U_i[2]/(U_i[0]*U_i[0]);
      Jacobian_i[2][1] = 0.0;
      Jacobian_i[2][2] = 2*U_i[2]/U_i[0];
      Jacobian_i[2][3] = 0.0;
      
      Jacobian_i[3][0] = -Gamma*U_i[2]*U_i[3]/(U_i[0]*U_i[0]) + (Gamma-1)*U_i[2]*(U_i[1]*U_i[1]+U_i[2]*U_i[2])/(U_i[0]*U_i[0]*U_i[0]);
      Jacobian_i[3][1] = -(Gamma-1)*U_i[2]*U_i[1]/(U_i[0]*U_i[0]);
      Jacobian_i[3][2] = Gamma*U_i[3]/U_i[0] - 1/2*(Gamma-1)*( (U_i[1]*U_i[1]+U_i[2]*U_i[2])/(U_i[0]*U_i[0]) + 2*U_i[2]*U_i[2]/(U_i[0]*U_i[0]) );
      Jacobian_i[3][3] = Gamma*U_i[2]/U_i[0];
      
      for (iVar=0; iVar < nVar; iVar++)
      for (jVar=0; jVar < nVar; jVar++)
      Jacobian_i[iVar][jVar] *= yinv*Volume;
      
    }
  }
  
  else {

    for (iVar=0; iVar < nVar; iVar++)
      val_residual[iVar] = 0.0;

    if (implicit) {
      for (iVar=0; iVar < nVar; iVar++) {
        for (jVar=0; jVar < nVar; jVar++)
          Jacobian_i[iVar][jVar] = 0.0;
      }
    }
    
  }
  
}

CSourceWindGust::CSourceWindGust(unsigned short val_nDim, unsigned short val_nVar, CConfig *config) : CNumerics(val_nDim, val_nVar, config) {
  
}

CSourceWindGust::~CSourceWindGust(void) { }

void CSourceWindGust::ComputeResidual(su2double *val_residual, su2double **val_Jacobian_i, CConfig *config) {
  
  su2double u_gust, v_gust, du_gust_dx, du_gust_dy, du_gust_dt, dv_gust_dx, dv_gust_dy, dv_gust_dt, smx, smy, se, rho, u, v, p;
  unsigned short GustDir = config->GetGust_Dir(); //Gust direction
  
  u_gust = WindGust_i[0];
  v_gust = WindGust_i[1];
  
  if (GustDir == X_DIR) {
    du_gust_dx = WindGustDer_i[0];
    du_gust_dy = WindGustDer_i[1];
    du_gust_dt = WindGustDer_i[2];
    dv_gust_dx = 0.0;
    dv_gust_dy = 0.0;
    dv_gust_dt = 0.0;
  } else {
    du_gust_dx = 0.0;
    du_gust_dy = 0.0;
    du_gust_dt = 0.0;
    dv_gust_dx = WindGustDer_i[0];
    dv_gust_dy = WindGustDer_i[1];
    dv_gust_dt = WindGustDer_i[2];
    
  }
  
  /*--- Primitive variables at point i ---*/
  u = V_i[1];
  v = V_i[2];
  p = V_i[nDim+1];
  rho = V_i[nDim+2];
  
  /*--- Source terms ---*/
  smx = rho*(du_gust_dt + (u+u_gust)*du_gust_dx + (v+v_gust)*du_gust_dy);
  smy = rho*(dv_gust_dt + (u+u_gust)*dv_gust_dx + (v+v_gust)*dv_gust_dy);
  se = u*smx + v*smy + p*(du_gust_dx + dv_gust_dy);
  
  if (nDim == 2) {
    val_residual[0] = 0.0;
    val_residual[1] = smx*Volume;
    val_residual[2] = smy*Volume;
    val_residual[3] = se*Volume;
  } else {
    SU2_MPI::Error("You should only be in the gust source term in two dimensions", CURRENT_FUNCTION);
  }
  
  /*--- For now the source term Jacobian is just set to zero ---*/
  
  unsigned short iVar, jVar;
  bool implicit = (config->GetKind_TimeIntScheme_Flow() == EULER_IMPLICIT);
  
  /*--- Calculate the source term Jacobian ---*/
  
  if (implicit) {
    for (iVar = 0; iVar < nVar; iVar++)
      for (jVar = 0; jVar < nVar; jVar++)
        val_Jacobian_i[iVar][jVar] = 0.0;
  }
  
}<|MERGE_RESOLUTION|>--- conflicted
+++ resolved
@@ -4414,14 +4414,9 @@
   }
   
   /*--- Get projected flux tensor ---*/
-<<<<<<< HEAD
-  
-  GetViscousProjFlux(Mean_PrimVar, Mean_GradPrimVar, Mean_turb_ke, Normal, Mean_Laminar_Viscosity, Mean_Eddy_Viscosity, Mean_TauWall);
-=======
   bool QCR = config->GetQCR();
 
-  GetViscousProjFlux(Mean_PrimVar, Mean_GradPrimVar, Mean_turb_ke, Normal, Mean_Laminar_Viscosity, Mean_Eddy_Viscosity,QCR);
->>>>>>> 5e170f46
+  GetViscousProjFlux(Mean_PrimVar, Mean_GradPrimVar, Mean_turb_ke, Normal, Mean_Laminar_Viscosity, Mean_Eddy_Viscosity, Mean_TauWall, QCR);
 
   /*--- Update viscous residual ---*/
   
@@ -4669,14 +4664,10 @@
   else Mean_TauWall = -1.0;
 
   /*--- Get projected flux tensor ---*/
-<<<<<<< HEAD
-  
-  GetViscousProjFlux(Mean_PrimVar, Mean_GradPrimVar, Mean_turb_ke, Normal, Mean_Laminar_Viscosity, Mean_Eddy_Viscosity, Mean_TauWall);
-=======
+
   bool QCR = config->GetQCR();
     
-  GetViscousProjFlux(Mean_PrimVar, Mean_GradPrimVar, Mean_turb_ke, Normal, Mean_Laminar_Viscosity, Mean_Eddy_Viscosity, QCR);
->>>>>>> 5e170f46
+  GetViscousProjFlux(Mean_PrimVar, Mean_GradPrimVar, Mean_turb_ke, Normal, Mean_Laminar_Viscosity, Mean_Eddy_Viscosity, Mean_TauWall, QCR);
   
   /*--- Save residual value ---*/
   
