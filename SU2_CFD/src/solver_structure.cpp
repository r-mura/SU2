/*!
 * \file solver_structure.cpp
 * \brief Main subrotuines for solving direct, adjoint and linearized problems.
 * \author F. Palacios, T. Economon
 * \version 6.1.0 "Falcon"
 *
 * The current SU2 release has been coordinated by the
 * SU2 International Developers Society <www.su2devsociety.org>
 * with selected contributions from the open-source community.
 *
 * The main research teams contributing to the current release are:
 *  - Prof. Juan J. Alonso's group at Stanford University.
 *  - Prof. Piero Colonna's group at Delft University of Technology.
 *  - Prof. Nicolas R. Gauger's group at Kaiserslautern University of Technology.
 *  - Prof. Alberto Guardone's group at Polytechnic University of Milan.
 *  - Prof. Rafael Palacios' group at Imperial College London.
 *  - Prof. Vincent Terrapon's group at the University of Liege.
 *  - Prof. Edwin van der Weide's group at the University of Twente.
 *  - Lab. of New Concepts in Aeronautics at Tech. Institute of Aeronautics.
 *
 * Copyright 2012-2018, Francisco D. Palacios, Thomas D. Economon,
 *                      Tim Albring, and the SU2 contributors.
 *
 * SU2 is free software; you can redistribute it and/or
 * modify it under the terms of the GNU Lesser General Public
 * License as published by the Free Software Foundation; either
 * version 2.1 of the License, or (at your option) any later version.
 *
 * SU2 is distributed in the hope that it will be useful,
 * but WITHOUT ANY WARRANTY; without even the implied warranty of
 * MERCHANTABILITY or FITNESS FOR A PARTICULAR PURPOSE. See the GNU
 * Lesser General Public License for more details.
 *
 * You should have received a copy of the GNU Lesser General Public
 * License along with SU2. If not, see <http://www.gnu.org/licenses/>.
 */

#include "../include/solver_structure.hpp"

CSolver::CSolver(void) {

  rank = SU2_MPI::GetRank();
  size = SU2_MPI::GetSize();
  
  /*--- Array initialization ---*/
  
  OutputHeadingNames = NULL;
  Residual_RMS       = NULL;
  Residual_Max       = NULL;
  Residual_BGS       = NULL;
  Residual_Max_BGS   = NULL;
  Residual           = NULL;
  Residual_i         = NULL;
  Residual_j         = NULL;
  Point_Max          = NULL;
  Point_Max_Coord    = NULL;
  Point_Max_BGS      = NULL;
  Point_Max_Coord_BGS = NULL;
  Solution           = NULL;
  Solution_i         = NULL;
  Solution_j         = NULL;
  Vector             = NULL;
  Vector_i           = NULL;
  Vector_j           = NULL;
  Res_Conv           = NULL;
  Res_Visc           = NULL;
  Res_Sour           = NULL;
  Res_Conv_i         = NULL;
  Res_Visc_i         = NULL;
  Res_Conv_j         = NULL;
  Res_Visc_j         = NULL;
  Jacobian_i         = NULL;
  Jacobian_j         = NULL;
  Jacobian_ii        = NULL;
  Jacobian_ij        = NULL;
  Jacobian_ji        = NULL;
  Jacobian_jj        = NULL;
  Smatrix            = NULL;
  Cvector            = NULL;
  Restart_Vars       = NULL;
  Restart_Data       = NULL;
  node               = NULL;
  nOutputVariables   = 0;

  /*--- Inlet profile data structures. ---*/

  nRowCum_InletFile = NULL;
  nRow_InletFile    = NULL;
  nCol_InletFile    = NULL;
  Inlet_Data        = NULL;

}

CSolver::~CSolver(void) {

  unsigned short iVar, iDim;
  unsigned long iPoint;
  
  /*--- Public variables, may be accessible outside ---*/

  if ( OutputHeadingNames != NULL) {
    delete [] OutputHeadingNames;
  }

  if (node != NULL) {
    for (iPoint = 0; iPoint < nPoint; iPoint++) {
      delete node[iPoint];
    }
    delete [] node;
  }

  /*--- Private ---*/

  if (Residual_RMS != NULL) delete [] Residual_RMS;
  if (Residual_Max != NULL) delete [] Residual_Max;
  if (Residual != NULL) delete [] Residual;
  if (Residual_i != NULL) delete [] Residual_i;
  if (Residual_j != NULL) delete [] Residual_j;
  if (Point_Max != NULL) delete [] Point_Max;

  if (Residual_BGS != NULL) delete [] Residual_BGS;
  if (Residual_Max_BGS != NULL) delete [] Residual_Max_BGS;
  if (Point_Max_BGS != NULL) delete [] Point_Max_BGS;

  if (Point_Max_Coord != NULL) {
    for (iVar = 0; iVar < nVar; iVar++) {
      delete [] Point_Max_Coord[iVar];
    }
    delete [] Point_Max_Coord;
  }

  if (Point_Max_Coord_BGS != NULL) {
    for (iVar = 0; iVar < nVar; iVar++) {
      delete [] Point_Max_Coord_BGS[iVar];
    }
    delete [] Point_Max_Coord_BGS;
  }

  if (Solution != NULL) delete [] Solution;
  if (Solution_i != NULL) delete [] Solution_i;
  if (Solution_j != NULL) delete [] Solution_j;
  if (Vector != NULL) delete [] Vector;
  if (Vector_i != NULL) delete [] Vector_i;
  if (Vector_j != NULL) delete [] Vector_j;
  if (Res_Conv != NULL) delete [] Res_Conv;
  if (Res_Visc != NULL) delete [] Res_Visc;
  if (Res_Sour != NULL) delete [] Res_Sour;
  if (Res_Conv_i != NULL) delete [] Res_Conv_i;
  if (Res_Visc_i != NULL) delete [] Res_Visc_i;
  if (Res_Visc_j != NULL) delete [] Res_Visc_j;


  if (Jacobian_i != NULL) {
    for (iVar = 0; iVar < nVar; iVar++)
      delete [] Jacobian_i[iVar];
    delete [] Jacobian_i;
  }

  if (Jacobian_j != NULL) {
    for (iVar = 0; iVar < nVar; iVar++)
      delete [] Jacobian_j[iVar];
    delete [] Jacobian_j;
  }

  if (Jacobian_ii != NULL) {
    for (iVar = 0; iVar < nVar; iVar++)
      delete [] Jacobian_ii[iVar];
    delete [] Jacobian_ii;
  }

  if (Jacobian_ij != NULL) {
    for (iVar = 0; iVar < nVar; iVar++)
      delete [] Jacobian_ij[iVar];
    delete [] Jacobian_ij;
  }

  if (Jacobian_ji != NULL) {
    for (iVar = 0; iVar < nVar; iVar++)
      delete [] Jacobian_ji[iVar];
    delete [] Jacobian_ji;
  }

  if (Jacobian_jj != NULL) {
    for (iVar = 0; iVar < nVar; iVar++)
      delete [] Jacobian_jj[iVar];
    delete [] Jacobian_jj;
  }

  if (Smatrix != NULL) {
    for (iDim = 0; iDim < nDim; iDim++)
      delete [] Smatrix[iDim];
    delete [] Smatrix;
  }

  if (Cvector != NULL) {
    for (iVar = 0; iVar < nVarGrad; iVar++)
      delete [] Cvector[iVar];
    delete [] Cvector;
  }

  if (Restart_Vars != NULL) delete [] Restart_Vars;
  if (Restart_Data != NULL) delete [] Restart_Data;

  if (nRowCum_InletFile != NULL) delete [] nRowCum_InletFile; nRowCum_InletFile = NULL;
  if (nRow_InletFile    != NULL) delete [] nRow_InletFile;    nRow_InletFile    = NULL;
  if (nCol_InletFile    != NULL) delete [] nCol_InletFile;    nCol_InletFile    = NULL;
  if (Inlet_Data        != NULL) delete [] Inlet_Data;        Inlet_Data        = NULL;

}

void CSolver::SetResidual_RMS(CGeometry *geometry, CConfig *config) {
  unsigned short iVar;
  
#ifndef HAVE_MPI
  
  for (iVar = 0; iVar < nVar; iVar++) {
    
    if (GetRes_RMS(iVar) != GetRes_RMS(iVar)) {
        SU2_MPI::Error("SU2 has diverged. (NaN detected)", CURRENT_FUNCTION);
    }

    SetRes_RMS(iVar, max(EPS*EPS, sqrt(GetRes_RMS(iVar)/geometry->GetnPoint())));
    
  }
  
#else
  
  int nProcessor = size, iProcessor;

  su2double *sbuf_residual, *rbuf_residual, *sbuf_coord, *rbuf_coord, *Coord;
  unsigned long *sbuf_point, *rbuf_point, Local_nPointDomain, Global_nPointDomain;
  unsigned short iDim;
  
  /*--- Set the L2 Norm residual in all the processors ---*/
  
  sbuf_residual  = new su2double[nVar]; for (iVar = 0; iVar < nVar; iVar++) sbuf_residual[iVar] = 0.0;
  rbuf_residual  = new su2double[nVar]; for (iVar = 0; iVar < nVar; iVar++) rbuf_residual[iVar] = 0.0;
  
  for (iVar = 0; iVar < nVar; iVar++) sbuf_residual[iVar] = GetRes_RMS(iVar);
  Local_nPointDomain = geometry->GetnPointDomain();
  
  
  SU2_MPI::Allreduce(sbuf_residual, rbuf_residual, nVar, MPI_DOUBLE, MPI_SUM, MPI_COMM_WORLD);
  SU2_MPI::Allreduce(&Local_nPointDomain, &Global_nPointDomain, 1, MPI_UNSIGNED_LONG, MPI_SUM, MPI_COMM_WORLD);
  
  
  for (iVar = 0; iVar < nVar; iVar++) {
    
    if (rbuf_residual[iVar] != rbuf_residual[iVar]) {
      SU2_MPI::Error("SU2 has diverged. (NaN detected)", CURRENT_FUNCTION);
    }
    
    SetRes_RMS(iVar, max(EPS*EPS, sqrt(rbuf_residual[iVar]/Global_nPointDomain)));
    
  }
  
  delete [] sbuf_residual;
  delete [] rbuf_residual;
  
  /*--- Set the Maximum residual in all the processors ---*/
  sbuf_residual = new su2double [nVar]; for (iVar = 0; iVar < nVar; iVar++) sbuf_residual[iVar] = 0.0;
  sbuf_point = new unsigned long [nVar]; for (iVar = 0; iVar < nVar; iVar++) sbuf_point[iVar] = 0;
  sbuf_coord = new su2double[nVar*nDim]; for (iVar = 0; iVar < nVar*nDim; iVar++) sbuf_coord[iVar] = 0.0;
  
  rbuf_residual = new su2double [nProcessor*nVar]; for (iVar = 0; iVar < nProcessor*nVar; iVar++) rbuf_residual[iVar] = 0.0;
  rbuf_point = new unsigned long [nProcessor*nVar]; for (iVar = 0; iVar < nProcessor*nVar; iVar++) rbuf_point[iVar] = 0;
  rbuf_coord = new su2double[nProcessor*nVar*nDim]; for (iVar = 0; iVar < nProcessor*nVar*nDim; iVar++) rbuf_coord[iVar] = 0.0;

  for (iVar = 0; iVar < nVar; iVar++) {
    sbuf_residual[iVar] = GetRes_Max(iVar);
    sbuf_point[iVar] = GetPoint_Max(iVar);
    Coord = GetPoint_Max_Coord(iVar);
    for (iDim = 0; iDim < nDim; iDim++)
      sbuf_coord[iVar*nDim+iDim] = Coord[iDim];
  }
  
  SU2_MPI::Allgather(sbuf_residual, nVar, MPI_DOUBLE, rbuf_residual, nVar, MPI_DOUBLE, MPI_COMM_WORLD);
  SU2_MPI::Allgather(sbuf_point, nVar, MPI_UNSIGNED_LONG, rbuf_point, nVar, MPI_UNSIGNED_LONG, MPI_COMM_WORLD);
  SU2_MPI::Allgather(sbuf_coord, nVar*nDim, MPI_DOUBLE, rbuf_coord, nVar*nDim, MPI_DOUBLE, MPI_COMM_WORLD);

  for (iVar = 0; iVar < nVar; iVar++) {
    for (iProcessor = 0; iProcessor < nProcessor; iProcessor++) {
      AddRes_Max(iVar, rbuf_residual[iProcessor*nVar+iVar], rbuf_point[iProcessor*nVar+iVar], &rbuf_coord[iProcessor*nVar*nDim+iVar*nDim]);
    }
  }
  
  delete [] sbuf_residual;
  delete [] rbuf_residual;
  
  delete [] sbuf_point;
  delete [] rbuf_point;
  
  delete [] sbuf_coord;
  delete [] rbuf_coord;
  
#endif
  
}

void CSolver::SetResidual_BGS(CGeometry *geometry, CConfig *config) {
  unsigned short iVar;

#ifndef HAVE_MPI

  for (iVar = 0; iVar < nVar; iVar++) {

    if (GetRes_BGS(iVar) != GetRes_BGS(iVar)) {
      SU2_MPI::Error("SU2 has diverged.", CURRENT_FUNCTION);
    }

    SetRes_BGS(iVar, max(EPS*EPS, sqrt(GetRes_BGS(iVar)/geometry->GetnPoint())));

  }

#else

  int nProcessor = size, iProcessor;

  su2double *sbuf_residual, *rbuf_residual, *sbuf_coord, *rbuf_coord, *Coord;
  unsigned long *sbuf_point, *rbuf_point, Local_nPointDomain, Global_nPointDomain;
  unsigned short iDim;

  /*--- Set the L2 Norm residual in all the processors ---*/

  sbuf_residual  = new su2double[nVar]; for (iVar = 0; iVar < nVar; iVar++) sbuf_residual[iVar] = 0.0;
  rbuf_residual  = new su2double[nVar]; for (iVar = 0; iVar < nVar; iVar++) rbuf_residual[iVar] = 0.0;

  for (iVar = 0; iVar < nVar; iVar++) sbuf_residual[iVar] = GetRes_BGS(iVar);
  Local_nPointDomain = geometry->GetnPointDomain();


  SU2_MPI::Allreduce(sbuf_residual, rbuf_residual, nVar, MPI_DOUBLE, MPI_SUM, MPI_COMM_WORLD);
  SU2_MPI::Allreduce(&Local_nPointDomain, &Global_nPointDomain, 1, MPI_UNSIGNED_LONG, MPI_SUM, MPI_COMM_WORLD);


  for (iVar = 0; iVar < nVar; iVar++) {

    if (rbuf_residual[iVar] != rbuf_residual[iVar]) {

      SU2_MPI::Error("SU2 has diverged (NaN detected)", CURRENT_FUNCTION);

    }

    SetRes_BGS(iVar, max(EPS*EPS, sqrt(rbuf_residual[iVar]/Global_nPointDomain)));

  }

  delete [] sbuf_residual;
  delete [] rbuf_residual;

  /*--- Set the Maximum residual in all the processors ---*/
  sbuf_residual = new su2double [nVar]; for (iVar = 0; iVar < nVar; iVar++) sbuf_residual[iVar] = 0.0;
  sbuf_point = new unsigned long [nVar]; for (iVar = 0; iVar < nVar; iVar++) sbuf_point[iVar] = 0;
  sbuf_coord = new su2double[nVar*nDim]; for (iVar = 0; iVar < nVar*nDim; iVar++) sbuf_coord[iVar] = 0.0;

  rbuf_residual = new su2double [nProcessor*nVar]; for (iVar = 0; iVar < nProcessor*nVar; iVar++) rbuf_residual[iVar] = 0.0;
  rbuf_point = new unsigned long [nProcessor*nVar]; for (iVar = 0; iVar < nProcessor*nVar; iVar++) rbuf_point[iVar] = 0;
  rbuf_coord = new su2double[nProcessor*nVar*nDim]; for (iVar = 0; iVar < nProcessor*nVar*nDim; iVar++) rbuf_coord[iVar] = 0.0;

  for (iVar = 0; iVar < nVar; iVar++) {
    sbuf_residual[iVar] = GetRes_Max_BGS(iVar);
    sbuf_point[iVar] = GetPoint_Max_BGS(iVar);
    Coord = GetPoint_Max_Coord_BGS(iVar);
    for (iDim = 0; iDim < nDim; iDim++)
      sbuf_coord[iVar*nDim+iDim] = Coord[iDim];
  }

  SU2_MPI::Allgather(sbuf_residual, nVar, MPI_DOUBLE, rbuf_residual, nVar, MPI_DOUBLE, MPI_COMM_WORLD);
  SU2_MPI::Allgather(sbuf_point, nVar, MPI_UNSIGNED_LONG, rbuf_point, nVar, MPI_UNSIGNED_LONG, MPI_COMM_WORLD);
  SU2_MPI::Allgather(sbuf_coord, nVar*nDim, MPI_DOUBLE, rbuf_coord, nVar*nDim, MPI_DOUBLE, MPI_COMM_WORLD);

  for (iVar = 0; iVar < nVar; iVar++) {
    for (iProcessor = 0; iProcessor < nProcessor; iProcessor++) {
      AddRes_Max_BGS(iVar, rbuf_residual[iProcessor*nVar+iVar], rbuf_point[iProcessor*nVar+iVar], &rbuf_coord[iProcessor*nVar*nDim+iVar*nDim]);
    }
  }

  delete [] sbuf_residual;
  delete [] rbuf_residual;

  delete [] sbuf_point;
  delete [] rbuf_point;

  delete [] sbuf_coord;
  delete [] rbuf_coord;

#endif

}

void CSolver::SetGrid_Movement_Residual (CGeometry *geometry, CConfig *config) {
  
  unsigned short iDim, nDim = geometry->GetnDim(), iVar, nVar = GetnVar(), iMarker;
  unsigned long iVertex, iEdge;
  su2double ProjGridVel, *Normal;
  
  /*--- Loop interior edges ---*/
   
  for (iEdge = 0; iEdge < geometry->GetnEdge(); iEdge++) {
    
    const unsigned long iPoint = geometry->edge[iEdge]->GetNode(0);
    const unsigned long jPoint = geometry->edge[iEdge]->GetNode(1);
    
    /*--- Solution at each edge point ---*/
    
    su2double *Solution_i = node[iPoint]->GetSolution();
    su2double *Solution_j = node[jPoint]->GetSolution();
    
    for (iVar = 0; iVar < nVar; iVar++)
      Solution[iVar] = 0.5* (Solution_i[iVar] + Solution_j[iVar]);
    
    /*--- Grid Velocity at each edge point ---*/
    
    su2double *GridVel_i = geometry->node[iPoint]->GetGridVel();
    su2double *GridVel_j = geometry->node[jPoint]->GetGridVel();
    for (iDim = 0; iDim < nDim; iDim++)
      Vector[iDim] = 0.5* (GridVel_i[iDim] + GridVel_j[iDim]);
    
    Normal = geometry->edge[iEdge]->GetNormal();
    
    ProjGridVel = 0.0;
    for (iDim = 0; iDim < nDim; iDim++)
      ProjGridVel += Vector[iDim]*Normal[iDim];
    
    for (iVar = 0; iVar < nVar; iVar++)
      Residual[iVar] = ProjGridVel*Solution[iVar];
    
    LinSysRes.SubtractBlock(iPoint, Residual);
    LinSysRes.AddBlock(jPoint, Residual);
    
  }
  
  /*--- Loop boundary edges ---*/
  
  for (iMarker = 0; iMarker < geometry->GetnMarker(); iMarker++) {
    if (config->GetMarker_All_KindBC(iMarker) != INTERNAL_BOUNDARY)
    for (iVertex = 0; iVertex < geometry->GetnVertex(iMarker); iVertex++) {
      const unsigned long Point = geometry->vertex[iMarker][iVertex]->GetNode();
      
      /*--- Solution at each edge point ---*/
      
      su2double *Solution = node[Point]->GetSolution();
      
      /*--- Grid Velocity at each edge point ---*/
      
      su2double *GridVel = geometry->node[Point]->GetGridVel();
      
      /*--- Summed normal components ---*/
      
      Normal = geometry->vertex[iMarker][iVertex]->GetNormal();
      
      ProjGridVel = 0.0;
      for (iDim = 0; iDim < nDim; iDim++)
        ProjGridVel -= GridVel[iDim]*Normal[iDim];
      
      for (iVar = 0; iVar < nVar; iVar++)
        Residual[iVar] = ProjGridVel*Solution[iVar];
      
      LinSysRes.AddBlock(Point, Residual);
    }
  }
  
}

void CSolver::Set_MPI_AuxVar_Gradient(CGeometry *geometry, CConfig *config) {
  unsigned short iVar, iDim, iMarker, iPeriodic_Index, MarkerS, MarkerR;
  unsigned long iVertex, iPoint, nVertexS, nVertexR, nBufferS_Vector, nBufferR_Vector;
  su2double rotMatrix[3][3], *angles, theta, cosTheta, sinTheta, phi, cosPhi, sinPhi, psi, cosPsi, sinPsi,
  *Buffer_Receive_Gradient = NULL, *Buffer_Send_Gradient = NULL;
  
  unsigned short nAuxVar = 1;
  
  su2double **Gradient = new su2double* [nAuxVar];
  for (iVar = 0; iVar < nAuxVar; iVar++)
    Gradient[iVar] = new su2double[nDim];
  
#ifdef HAVE_MPI
  int send_to, receive_from;
  SU2_MPI::Status status;
#endif
  
  for (iMarker = 0; iMarker < config->GetnMarker_All(); iMarker++) {
    
    if ((config->GetMarker_All_KindBC(iMarker) == SEND_RECEIVE) &&
        (config->GetMarker_All_SendRecv(iMarker) > 0)) {
      
      MarkerS = iMarker;  MarkerR = iMarker+1;
      
#ifdef HAVE_MPI
      send_to = config->GetMarker_All_SendRecv(MarkerS)-1;
      receive_from = abs(config->GetMarker_All_SendRecv(MarkerR))-1;
#endif
      
      nVertexS = geometry->nVertex[MarkerS];  nVertexR = geometry->nVertex[MarkerR];
      nBufferS_Vector = nVertexS*nAuxVar*nDim;        nBufferR_Vector = nVertexR*nAuxVar*nDim;
      
      /*--- Allocate Receive and send buffers  ---*/
      Buffer_Receive_Gradient = new su2double [nBufferR_Vector];
      Buffer_Send_Gradient = new su2double[nBufferS_Vector];
      
      /*--- Copy the solution old that should be sended ---*/
      for (iVertex = 0; iVertex < nVertexS; iVertex++) {
        iPoint = geometry->vertex[MarkerS][iVertex]->GetNode();
        for (iVar = 0; iVar < nAuxVar; iVar++)
          for (iDim = 0; iDim < nDim; iDim++)
            Buffer_Send_Gradient[iDim*nAuxVar*nVertexS+iVar*nVertexS+iVertex] = node[iPoint]->GetGradient(iVar, iDim);
      }
      
#ifdef HAVE_MPI
      
      /*--- Send/Receive information using Sendrecv ---*/
      SU2_MPI::Sendrecv(Buffer_Send_Gradient, nBufferS_Vector, MPI_DOUBLE, send_to, 0,
                        Buffer_Receive_Gradient, nBufferR_Vector, MPI_DOUBLE, receive_from, 0, MPI_COMM_WORLD, &status);
#else
      
      /*--- Receive information without MPI ---*/
      for (iVertex = 0; iVertex < nVertexR; iVertex++) {
        for (iVar = 0; iVar < nAuxVar; iVar++)
          for (iDim = 0; iDim < nDim; iDim++)
            Buffer_Receive_Gradient[iDim*nAuxVar*nVertexR+iVar*nVertexR+iVertex] = Buffer_Send_Gradient[iDim*nAuxVar*nVertexR+iVar*nVertexR+iVertex];
      }
      
#endif
      
      /*--- Deallocate send buffer ---*/
      delete [] Buffer_Send_Gradient;
      
      /*--- Do the coordinate transformation ---*/
      for (iVertex = 0; iVertex < nVertexR; iVertex++) {
        
        /*--- Find point and its type of transformation ---*/
        iPoint = geometry->vertex[MarkerR][iVertex]->GetNode();
        iPeriodic_Index = geometry->vertex[MarkerR][iVertex]->GetRotation_Type();
        
        /*--- Retrieve the supplied periodic information. ---*/
        angles = config->GetPeriodicRotation(iPeriodic_Index);
        
        /*--- Store angles separately for clarity. ---*/
        theta    = angles[0];   phi    = angles[1];     psi    = angles[2];
        cosTheta = cos(theta);  cosPhi = cos(phi);      cosPsi = cos(psi);
        sinTheta = sin(theta);  sinPhi = sin(phi);      sinPsi = sin(psi);
        
        /*--- Compute the rotation matrix. Note that the implicit
         ordering is rotation about the x-axis, y-axis,
         then z-axis. Note that this is the transpose of the matrix
         used during the preprocessing stage. ---*/
        rotMatrix[0][0] = cosPhi*cosPsi;    rotMatrix[1][0] = sinTheta*sinPhi*cosPsi - cosTheta*sinPsi;     rotMatrix[2][0] = cosTheta*sinPhi*cosPsi + sinTheta*sinPsi;
        rotMatrix[0][1] = cosPhi*sinPsi;    rotMatrix[1][1] = sinTheta*sinPhi*sinPsi + cosTheta*cosPsi;     rotMatrix[2][1] = cosTheta*sinPhi*sinPsi - sinTheta*cosPsi;
        rotMatrix[0][2] = -sinPhi;          rotMatrix[1][2] = sinTheta*cosPhi;                              rotMatrix[2][2] = cosTheta*cosPhi;
        
        /*--- Copy conserved variables before performing transformation. ---*/
        for (iVar = 0; iVar < nAuxVar; iVar++)
          for (iDim = 0; iDim < nDim; iDim++)
            Gradient[iVar][iDim] = Buffer_Receive_Gradient[iDim*nAuxVar*nVertexR+iVar*nVertexR+iVertex];
        
        /*--- Need to rotate the gradients for all conserved variables. ---*/
        for (iVar = 0; iVar < nAuxVar; iVar++) {
          if (nDim == 2) {
            Gradient[iVar][0] = rotMatrix[0][0]*Buffer_Receive_Gradient[0*nAuxVar*nVertexR+iVar*nVertexR+iVertex] + rotMatrix[0][1]*Buffer_Receive_Gradient[1*nAuxVar*nVertexR+iVar*nVertexR+iVertex];
            Gradient[iVar][1] = rotMatrix[1][0]*Buffer_Receive_Gradient[0*nAuxVar*nVertexR+iVar*nVertexR+iVertex] + rotMatrix[1][1]*Buffer_Receive_Gradient[1*nAuxVar*nVertexR+iVar*nVertexR+iVertex];
          }
          else {
            Gradient[iVar][0] = rotMatrix[0][0]*Buffer_Receive_Gradient[0*nAuxVar*nVertexR+iVar*nVertexR+iVertex] + rotMatrix[0][1]*Buffer_Receive_Gradient[1*nAuxVar*nVertexR+iVar*nVertexR+iVertex] + rotMatrix[0][2]*Buffer_Receive_Gradient[2*nAuxVar*nVertexR+iVar*nVertexR+iVertex];
            Gradient[iVar][1] = rotMatrix[1][0]*Buffer_Receive_Gradient[0*nAuxVar*nVertexR+iVar*nVertexR+iVertex] + rotMatrix[1][1]*Buffer_Receive_Gradient[1*nAuxVar*nVertexR+iVar*nVertexR+iVertex] + rotMatrix[1][2]*Buffer_Receive_Gradient[2*nAuxVar*nVertexR+iVar*nVertexR+iVertex];
            Gradient[iVar][2] = rotMatrix[2][0]*Buffer_Receive_Gradient[0*nAuxVar*nVertexR+iVar*nVertexR+iVertex] + rotMatrix[2][1]*Buffer_Receive_Gradient[1*nAuxVar*nVertexR+iVar*nVertexR+iVertex] + rotMatrix[2][2]*Buffer_Receive_Gradient[2*nAuxVar*nVertexR+iVar*nVertexR+iVertex];
          }
        }
        
        /*--- Store the received information ---*/
        for (iVar = 0; iVar < nAuxVar; iVar++)
          for (iDim = 0; iDim < nDim; iDim++)
            node[iPoint]->SetGradient(iVar, iDim, Gradient[iVar][iDim]);
        
      }
      
      /*--- Deallocate receive buffer ---*/
      delete [] Buffer_Receive_Gradient;
      
    }
    
  }
  
  for (iVar = 0; iVar < nAuxVar; iVar++)
    delete [] Gradient[iVar];
  delete [] Gradient;
  
}

void CSolver::SetAuxVar_Gradient_GG(CGeometry *geometry, CConfig *config) {
  
  unsigned long Point = 0, iPoint = 0, jPoint = 0, iEdge, iVertex;
  unsigned short nDim = geometry->GetnDim(), iDim, iMarker;
  
  su2double AuxVar_Vertex, AuxVar_i, AuxVar_j, AuxVar_Average;
  su2double *Gradient, DualArea, Partial_Res, Grad_Val, *Normal;
  
  for (iPoint = 0; iPoint < geometry->GetnPoint(); iPoint++)
    node[iPoint]->SetAuxVarGradientZero();    // Set Gradient to Zero
  
  /*--- Loop interior edges ---*/
  
  for (iEdge = 0; iEdge < geometry->GetnEdge(); iEdge++) {
    iPoint = geometry->edge[iEdge]->GetNode(0);
    jPoint = geometry->edge[iEdge]->GetNode(1);
    
    AuxVar_i = node[iPoint]->GetAuxVar();
    AuxVar_j = node[jPoint]->GetAuxVar();
    
    Normal = geometry->edge[iEdge]->GetNormal();
    AuxVar_Average =  0.5 * ( AuxVar_i + AuxVar_j);
    for (iDim = 0; iDim < nDim; iDim++) {
      Partial_Res = AuxVar_Average*Normal[iDim];
      node[iPoint]->AddAuxVarGradient(iDim, Partial_Res);
      node[jPoint]->SubtractAuxVarGradient(iDim, Partial_Res);
    }
  }
  
  /*--- Loop boundary edges ---*/
  
  for (iMarker = 0; iMarker < geometry->GetnMarker(); iMarker++)
    if (config->GetMarker_All_KindBC(iMarker) != INTERNAL_BOUNDARY)
    for (iVertex = 0; iVertex < geometry->GetnVertex(iMarker); iVertex++) {
      Point = geometry->vertex[iMarker][iVertex]->GetNode();
      AuxVar_Vertex = node[Point]->GetAuxVar();
      Normal = geometry->vertex[iMarker][iVertex]->GetNormal();
      for (iDim = 0; iDim < nDim; iDim++) {
        Partial_Res = AuxVar_Vertex*Normal[iDim];
        node[Point]->SubtractAuxVarGradient(iDim, Partial_Res);
      }
    }
  
  for (iPoint=0; iPoint<geometry->GetnPoint(); iPoint++)
    for (iDim = 0; iDim < nDim; iDim++) {
      Gradient = node[iPoint]->GetAuxVarGradient();
      DualArea = geometry->node[iPoint]->GetVolume();
      Grad_Val = Gradient[iDim]/(DualArea+EPS);
      node[iPoint]->SetAuxVarGradient(iDim, Grad_Val);
    }
  
  /*--- Gradient MPI ---*/
  
  Set_MPI_AuxVar_Gradient(geometry, config);
  
}

void CSolver::SetAuxVar_Gradient_LS(CGeometry *geometry, CConfig *config) {
  
  unsigned short iDim, jDim, iNeigh;
  unsigned short nDim = geometry->GetnDim();
  unsigned long iPoint, jPoint;
  su2double *Coord_i, *Coord_j, AuxVar_i, AuxVar_j, weight, r11, r12, r13, r22, r23, r23_a,
  r23_b, r33, z11, z12, z13, z22, z23, z33, detR2, product;
  bool singular = false;
  
  su2double *Cvector = new su2double [nDim];
  
  /*--- Loop over points of the grid ---*/
  
  for (iPoint = 0; iPoint < geometry->GetnPoint(); iPoint++) {
    
    Coord_i = geometry->node[iPoint]->GetCoord();
    AuxVar_i = node[iPoint]->GetAuxVar();
    
    /*--- Inizialization of variables ---*/
    for (iDim = 0; iDim < nDim; iDim++)
      Cvector[iDim] = 0.0;
    
    r11 = 0.0; r12 = 0.0; r13 = 0.0; r22 = 0.0;
    r23 = 0.0; r23_a = 0.0; r23_b = 0.0; r33 = 0.0;
    
    for (iNeigh = 0; iNeigh < geometry->node[iPoint]->GetnPoint(); iNeigh++) {
      jPoint = geometry->node[iPoint]->GetPoint(iNeigh);
      Coord_j = geometry->node[jPoint]->GetCoord();
      AuxVar_j = node[jPoint]->GetAuxVar();
      
      weight = 0.0;
      for (iDim = 0; iDim < nDim; iDim++)
        weight += (Coord_j[iDim]-Coord_i[iDim])*(Coord_j[iDim]-Coord_i[iDim]);
      
      /*--- Sumations for entries of upper triangular matrix R ---*/
      
      if (fabs(weight) > EPS) {
        r11 += (Coord_j[0]-Coord_i[0])*(Coord_j[0]-Coord_i[0])/weight;
        r12 += (Coord_j[0]-Coord_i[0])*(Coord_j[1]-Coord_i[1])/weight;
        r22 += (Coord_j[1]-Coord_i[1])*(Coord_j[1]-Coord_i[1])/weight;
        if (nDim == 3) {
          r13 += (Coord_j[0]-Coord_i[0])*(Coord_j[2]-Coord_i[2])/weight;
          r23_a += (Coord_j[1]-Coord_i[1])*(Coord_j[2]-Coord_i[2])/weight;
          r23_b += (Coord_j[0]-Coord_i[0])*(Coord_j[2]-Coord_i[2])/weight;
          r33 += (Coord_j[2]-Coord_i[2])*(Coord_j[2]-Coord_i[2])/weight;
        }
        
        /*--- Entries of c:= transpose(A)*b ---*/
        
        for (iDim = 0; iDim < nDim; iDim++)
          Cvector[iDim] += (Coord_j[iDim]-Coord_i[iDim])*(AuxVar_j-AuxVar_i)/(weight);
      }
      
    }
    
    /*--- Entries of upper triangular matrix R ---*/
    
    if (fabs(r11) < EPS) r11 = EPS;
    r11 = sqrt(r11);
    r12 = r12/r11;
    r22 = sqrt(r22-r12*r12);
    if (fabs(r22) < EPS) r22 = EPS;
    if (nDim == 3) {
      r13 = r13/r11;
      r23 = r23_a/(r22) - r23_b*r12/(r11*r22);
      r33 = sqrt(r33-r23*r23-r13*r13);
    }
    
    /*--- Compute determinant ---*/
    
    if (nDim == 2) detR2 = (r11*r22)*(r11*r22);
    else detR2 = (r11*r22*r33)*(r11*r22*r33);
    
    /*--- Detect singular matrices ---*/
    
    if (fabs(detR2) < EPS) singular = true;
    
    /*--- S matrix := inv(R)*traspose(inv(R)) ---*/
    
    if (singular) {
      for (iDim = 0; iDim < nDim; iDim++)
        for (jDim = 0; jDim < nDim; jDim++)
          Smatrix[iDim][jDim] = 0.0;
    }
    else {
      if (nDim == 2) {
        Smatrix[0][0] = (r12*r12+r22*r22)/detR2;
        Smatrix[0][1] = -r11*r12/detR2;
        Smatrix[1][0] = Smatrix[0][1];
        Smatrix[1][1] = r11*r11/detR2;
      }
      else {
        z11 = r22*r33; z12 = -r12*r33; z13 = r12*r23-r13*r22;
        z22 = r11*r33; z23 = -r11*r23; z33 = r11*r22;
        Smatrix[0][0] = (z11*z11+z12*z12+z13*z13)/detR2;
        Smatrix[0][1] = (z12*z22+z13*z23)/detR2;
        Smatrix[0][2] = (z13*z33)/detR2;
        Smatrix[1][0] = Smatrix[0][1];
        Smatrix[1][1] = (z22*z22+z23*z23)/detR2;
        Smatrix[1][2] = (z23*z33)/detR2;
        Smatrix[2][0] = Smatrix[0][2];
        Smatrix[2][1] = Smatrix[1][2];
        Smatrix[2][2] = (z33*z33)/detR2;
      }
    }
    
    /*--- Computation of the gradient: S*c ---*/
    
    for (iDim = 0; iDim < nDim; iDim++) {
      product = 0.0;
      for (jDim = 0; jDim < nDim; jDim++)
        product += Smatrix[iDim][jDim]*Cvector[jDim];
      if (geometry->node[iPoint]->GetDomain())
        node[iPoint]->SetAuxVarGradient(iDim, product);
    }
  }
  
  delete [] Cvector;
  
  /*--- Gradient MPI ---*/
  
  Set_MPI_AuxVar_Gradient(geometry, config);
  
}

void CSolver::SetSolution_Gradient_GG(CGeometry *geometry, CConfig *config) {
  unsigned long Point = 0, iPoint = 0, jPoint = 0, iEdge, iVertex;
  unsigned short iVar, iDim, iMarker;
  su2double *Solution_Vertex, *Solution_i, *Solution_j, Solution_Average, **Gradient, DualArea,
  Partial_Res, Grad_Val, *Normal;
  
  /*--- Set Gradient to Zero ---*/
  for (iPoint = 0; iPoint < geometry->GetnPointDomain(); iPoint++)
    node[iPoint]->SetGradientZero();
  
  /*--- Loop interior edges ---*/
  for (iEdge = 0; iEdge < geometry->GetnEdge(); iEdge++) {
    iPoint = geometry->edge[iEdge]->GetNode(0);
    jPoint = geometry->edge[iEdge]->GetNode(1);
    
    Solution_i = node[iPoint]->GetSolution();
    Solution_j = node[jPoint]->GetSolution();
    Normal = geometry->edge[iEdge]->GetNormal();
    for (iVar = 0; iVar< nVar; iVar++) {
      Solution_Average =  0.5 * (Solution_i[iVar] + Solution_j[iVar]);
      for (iDim = 0; iDim < nDim; iDim++) {
        Partial_Res = Solution_Average*Normal[iDim];
        if (geometry->node[iPoint]->GetDomain())
          node[iPoint]->AddGradient(iVar, iDim, Partial_Res);
        if (geometry->node[jPoint]->GetDomain())
          node[jPoint]->SubtractGradient(iVar, iDim, Partial_Res);
      }
    }
  }
  
  /*--- Loop boundary edges ---*/
  for (iMarker = 0; iMarker < geometry->GetnMarker(); iMarker++) {
    if (config->GetMarker_All_KindBC(iMarker) != INTERNAL_BOUNDARY &&
        config->GetMarker_All_KindBC(iMarker) != PERIODIC_BOUNDARY)
    for (iVertex = 0; iVertex < geometry->GetnVertex(iMarker); iVertex++) {
      Point = geometry->vertex[iMarker][iVertex]->GetNode();
      Solution_Vertex = node[Point]->GetSolution();
      Normal = geometry->vertex[iMarker][iVertex]->GetNormal();
      for (iVar = 0; iVar < nVar; iVar++)
        for (iDim = 0; iDim < nDim; iDim++) {
          Partial_Res = Solution_Vertex[iVar]*Normal[iDim];
          if (geometry->node[Point]->GetDomain())
            node[Point]->SubtractGradient(iVar, iDim, Partial_Res);
        }
    }
  }
  
  /*--- Compute gradient ---*/
  for (iPoint = 0; iPoint < geometry->GetnPointDomain(); iPoint++)
    for (iVar = 0; iVar < nVar; iVar++)
      for (iDim = 0; iDim < nDim; iDim++) {
        Gradient = node[iPoint]->GetGradient();
        DualArea = geometry->node[iPoint]->GetVolume();
        Grad_Val = Gradient[iVar][iDim] / (DualArea+EPS);
        node[iPoint]->SetGradient(iVar, iDim, Grad_Val);
      }
  
  /*--- Gradient MPI ---*/
  Set_MPI_Solution_Gradient(geometry, config);
  
}

void CSolver::SetSolution_Gradient_LS(CGeometry *geometry, CConfig *config) {
  
  unsigned short iDim, jDim, iVar, iNeigh;
  unsigned long iPoint, jPoint;
  su2double *Coord_i, *Coord_j, *Solution_i, *Solution_j,
  r11, r12, r13, r22, r23, r23_a, r23_b, r33, weight, detR2, z11, z12, z13,
  z22, z23, z33, product;
  bool singular = false;
  
  su2double **Cvector = new su2double* [nVar];
  for (iVar = 0; iVar < nVar; iVar++)
    Cvector[iVar] = new su2double [nDim];
  
  /*--- Loop over points of the grid ---*/
  
  for (iPoint = 0; iPoint < geometry->GetnPointDomain(); iPoint++) {
    
    /*--- Set the value of the singular ---*/
    singular = false;
    
    /*--- Get coordinates ---*/
    
    Coord_i = geometry->node[iPoint]->GetCoord();
    
    /*--- Get consevative solution ---*/
    
    Solution_i = node[iPoint]->GetSolution();
    
    /*--- Inizialization of variables ---*/
    
    for (iVar = 0; iVar < nVar; iVar++)
      for (iDim = 0; iDim < nDim; iDim++)
        Cvector[iVar][iDim] = 0.0;
    
    r11 = 0.0; r12 = 0.0; r13 = 0.0; r22 = 0.0;
    r23 = 0.0; r23_a = 0.0; r23_b = 0.0; r33 = 0.0;

    AD::StartPreacc();
    AD::SetPreaccIn(Solution_i, nVar);
    AD::SetPreaccIn(Coord_i, nDim);

    for (iNeigh = 0; iNeigh < geometry->node[iPoint]->GetnPoint(); iNeigh++) {
      jPoint = geometry->node[iPoint]->GetPoint(iNeigh);
      Coord_j = geometry->node[jPoint]->GetCoord();
      
      Solution_j = node[jPoint]->GetSolution();

      AD::SetPreaccIn(Coord_j, nDim);
      AD::SetPreaccIn(Solution_j, nVar);

      weight = 0.0;
      for (iDim = 0; iDim < nDim; iDim++)
        weight += (Coord_j[iDim]-Coord_i[iDim])*(Coord_j[iDim]-Coord_i[iDim]);
      
      /*--- Sumations for entries of upper triangular matrix R ---*/
      
      if (weight != 0.0) {
        
        r11 += (Coord_j[0]-Coord_i[0])*(Coord_j[0]-Coord_i[0])/weight;
        r12 += (Coord_j[0]-Coord_i[0])*(Coord_j[1]-Coord_i[1])/weight;
        r22 += (Coord_j[1]-Coord_i[1])*(Coord_j[1]-Coord_i[1])/weight;
        if (nDim == 3) {
          r13   += (Coord_j[0]-Coord_i[0])*(Coord_j[2]-Coord_i[2])/weight;
          r23_a += (Coord_j[1]-Coord_i[1])*(Coord_j[2]-Coord_i[2])/weight;
          r23_b += (Coord_j[0]-Coord_i[0])*(Coord_j[2]-Coord_i[2])/weight;
          r33   += (Coord_j[2]-Coord_i[2])*(Coord_j[2]-Coord_i[2])/weight;
        }
        
        /*--- Entries of c:= transpose(A)*b ---*/
        
        for (iVar = 0; iVar < nVar; iVar++)
          for (iDim = 0; iDim < nDim; iDim++)
            Cvector[iVar][iDim] += (Coord_j[iDim]-Coord_i[iDim])*(Solution_j[iVar]-Solution_i[iVar])/weight;
      }
      
    }
    
    /*--- Entries of upper triangular matrix R ---*/
    
    if (r11 >= 0.0) r11 = sqrt(r11); else r11 = 0.0;
    if (r11 != 0.0) r12 = r12/r11; else r12 = 0.0;
    if (r22-r12*r12 >= 0.0) r22 = sqrt(r22-r12*r12); else r22 = 0.0;
    
    if (nDim == 3) {
      if (r11 != 0.0) r13 = r13/r11; else r13 = 0.0;
      if ((r22 != 0.0) && (r11*r22 != 0.0)) r23 = r23_a/r22 - r23_b*r12/(r11*r22); else r23 = 0.0;
      if (r33-r23*r23-r13*r13 >= 0.0) r33 = sqrt(r33-r23*r23-r13*r13); else r33 = 0.0;
    }
    
    /*--- Compute determinant ---*/
    
    if (nDim == 2) detR2 = (r11*r22)*(r11*r22);
    else detR2 = (r11*r22*r33)*(r11*r22*r33);
    
    /*--- Detect singular matrices ---*/
    
    if (abs(detR2) <= EPS) { detR2 = 1.0; singular = true; }
    
    /*--- S matrix := inv(R)*traspose(inv(R)) ---*/
    
    if (singular) {
      for (iDim = 0; iDim < nDim; iDim++)
        for (jDim = 0; jDim < nDim; jDim++)
          Smatrix[iDim][jDim] = 0.0;
    }
    else {
      if (nDim == 2) {
        Smatrix[0][0] = (r12*r12+r22*r22)/detR2;
        Smatrix[0][1] = -r11*r12/detR2;
        Smatrix[1][0] = Smatrix[0][1];
        Smatrix[1][1] = r11*r11/detR2;
      }
      else {
        z11 = r22*r33; z12 = -r12*r33; z13 = r12*r23-r13*r22;
        z22 = r11*r33; z23 = -r11*r23; z33 = r11*r22;
        Smatrix[0][0] = (z11*z11+z12*z12+z13*z13)/detR2;
        Smatrix[0][1] = (z12*z22+z13*z23)/detR2;
        Smatrix[0][2] = (z13*z33)/detR2;
        Smatrix[1][0] = Smatrix[0][1];
        Smatrix[1][1] = (z22*z22+z23*z23)/detR2;
        Smatrix[1][2] = (z23*z33)/detR2;
        Smatrix[2][0] = Smatrix[0][2];
        Smatrix[2][1] = Smatrix[1][2];
        Smatrix[2][2] = (z33*z33)/detR2;
      }
    }
    
    /*--- Computation of the gradient: S*c ---*/
    
    for (iVar = 0; iVar < nVar; iVar++) {
      for (iDim = 0; iDim < nDim; iDim++) {
        product = 0.0;
        for (jDim = 0; jDim < nDim; jDim++)
          product += Smatrix[iDim][jDim]*Cvector[iVar][jDim];
        node[iPoint]->SetGradient(iVar, iDim, product);
      }
    }

    AD::SetPreaccOut(node[iPoint]->GetGradient(), nVar, nDim);
    AD::EndPreacc();
  }
  
  /*--- Deallocate memory ---*/
  
  for (iVar = 0; iVar < nVar; iVar++)
    delete [] Cvector[iVar];
  delete [] Cvector;
  
  /*--- Gradient MPI ---*/
  
  Set_MPI_Solution_Gradient(geometry, config);
  
}

void CSolver::SetGridVel_Gradient(CGeometry *geometry, CConfig *config) {
  unsigned short iDim, jDim, iVar, iNeigh;
  unsigned long iPoint, jPoint;
  su2double *Coord_i, *Coord_j, *Solution_i, *Solution_j, Smatrix[3][3],
  r11, r12, r13, r22, r23, r23_a, r23_b, r33, weight, detR2, z11, z12, z13,
  z22, z23, z33, product;
  su2double **Cvector;
  
  /*--- Note that all nVar entries in this routine have been changed to nDim ---*/
  Cvector = new su2double* [nDim];
  for (iVar = 0; iVar < nDim; iVar++)
    Cvector[iVar] = new su2double [nDim];
  
  /*--- Loop over points of the grid ---*/
  for (iPoint = 0; iPoint < geometry->GetnPointDomain(); iPoint++) {
    
    Coord_i = geometry->node[iPoint]->GetCoord();
    Solution_i = geometry->node[iPoint]->GetGridVel();
    
    /*--- Inizialization of variables ---*/
    for (iVar = 0; iVar < nDim; iVar++)
      for (iDim = 0; iDim < nDim; iDim++)
        Cvector[iVar][iDim] = 0.0;
    r11 = 0.0; r12 = 0.0; r13 = 0.0; r22 = 0.0; r23 = 0.0; r23_a = 0.0; r23_b = 0.0; r33 = 0.0;
    
    for (iNeigh = 0; iNeigh < geometry->node[iPoint]->GetnPoint(); iNeigh++) {
      jPoint = geometry->node[iPoint]->GetPoint(iNeigh);
      Coord_j = geometry->node[jPoint]->GetCoord();
      Solution_j = geometry->node[jPoint]->GetGridVel();
      
      weight = 0.0;
      for (iDim = 0; iDim < nDim; iDim++)
        weight += (Coord_j[iDim]-Coord_i[iDim])*(Coord_j[iDim]-Coord_i[iDim]);
      
      /*--- Sumations for entries of upper triangular matrix R ---*/
      r11 += (Coord_j[0]-Coord_i[0])*(Coord_j[0]-Coord_i[0])/(weight);
      r12 += (Coord_j[0]-Coord_i[0])*(Coord_j[1]-Coord_i[1])/(weight);
      r22 += (Coord_j[1]-Coord_i[1])*(Coord_j[1]-Coord_i[1])/(weight);
      if (nDim == 3) {
        r13 += (Coord_j[0]-Coord_i[0])*(Coord_j[2]-Coord_i[2])/(weight);
        r23_a += (Coord_j[1]-Coord_i[1])*(Coord_j[2]-Coord_i[2])/(weight);
        r23_b += (Coord_j[0]-Coord_i[0])*(Coord_j[2]-Coord_i[2])/(weight);
        r33 += (Coord_j[2]-Coord_i[2])*(Coord_j[2]-Coord_i[2])/(weight);
      }
      
      /*--- Entries of c:= transpose(A)*b ---*/
      for (iVar = 0; iVar < nDim; iVar++)
        for (iDim = 0; iDim < nDim; iDim++)
          Cvector[iVar][iDim] += (Coord_j[iDim]-Coord_i[iDim])*(Solution_j[iVar]-Solution_i[iVar])/(weight);
    }
    
    /*--- Entries of upper triangular matrix R ---*/
    r11 = sqrt(r11);
    r12 = r12/(r11);
    r22 = sqrt(r22-r12*r12);
    if (nDim == 3) {
      r13 = r13/(r11);
      r23 = r23_a/(r22) - r23_b*r12/(r11*r22);
      r33 = sqrt(r33-r23*r23-r13*r13);
    }
    /*--- S matrix := inv(R)*traspose(inv(R)) ---*/
    if (nDim == 2) {
      detR2 = (r11*r22)*(r11*r22);
      Smatrix[0][0] = (r12*r12+r22*r22)/(detR2);
      Smatrix[0][1] = -r11*r12/(detR2);
      Smatrix[1][0] = Smatrix[0][1];
      Smatrix[1][1] = r11*r11/(detR2);
    }
    else {
      detR2 = (r11*r22*r33)*(r11*r22*r33);
      z11 = r22*r33;
      z12 = -r12*r33;
      z13 = r12*r23-r13*r22;
      z22 = r11*r33;
      z23 = -r11*r23;
      z33 = r11*r22;
      Smatrix[0][0] = (z11*z11+z12*z12+z13*z13)/(detR2);
      Smatrix[0][1] = (z12*z22+z13*z23)/(detR2);
      Smatrix[0][2] = (z13*z33)/(detR2);
      Smatrix[1][0] = Smatrix[0][1];
      Smatrix[1][1] = (z22*z22+z23*z23)/(detR2);
      Smatrix[1][2] = (z23*z33)/(detR2);
      Smatrix[2][0] = Smatrix[0][2];
      Smatrix[2][1] = Smatrix[1][2];
      Smatrix[2][2] = (z33*z33)/(detR2);
    }
    /*--- Computation of the gradient: S*c ---*/
    for (iVar = 0; iVar < nDim; iVar++) {
      for (iDim = 0; iDim < nDim; iDim++) {
        product = 0.0;
        for (jDim = 0; jDim < nDim; jDim++)
          product += Smatrix[iDim][jDim]*Cvector[iVar][jDim];
        geometry->node[iPoint]->SetGridVel_Grad(iVar, iDim, product);
      }
    }
  }
  
  /*--- Deallocate memory ---*/
  for (iVar = 0; iVar < nDim; iVar++)
    delete [] Cvector[iVar];
  delete [] Cvector;
  
  /*--- Gradient MPI ---*/
  // TO DO!!!
  //Set_MPI_Solution_Gradient(geometry, config);
  
}

void CSolver::SetAuxVar_Surface_Gradient(CGeometry *geometry, CConfig *config) {
  
  unsigned short iDim, jDim, iNeigh, iMarker, Boundary;
  unsigned short nDim = geometry->GetnDim();
  unsigned long iPoint, jPoint, iVertex;
  su2double *Coord_i, *Coord_j, AuxVar_i, AuxVar_j;
  su2double **Smatrix, *Cvector;
  
  Smatrix = new su2double* [nDim];
  Cvector = new su2double [nDim];
  for (iDim = 0; iDim < nDim; iDim++)
    Smatrix[iDim] = new su2double [nDim];
  
  
  /*--- Loop over boundary markers to select those for Euler or NS walls ---*/
  for (iMarker = 0; iMarker < config->GetnMarker_All(); iMarker++) {
    Boundary = config->GetMarker_All_KindBC(iMarker);
    switch (Boundary) {
      case EULER_WALL:
      case HEAT_FLUX:
      case ISOTHERMAL:
        
        /*--- Loop over points on the surface (Least-Squares approximation) ---*/
        for (iVertex = 0; iVertex < geometry->nVertex[iMarker]; iVertex++) {
          iPoint = geometry->vertex[iMarker][iVertex]->GetNode();
          if (geometry->node[iPoint]->GetDomain()) {
            Coord_i = geometry->node[iPoint]->GetCoord();
            AuxVar_i = node[iPoint]->GetAuxVar();
            
            /*--- Inizialization of variables ---*/
            for (iDim = 0; iDim < nDim; iDim++)
              Cvector[iDim] = 0.0;
            su2double r11 = 0.0, r12 = 0.0, r13 = 0.0, r22 = 0.0, r23 = 0.0, r23_a = 0.0, r23_b = 0.0, r33 = 0.0;
            
            for (iNeigh = 0; iNeigh < geometry->node[iPoint]->GetnPoint(); iNeigh++) {
              jPoint = geometry->node[iPoint]->GetPoint(iNeigh);
              Coord_j = geometry->node[jPoint]->GetCoord();
              AuxVar_j = node[jPoint]->GetAuxVar();
              
              su2double weight = 0;
              for (iDim = 0; iDim < nDim; iDim++)
                weight += (Coord_j[iDim]-Coord_i[iDim])*(Coord_j[iDim]-Coord_i[iDim]);
              
              /*--- Sumations for entries of upper triangular matrix R ---*/
              r11 += (Coord_j[0]-Coord_i[0])*(Coord_j[0]-Coord_i[0])/weight;
              r12 += (Coord_j[0]-Coord_i[0])*(Coord_j[1]-Coord_i[1])/weight;
              r22 += (Coord_j[1]-Coord_i[1])*(Coord_j[1]-Coord_i[1])/weight;
              if (nDim == 3) {
                r13 += (Coord_j[0]-Coord_i[0])*(Coord_j[2]-Coord_i[2])/weight;
                r23_a += (Coord_j[1]-Coord_i[1])*(Coord_j[2]-Coord_i[2])/weight;
                r23_b += (Coord_j[0]-Coord_i[0])*(Coord_j[2]-Coord_i[2])/weight;
                r33 += (Coord_j[2]-Coord_i[2])*(Coord_j[2]-Coord_i[2])/weight;
              }
              
              /*--- Entries of c:= transpose(A)*b ---*/
              for (iDim = 0; iDim < nDim; iDim++)
                Cvector[iDim] += (Coord_j[iDim]-Coord_i[iDim])*(AuxVar_j-AuxVar_i)/weight;
            }
            
            /*--- Entries of upper triangular matrix R ---*/
            r11 = sqrt(r11);
            r12 = r12/r11;
            r22 = sqrt(r22-r12*r12);
            if (nDim == 3) {
              r13 = r13/r11;
              r23 = r23_a/r22 - r23_b*r12/(r11*r22);
              r33 = sqrt(r33-r23*r23-r13*r13);
            }
            /*--- S matrix := inv(R)*traspose(inv(R)) ---*/
            if (nDim == 2) {
              su2double detR2 = (r11*r22)*(r11*r22);
              Smatrix[0][0] = (r12*r12+r22*r22)/detR2;
              Smatrix[0][1] = -r11*r12/detR2;
              Smatrix[1][0] = Smatrix[0][1];
              Smatrix[1][1] = r11*r11/detR2;
            }
            else {
              su2double detR2 = (r11*r22*r33)*(r11*r22*r33);
              su2double z11, z12, z13, z22, z23, z33; // aux vars
              z11 = r22*r33;
              z12 = -r12*r33;
              z13 = r12*r23-r13*r22;
              z22 = r11*r33;
              z23 = -r11*r23;
              z33 = r11*r22;
              Smatrix[0][0] = (z11*z11+z12*z12+z13*z13)/detR2;
              Smatrix[0][1] = (z12*z22+z13*z23)/detR2;
              Smatrix[0][2] = (z13*z33)/detR2;
              Smatrix[1][0] = Smatrix[0][1];
              Smatrix[1][1] = (z22*z22+z23*z23)/detR2;
              Smatrix[1][2] = (z23*z33)/detR2;
              Smatrix[2][0] = Smatrix[0][2];
              Smatrix[2][1] = Smatrix[1][2];
              Smatrix[2][2] = (z33*z33)/detR2;
            }
            /*--- Computation of the gradient: S*c ---*/
            su2double product;
            for (iDim = 0; iDim < nDim; iDim++) {
              product = 0.0;
              for (jDim = 0; jDim < nDim; jDim++)
                product += Smatrix[iDim][jDim]*Cvector[jDim];
              node[iPoint]->SetAuxVarGradient(iDim, product);
            }
          }
        } /*--- End of loop over surface points ---*/
        break;
      default:
        break;
    }
  }
  
  /*--- Memory deallocation ---*/
  for (iDim = 0; iDim < nDim; iDim++)
    delete [] Smatrix[iDim];
  delete [] Cvector;
  delete [] Smatrix;
}

void CSolver::SetSolution_Limiter(CGeometry *geometry, CConfig *config) {
  
  unsigned long iEdge, iPoint, jPoint;
  unsigned short iVar, iDim;
  su2double **Gradient_i, **Gradient_j, *Coord_i, *Coord_j,
  *Solution, *Solution_i, *Solution_j, *LocalMinSolution, *LocalMaxSolution,
  *GlobalMinSolution, *GlobalMaxSolution,
  dave, LimK, eps1, eps2, dm, dp, du, ds, y, limiter, SharpEdge_Distance;
  
  dave = config->GetRefElemLength();
  LimK = config->GetVenkat_LimiterCoeff();
  
  if (config->GetKind_SlopeLimit() == NO_LIMITER) {
    
    for (iPoint = 0; iPoint < geometry->GetnPoint(); iPoint++) {
      for (iVar = 0; iVar < nVar; iVar++) {
        node[iPoint]->SetLimiter(iVar, 1.0);
      }
    }
    
  }
  
  else {
    
    /*--- Initialize solution max and solution min and the limiter in the entire domain --*/
    
    for (iPoint = 0; iPoint < geometry->GetnPoint(); iPoint++) {
      for (iVar = 0; iVar < nVar; iVar++) {
        node[iPoint]->SetSolution_Max(iVar, -EPS);
        node[iPoint]->SetSolution_Min(iVar, EPS);
        node[iPoint]->SetLimiter(iVar, 2.0);
      }
    }
    
    /*--- Establish bounds for Spekreijse monotonicity by finding max & min values of neighbor variables --*/
    
    for (iEdge = 0; iEdge < geometry->GetnEdge(); iEdge++) {
      
      /*--- Point identification, Normal vector and area ---*/
      
      iPoint = geometry->edge[iEdge]->GetNode(0);
      jPoint = geometry->edge[iEdge]->GetNode(1);
      
      /*--- Get the conserved variables ---*/
      
      Solution_i = node[iPoint]->GetSolution();
      Solution_j = node[jPoint]->GetSolution();
      
      /*--- Compute the maximum, and minimum values for nodes i & j ---*/
      
      for (iVar = 0; iVar < nVar; iVar++) {
        du = (Solution_j[iVar] - Solution_i[iVar]);
        node[iPoint]->SetSolution_Min(iVar, min(node[iPoint]->GetSolution_Min(iVar), du));
        node[iPoint]->SetSolution_Max(iVar, max(node[iPoint]->GetSolution_Max(iVar), du));
        node[jPoint]->SetSolution_Min(iVar, min(node[jPoint]->GetSolution_Min(iVar), -du));
        node[jPoint]->SetSolution_Max(iVar, max(node[jPoint]->GetSolution_Max(iVar), -du));
      }
      
    }
    
  }
  
  /*--- Barth-Jespersen limiter with Venkatakrishnan modification ---*/
  
  if (config->GetKind_SlopeLimit_Flow() == BARTH_JESPERSEN) {
    
    for (iEdge = 0; iEdge < geometry->GetnEdge(); iEdge++) {
      
      iPoint     = geometry->edge[iEdge]->GetNode(0);
      jPoint     = geometry->edge[iEdge]->GetNode(1);
      Gradient_i = node[iPoint]->GetGradient();
      Gradient_j = node[jPoint]->GetGradient();
      Coord_i    = geometry->node[iPoint]->GetCoord();
      Coord_j    = geometry->node[jPoint]->GetCoord();
      
      AD::StartPreacc();
      AD::SetPreaccIn(Gradient_i, nVar, nDim);
      AD::SetPreaccIn(Gradient_j, nVar, nDim);
      AD::SetPreaccIn(Coord_i, nDim); AD::SetPreaccIn(Coord_j, nDim);

      for (iVar = 0; iVar < nVar; iVar++) {
        
        AD::SetPreaccIn(node[iPoint]->GetSolution_Max(iVar));
        AD::SetPreaccIn(node[iPoint]->GetSolution_Min(iVar));
        AD::SetPreaccIn(node[jPoint]->GetSolution_Max(iVar));
        AD::SetPreaccIn(node[jPoint]->GetSolution_Min(iVar));

        /*--- Calculate the interface left gradient, delta- (dm) ---*/
        
        dm = 0.0;
        for (iDim = 0; iDim < nDim; iDim++)
          dm += 0.5*(Coord_j[iDim]-Coord_i[iDim])*Gradient_i[iVar][iDim];
        
        if (dm == 0.0) { limiter = 2.0; }
        else {
          if ( dm > 0.0 ) dp = node[iPoint]->GetSolution_Max(iVar);
          else dp = node[iPoint]->GetSolution_Min(iVar);
          limiter = dp/dm;
        }
        
        if (limiter < node[iPoint]->GetLimiter(iVar)) {
          node[iPoint]->SetLimiter(iVar, limiter);
          AD::SetPreaccOut(node[iPoint]->GetLimiter()[iVar]);
        }
        
        /*--- Calculate the interface right gradient, delta+ (dp) ---*/
        
        dm = 0.0;
        for (iDim = 0; iDim < nDim; iDim++)
          dm += 0.5*(Coord_i[iDim]-Coord_j[iDim])*Gradient_j[iVar][iDim];
        
        if (dm == 0.0) { limiter = 2.0; }
        else {
          if ( dm > 0.0 ) dp = node[jPoint]->GetSolution_Max(iVar);
          else dp = node[jPoint]->GetSolution_Min(iVar);
          limiter = dp/dm;
        }
        
        if (limiter < node[jPoint]->GetLimiter(iVar)) {
          node[jPoint]->SetLimiter(iVar, limiter);
          AD::SetPreaccOut(node[jPoint]->GetLimiter()[iVar]);
        }

      }
      
      AD::EndPreacc();
      
    }


    for (iPoint = 0; iPoint < geometry->GetnPoint(); iPoint++) {
      for (iVar = 0; iVar < nVar; iVar++) {
        y =  node[iPoint]->GetLimiter(iVar);
        limiter = (y*y + 2.0*y) / (y*y + y + 2.0);
        node[iPoint]->SetLimiter(iVar, limiter);
      }
    }
    
  }

  /*--- Venkatakrishnan limiter ---*/
  
  if ((config->GetKind_SlopeLimit() == VENKATAKRISHNAN) || (config->GetKind_SlopeLimit_Flow() == VENKATAKRISHNAN_WANG)) {
    
    /*--- Allocate memory for the max and min solution value --*/
    
    LocalMinSolution = new su2double [nVar]; GlobalMinSolution = new su2double [nVar];
    LocalMaxSolution = new su2double [nVar]; GlobalMaxSolution = new su2double [nVar];
    
    /*--- Compute the max value and min value of the solution ---*/
    
    Solution = node[iPoint]->GetSolution();
    for (iVar = 0; iVar < nVar; iVar++) {
      LocalMinSolution[iVar] = Solution[iVar];
      LocalMaxSolution[iVar] = Solution[iVar];
    }
    
    for (iPoint = 0; iPoint < geometry->GetnPoint(); iPoint++) {
      
      /*--- Get the solution variables ---*/
      
      Solution = node[iPoint]->GetSolution();
      
      for (iVar = 0; iVar < nVar; iVar++) {
        LocalMinSolution[iVar] = min (LocalMinSolution[iVar], Solution[iVar]);
        LocalMaxSolution[iVar] = max (LocalMaxSolution[iVar], Solution[iVar]);
      }
      
    }
    
#ifdef HAVE_MPI
    SU2_MPI::Allreduce(LocalMinSolution, GlobalMinSolution, nVar, MPI_DOUBLE, MPI_MIN, MPI_COMM_WORLD);
    SU2_MPI::Allreduce(LocalMaxSolution, GlobalMaxSolution, nVar, MPI_DOUBLE, MPI_MAX, MPI_COMM_WORLD);
#else
    for (iVar = 0; iVar < nVar; iVar++) {
      GlobalMinSolution[iVar] = LocalMinSolution[iVar];
      GlobalMaxSolution[iVar] = LocalMaxSolution[iVar];
    }
#endif
    
    for (iEdge = 0; iEdge < geometry->GetnEdge(); iEdge++) {
      
      iPoint     = geometry->edge[iEdge]->GetNode(0);
      jPoint     = geometry->edge[iEdge]->GetNode(1);
      Gradient_i = node[iPoint]->GetGradient();
      Gradient_j = node[jPoint]->GetGradient();
      Coord_i    = geometry->node[iPoint]->GetCoord();
      Coord_j    = geometry->node[jPoint]->GetCoord();
      
      AD::StartPreacc();
      AD::SetPreaccIn(Gradient_i, nVar, nDim);
      AD::SetPreaccIn(Gradient_j, nVar, nDim);
      AD::SetPreaccIn(Coord_i, nDim); AD::SetPreaccIn(Coord_j, nDim);

      for (iVar = 0; iVar < nVar; iVar++) {
        
        if (config->GetKind_SlopeLimit_Flow() == VENKATAKRISHNAN_WANG) {
          eps1 = LimK * (GlobalMaxSolution[iVar] - GlobalMinSolution[iVar]);
          eps2 = eps1*eps1;
        }
        else {
          eps1 = LimK*dave;
          eps2 = eps1*eps1*eps1;
        }
        
        AD::SetPreaccIn(node[iPoint]->GetSolution_Max(iVar));
        AD::SetPreaccIn(node[iPoint]->GetSolution_Min(iVar));
        AD::SetPreaccIn(node[jPoint]->GetSolution_Max(iVar));
        AD::SetPreaccIn(node[jPoint]->GetSolution_Min(iVar));

        /*--- Calculate the interface left gradient, delta- (dm) ---*/
        
        dm = 0.0;
        for (iDim = 0; iDim < nDim; iDim++)
          dm += 0.5*(Coord_j[iDim]-Coord_i[iDim])*Gradient_i[iVar][iDim];
        
        /*--- Calculate the interface right gradient, delta+ (dp) ---*/
        
        if ( dm > 0.0 ) dp = node[iPoint]->GetSolution_Max(iVar);
        else dp = node[iPoint]->GetSolution_Min(iVar);
        
        limiter = ( dp*dp + 2.0*dp*dm + eps2 )/( dp*dp + dp*dm + 2.0*dm*dm + eps2);
        
        if (limiter < node[iPoint]->GetLimiter(iVar)) {
          node[iPoint]->SetLimiter(iVar, limiter);
          AD::SetPreaccOut(node[iPoint]->GetLimiter()[iVar]);
        }
        
        /*-- Repeat for point j on the edge ---*/
        
        dm = 0.0;
        for (iDim = 0; iDim < nDim; iDim++)
          dm += 0.5*(Coord_i[iDim]-Coord_j[iDim])*Gradient_j[iVar][iDim];
        
        if ( dm > 0.0 ) dp = node[jPoint]->GetSolution_Max(iVar);
        else dp = node[jPoint]->GetSolution_Min(iVar);
        
        limiter = ( dp*dp + 2.0*dp*dm + eps2 )/( dp*dp + dp*dm + 2.0*dm*dm + eps2);
        
        if (limiter < node[jPoint]->GetLimiter(iVar)) {
          node[jPoint]->SetLimiter(iVar, limiter);
          AD::SetPreaccOut(node[jPoint]->GetLimiter()[iVar]);
        }
      }
      
      AD::EndPreacc();

    }
    
    delete [] LocalMinSolution; delete [] GlobalMinSolution;
    delete [] LocalMaxSolution; delete [] GlobalMaxSolution;

  }
  
  /*--- Sharp edges limiter ---*/
  
  if (config->GetKind_SlopeLimit() == SHARP_EDGES) {
    
    /*-- Get limiter parameters from the configuration file ---*/
    
    dave = config->GetRefElemLength();
    LimK = config->GetVenkat_LimiterCoeff();
    eps1 = LimK*dave;
    eps2 = eps1*eps1*eps1;
    
    for (iEdge = 0; iEdge < geometry->GetnEdge(); iEdge++) {
      
      iPoint     = geometry->edge[iEdge]->GetNode(0);
      jPoint     = geometry->edge[iEdge]->GetNode(1);
      Gradient_i = node[iPoint]->GetGradient();
      Gradient_j = node[jPoint]->GetGradient();
      Coord_i    = geometry->node[iPoint]->GetCoord();
      Coord_j    = geometry->node[jPoint]->GetCoord();
      
      for (iVar = 0; iVar < nVar; iVar++) {
        
        /*--- Calculate the interface left gradient, delta- (dm) ---*/
        
        dm = 0.0;
        for (iDim = 0; iDim < nDim; iDim++)
          dm += 0.5*(Coord_j[iDim]-Coord_i[iDim])*Gradient_i[iVar][iDim];
        
        /*--- Calculate the interface right gradient, delta+ (dp) ---*/
        
        if ( dm > 0.0 ) dp = node[iPoint]->GetSolution_Max(iVar);
        else dp = node[iPoint]->GetSolution_Min(iVar);
        
        /*--- Compute the distance to a sharp edge ---*/
        
        SharpEdge_Distance = (geometry->node[iPoint]->GetSharpEdge_Distance() - config->GetAdjSharp_LimiterCoeff()*eps1);
        ds = 0.0;
        if (SharpEdge_Distance < -eps1) ds = 0.0;
        if (fabs(SharpEdge_Distance) <= eps1) ds = 0.5*(1.0+(SharpEdge_Distance/eps1)+(1.0/PI_NUMBER)*sin(PI_NUMBER*SharpEdge_Distance/eps1));
        if (SharpEdge_Distance > eps1) ds = 1.0;
        
        limiter = ds * ( dp*dp + 2.0*dp*dm + eps2 )/( dp*dp + dp*dm + 2.0*dm*dm + eps2);
        
        if (limiter < node[iPoint]->GetLimiter(iVar))
          node[iPoint]->SetLimiter(iVar, limiter);
        
        /*-- Repeat for point j on the edge ---*/
        
        dm = 0.0;
        for (iDim = 0; iDim < nDim; iDim++)
          dm += 0.5*(Coord_i[iDim]-Coord_j[iDim])*Gradient_j[iVar][iDim];
        
        if ( dm > 0.0 ) dp = node[jPoint]->GetSolution_Max(iVar);
        else dp = node[jPoint]->GetSolution_Min(iVar);
        
        /*--- Compute the distance to a sharp edge ---*/
        
        SharpEdge_Distance = (geometry->node[jPoint]->GetSharpEdge_Distance() - config->GetAdjSharp_LimiterCoeff()*eps1);
        ds = 0.0;
        if (SharpEdge_Distance < -eps1) ds = 0.0;
        if (fabs(SharpEdge_Distance) <= eps1) ds = 0.5*(1.0+(SharpEdge_Distance/eps1)+(1.0/PI_NUMBER)*sin(PI_NUMBER*SharpEdge_Distance/eps1));
        if (SharpEdge_Distance > eps1) ds = 1.0;
        
        limiter = ds * ( dp*dp + 2.0*dp*dm + eps2 )/( dp*dp + dp*dm + 2.0*dm*dm + eps2);
        
        if (limiter < node[jPoint]->GetLimiter(iVar))
          node[jPoint]->SetLimiter(iVar, limiter);
        
      }
    }
  }
  
  /*--- Sharp edges limiter ---*/
  
  if (config->GetKind_SlopeLimit() == WALL_DISTANCE) {
    
    /*-- Get limiter parameters from the configuration file ---*/
    
    dave = config->GetRefElemLength();
    LimK = config->GetVenkat_LimiterCoeff();
    eps1 = LimK*dave;
    eps2 = eps1*eps1*eps1;
    
    for (iEdge = 0; iEdge < geometry->GetnEdge(); iEdge++) {
      
      iPoint     = geometry->edge[iEdge]->GetNode(0);
      jPoint     = geometry->edge[iEdge]->GetNode(1);
      Gradient_i = node[iPoint]->GetGradient();
      Gradient_j = node[jPoint]->GetGradient();
      Coord_i    = geometry->node[iPoint]->GetCoord();
      Coord_j    = geometry->node[jPoint]->GetCoord();
      
      for (iVar = 0; iVar < nVar; iVar++) {
        
        /*--- Calculate the interface left gradient, delta- (dm) ---*/
        
        dm = 0.0;
        for (iDim = 0; iDim < nDim; iDim++)
          dm += 0.5*(Coord_j[iDim]-Coord_i[iDim])*Gradient_i[iVar][iDim];
        
        /*--- Calculate the interface right gradient, delta+ (dp) ---*/
        
        if ( dm > 0.0 ) dp = node[iPoint]->GetSolution_Max(iVar);
        else dp = node[iPoint]->GetSolution_Min(iVar);
        
        /*--- Compute the distance to a sharp edge ---*/
        
        SharpEdge_Distance = (geometry->node[iPoint]->GetWall_Distance() - config->GetAdjSharp_LimiterCoeff()*eps1);
        ds = 0.0;
        if (SharpEdge_Distance < -eps1) ds = 0.0;
        if (fabs(SharpEdge_Distance) <= eps1) ds = 0.5*(1.0+(SharpEdge_Distance/eps1)+(1.0/PI_NUMBER)*sin(PI_NUMBER*SharpEdge_Distance/eps1));
        if (SharpEdge_Distance > eps1) ds = 1.0;
        
        limiter = ds * ( dp*dp + 2.0*dp*dm + eps2 )/( dp*dp + dp*dm + 2.0*dm*dm + eps2);
        
        if (limiter < node[iPoint]->GetLimiter(iVar))
          node[iPoint]->SetLimiter(iVar, limiter);
        
        /*-- Repeat for point j on the edge ---*/
        
        dm = 0.0;
        for (iDim = 0; iDim < nDim; iDim++)
          dm += 0.5*(Coord_i[iDim]-Coord_j[iDim])*Gradient_j[iVar][iDim];
        
        if ( dm > 0.0 ) dp = node[jPoint]->GetSolution_Max(iVar);
        else dp = node[jPoint]->GetSolution_Min(iVar);
        
        /*--- Compute the distance to a sharp edge ---*/
        
        SharpEdge_Distance = (geometry->node[jPoint]->GetWall_Distance() - config->GetAdjSharp_LimiterCoeff()*eps1);
        ds = 0.0;
        if (SharpEdge_Distance < -eps1) ds = 0.0;
        if (fabs(SharpEdge_Distance) <= eps1) ds = 0.5*(1.0+(SharpEdge_Distance/eps1)+(1.0/PI_NUMBER)*sin(PI_NUMBER*SharpEdge_Distance/eps1));
        if (SharpEdge_Distance > eps1) ds = 1.0;
        
        limiter = ds * ( dp*dp + 2.0*dp*dm + eps2 )/( dp*dp + dp*dm + 2.0*dm*dm + eps2);
        
        if (limiter < node[jPoint]->GetLimiter(iVar))
          node[jPoint]->SetLimiter(iVar, limiter);
        
      }
    }
  }

  
  /*--- Limiter MPI ---*/
  
  Set_MPI_Solution_Limiter(geometry, config);
  
}

void CSolver::SetPressureLaplacian(CGeometry *geometry, CConfig *config, su2double *PressureLaplacian) {
  
  unsigned long Point = 0, iPoint = 0, jPoint = 0, iEdge, iVertex;
  unsigned short iMarker, iVar;
  su2double DualArea, Partial_Res, *Normal;
  su2double **UxVar_Gradient, **UyVar_Gradient;
  
  UxVar_Gradient = new su2double* [geometry->GetnPoint()];
  UyVar_Gradient = new su2double* [geometry->GetnPoint()];
  for (iPoint = 0; iPoint < geometry->GetnPoint(); iPoint++) {
    UxVar_Gradient[iPoint] = new su2double [2];
    UyVar_Gradient[iPoint] = new su2double [2];
  }
  
  for (iPoint = 0; iPoint < geometry->GetnPoint(); iPoint++)
    for (iVar = 0; iVar < 2; iVar++) {
      UxVar_Gradient[iPoint][iVar] = 0.0;
      UyVar_Gradient[iPoint][iVar] = 0.0;
    }
  
  /*---  Loop interior edges ---*/
  
  for (iEdge = 0; iEdge < geometry->GetnEdge(); iEdge++) {
    iPoint = geometry->edge[iEdge]->GetNode(0);
    jPoint = geometry->edge[iEdge]->GetNode(1);
    Normal = geometry->edge[iEdge]->GetNormal();
    
    Partial_Res =  0.5 * ( node[iPoint]->GetSolution(1) + node[jPoint]->GetSolution(1)) * Normal[0];
    UxVar_Gradient[iPoint][0] += Partial_Res;
    UxVar_Gradient[jPoint][0] -= Partial_Res;
    
    Partial_Res =  0.5 * ( node[iPoint]->GetSolution(1) + node[jPoint]->GetSolution(1)) * Normal[1];
    UxVar_Gradient[iPoint][1] += Partial_Res;
    UxVar_Gradient[jPoint][1] -= Partial_Res;
    
    Partial_Res =  0.5 * ( node[iPoint]->GetSolution(2) + node[jPoint]->GetSolution(2)) * Normal[0];
    UyVar_Gradient[iPoint][0] += Partial_Res;
    UyVar_Gradient[jPoint][0] -= Partial_Res;
    
    Partial_Res =  0.5 * ( node[iPoint]->GetSolution(2) + node[jPoint]->GetSolution(2)) * Normal[1];
    UyVar_Gradient[iPoint][1] += Partial_Res;
    UyVar_Gradient[jPoint][1] -= Partial_Res;
    
  }
  
  /*---  Loop boundary edges ---*/
  
  for (iMarker = 0; iMarker < geometry->GetnMarker(); iMarker++)
    if (config->GetMarker_All_KindBC(iMarker) != INTERNAL_BOUNDARY)
    for (iVertex = 0; iVertex < geometry->GetnVertex(iMarker); iVertex++) {
      Point = geometry->vertex[iMarker][iVertex]->GetNode();
      Normal = geometry->vertex[iMarker][iVertex]->GetNormal();
      
      Partial_Res =  node[Point]->GetSolution(1) * Normal[0];
      UxVar_Gradient[Point][0] -= Partial_Res;
      
      Partial_Res =  node[Point]->GetSolution(1) * Normal[1];
      UxVar_Gradient[Point][1] -= Partial_Res;
      
      Partial_Res =  node[Point]->GetSolution(2) * Normal[0];
      UyVar_Gradient[Point][0] -= Partial_Res;
      
      Partial_Res =  node[Point]->GetSolution(2) * Normal[1];
      UyVar_Gradient[Point][1] -= Partial_Res;
    }
  
  for (iPoint = 0; iPoint < geometry->GetnPoint(); iPoint++) {
    DualArea = geometry->node[iPoint]->GetVolume();
    PressureLaplacian[iPoint] = (UxVar_Gradient[iPoint][0]*UxVar_Gradient[iPoint][0] + UyVar_Gradient[iPoint][1]*UyVar_Gradient[iPoint][1] +
                                 UxVar_Gradient[iPoint][1]*UyVar_Gradient[iPoint][0] + UxVar_Gradient[iPoint][0]*UyVar_Gradient[iPoint][1])/DualArea ;
    
  }
  
  for (iPoint = 0; iPoint < geometry->GetnPoint(); iPoint++) {
    delete[] UxVar_Gradient[iPoint];
    delete[] UyVar_Gradient[iPoint];
  }
  
  delete[] UxVar_Gradient;
  delete[] UyVar_Gradient;
  
}

void CSolver::Gauss_Elimination(su2double** A, su2double* rhs, unsigned short nVar) {
  
  short iVar, jVar, kVar;
  su2double weight, aux;
  
  if (nVar == 1)
    rhs[0] /= A[0][0];
  else {
    
    /*--- Transform system in Upper Matrix ---*/
    
    for (iVar = 1; iVar < (short)nVar; iVar++) {
      for (jVar = 0; jVar < iVar; jVar++) {
        weight = A[iVar][jVar]/A[jVar][jVar];
        for (kVar = jVar; kVar < (short)nVar; kVar++)
          A[iVar][kVar] -= weight*A[jVar][kVar];
        rhs[iVar] -= weight*rhs[jVar];
      }
    }
    
    /*--- Backwards substitution ---*/
    
    rhs[nVar-1] = rhs[nVar-1]/A[nVar-1][nVar-1];
    for (iVar = (short)nVar-2; iVar >= 0; iVar--) {
      aux = 0;
      for (jVar = iVar+1; jVar < (short)nVar; jVar++)
        aux += A[iVar][jVar]*rhs[jVar];
      rhs[iVar] = (rhs[iVar]-aux)/A[iVar][iVar];
      if (iVar == 0) break;
    }
  }
  
}

void CSolver::Aeroelastic(CSurfaceMovement *surface_movement, CGeometry *geometry, CConfig *config, unsigned long ExtIter) {
  
  /*--- Variables used for Aeroelastic case ---*/
  
  su2double Cl, Cd, Cn, Ct, Cm, Cn_rot;
  su2double Alpha = config->GetAoA()*PI_NUMBER/180.0;
  vector<su2double> structural_solution(4,0.0); //contains solution(displacements and rates) of typical section wing model.
  
  unsigned short iMarker, iMarker_Monitoring, Monitoring;
  string Marker_Tag, Monitoring_Tag;
  
  /*--- Loop over markers and find the ones being monitored. ---*/
  
  for (iMarker = 0; iMarker < config->GetnMarker_All(); iMarker++) {
    Monitoring = config->GetMarker_All_Monitoring(iMarker);
    if (Monitoring == YES) {
      
      /*--- Find the particular marker being monitored and get the forces acting on it. ---*/
      
      for (iMarker_Monitoring = 0; iMarker_Monitoring < config->GetnMarker_Monitoring(); iMarker_Monitoring++) {
        Monitoring_Tag = config->GetMarker_Monitoring_TagBound(iMarker_Monitoring);
        Marker_Tag = config->GetMarker_All_TagBound(iMarker);
        if (Marker_Tag == Monitoring_Tag) {
          
          Cl = GetSurface_CL(iMarker_Monitoring);
          Cd = GetSurface_CD(iMarker_Monitoring);
          
          /*--- For typical section wing model want the force normal to the airfoil (in the direction of the spring) ---*/
          Cn = Cl*cos(Alpha) + Cd*sin(Alpha);
          Ct = -Cl*sin(Alpha) + Cd*cos(Alpha);
          
          Cm = GetSurface_CMz(iMarker_Monitoring);
          
          /*--- Calculate forces for the Typical Section Wing Model taking into account rotation ---*/
          
          /*--- Note that the calculation of the forces and the subsequent displacements ...
           is only correct for the airfoil that starts at the 0 degree position ---*/
          
          if (config->GetKind_GridMovement(ZONE_0) == AEROELASTIC_RIGID_MOTION) {
            su2double Omega, dt, psi;
            dt = config->GetDelta_UnstTimeND();
            Omega  = (config->GetRotation_Rate_Z(ZONE_0)/config->GetOmega_Ref());
            psi = Omega*(dt*ExtIter);
            
            /*--- Correct for the airfoil starting position (This is hardcoded in here) ---*/
            if (Monitoring_Tag == "Airfoil1") {
              psi = psi + 0.0;
            }
            else if (Monitoring_Tag == "Airfoil2") {
              psi = psi + 2.0/3.0*PI_NUMBER;
            }
            else if (Monitoring_Tag == "Airfoil3") {
              psi = psi + 4.0/3.0*PI_NUMBER;
            }
            else
              cout << "WARNING: There is a marker that we are monitoring that doesn't match the values hardcoded above!" << endl;
            
            cout << Monitoring_Tag << " position " << psi*180.0/PI_NUMBER << " degrees. " << endl;
            
            Cn_rot = Cn*cos(psi) - Ct*sin(psi); //Note the signs are different for accounting for the AOA.
            Cn = Cn_rot;
          }
          
          /*--- Solve the aeroelastic equations for the particular marker(surface) ---*/
          
          SolveTypicalSectionWingModel(geometry, Cn, Cm, config, iMarker_Monitoring, structural_solution);
          
          break;
        }
      }
      
      /*--- Compute the new surface node locations ---*/
      surface_movement->AeroelasticDeform(geometry, config, ExtIter, iMarker, iMarker_Monitoring, structural_solution);
      
    }
    
  }
  
}

void CSolver::SetUpTypicalSectionWingModel(vector<vector<su2double> >& Phi, vector<su2double>& omega, CConfig *config) {
  
  /*--- Retrieve values from the config file ---*/
  su2double w_h = config->GetAeroelastic_Frequency_Plunge();
  su2double w_a = config->GetAeroelastic_Frequency_Pitch();
  su2double x_a = config->GetAeroelastic_CG_Location();
  su2double r_a = sqrt(config->GetAeroelastic_Radius_Gyration_Squared());
  su2double w = w_h/w_a;
  
  // Mass Matrix
  vector<vector<su2double> > M(2,vector<su2double>(2,0.0));
  M[0][0] = 1;
  M[0][1] = x_a;
  M[1][0] = x_a;
  M[1][1] = r_a*r_a;
  
  // Stiffness Matrix
  //  vector<vector<su2double> > K(2,vector<su2double>(2,0.0));
  //  K[0][0] = (w_h/w_a)*(w_h/w_a);
  //  K[0][1] = 0.0;
  //  K[1][0] = 0.0;
  //  K[1][1] = r_a*r_a;
  
  /* Eigenvector and Eigenvalue Matrices of the Generalized EigenValue Problem. */
  
  vector<vector<su2double> > Omega2(2,vector<su2double>(2,0.0));
  su2double aux; // auxiliary variable
  aux = sqrt(pow(r_a,2)*pow(w,4) - 2*pow(r_a,2)*pow(w,2) + pow(r_a,2) + 4*pow(x_a,2)*pow(w,2));
  Phi[0][0] = (r_a * (r_a - r_a*pow(w,2) + aux)) / (2*x_a*pow(w, 2));
  Phi[0][1] = (r_a * (r_a - r_a*pow(w,2) - aux)) / (2*x_a*pow(w, 2));
  Phi[1][0] = 1.0;
  Phi[1][1] = 1.0;
  
  Omega2[0][0] = (r_a * (r_a + r_a*pow(w,2) - aux)) / (2*(pow(r_a, 2) - pow(x_a, 2)));
  Omega2[0][1] = 0;
  Omega2[1][0] = 0;
  Omega2[1][1] = (r_a * (r_a + r_a*pow(w,2) + aux)) / (2*(pow(r_a, 2) - pow(x_a, 2)));
  
  /* Nondimesionalize the Eigenvectors such that Phi'*M*Phi = I and PHI'*K*PHI = Omega */
  // Phi'*M*Phi = D
  // D^(-1/2)*Phi'*M*Phi*D^(-1/2) = D^(-1/2)*D^(1/2)*D^(1/2)*D^(-1/2) = I,  D^(-1/2) = inv(sqrt(D))
  // Phi = Phi*D^(-1/2)
  
  vector<vector<su2double> > Aux(2,vector<su2double>(2,0.0));
  vector<vector<su2double> > D(2,vector<su2double>(2,0.0));
  // Aux = M*Phi
  for (int i=0; i<2; i++) {
    for (int j=0; j<2; j++) {
      Aux[i][j] = 0;
      for (int k=0; k<2; k++) {
        Aux[i][j] += M[i][k]*Phi[k][j];
      }
    }
  }
  
  // D = Phi'*Aux
  for (int i=0; i<2; i++) {
    for (int j=0; j<2; j++) {
      D[i][j] = 0;
      for (int k=0; k<2; k++) {
        D[i][j] += Phi[k][i]*Aux[k][j]; //PHI transpose
      }
    }
  }
  
  //Modify the first column
  Phi[0][0] = Phi[0][0] * 1/sqrt(D[0][0]);
  Phi[1][0] = Phi[1][0] * 1/sqrt(D[0][0]);
  //Modify the second column
  Phi[0][1] = Phi[0][1] * 1/sqrt(D[1][1]);
  Phi[1][1] = Phi[1][1] * 1/sqrt(D[1][1]);
  
  // Sqrt of the eigenvalues (frequency of vibration of the modes)
  omega[0] = sqrt(Omega2[0][0]);
  omega[1] = sqrt(Omega2[1][1]);
  
}

void CSolver::SolveTypicalSectionWingModel(CGeometry *geometry, su2double Cl, su2double Cm, CConfig *config, unsigned short iMarker, vector<su2double>& displacements) {
  
  /*--- The aeroelastic model solved in this routine is the typical section wing model
   The details of the implementation are similar to those found in J.J. Alonso 
   "Fully-Implicit Time-Marching Aeroelastic Solutions" 1994. ---*/
  
  /*--- Retrieve values from the config file ---*/
  su2double w_alpha = config->GetAeroelastic_Frequency_Pitch();
  su2double vf      = config->GetAeroelastic_Flutter_Speed_Index();
  su2double b       = config->GetLength_Reynolds()/2.0; // airfoil semichord, Reynolds length is by defaul 1.0
  su2double dt      = config->GetDelta_UnstTimeND();
  dt = dt*w_alpha; //Non-dimensionalize the structural time.
  
  /*--- Structural Equation damping ---*/
  vector<su2double> xi(2,0.0);
  
  /*--- Eigenvectors and Eigenvalues of the Generalized EigenValue Problem. ---*/
  vector<vector<su2double> > Phi(2,vector<su2double>(2,0.0));   // generalized eigenvectors.
  vector<su2double> w(2,0.0);        // sqrt of the generalized eigenvalues (frequency of vibration of the modes).
  SetUpTypicalSectionWingModel(Phi, w, config);
  
  /*--- Solving the Decoupled Aeroelastic Problem with second order time discretization Eq (9) ---*/
  
  /*--- Solution variables description. //x[j][i], j-entry, i-equation. // Time (n+1)->np1, n->n, (n-1)->n1 ---*/
  vector<vector<su2double> > x_np1(2,vector<su2double>(2,0.0));
  
  /*--- Values from previous movement of spring at true time step n+1
   We use this values because we are solving for delta changes not absolute changes ---*/
  vector<vector<su2double> > x_np1_old = config->GetAeroelastic_np1(iMarker);
  
  /*--- Values at previous timesteps. ---*/
  vector<vector<su2double> > x_n = config->GetAeroelastic_n(iMarker);
  vector<vector<su2double> > x_n1 = config->GetAeroelastic_n1(iMarker);
  
  /*--- Set up of variables used to solve the structural problem. ---*/
  vector<su2double> f_tilde(2,0.0);
  vector<vector<su2double> > A_inv(2,vector<su2double>(2,0.0));
  su2double detA;
  su2double s1, s2;
  vector<su2double> rhs(2,0.0); //right hand side
  vector<su2double> eta(2,0.0);
  vector<su2double> eta_dot(2,0.0);
  
  /*--- Forcing Term ---*/
  su2double cons = vf*vf/PI_NUMBER;
  vector<su2double> f(2,0.0);
  f[0] = cons*(-Cl);
  f[1] = cons*(2*-Cm);
  
  //f_tilde = Phi'*f
  for (int i=0; i<2; i++) {
    f_tilde[i] = 0;
    for (int k=0; k<2; k++) {
      f_tilde[i] += Phi[k][i]*f[k]; //PHI transpose
    }
  }
  
  /*--- solve each decoupled equation (The inverse of the 2x2 matrix is provided) ---*/
  for (int i=0; i<2; i++) {
    /* Matrix Inverse */
    detA = 9.0/(4.0*dt*dt) + 3*w[i]*xi[i]/(dt) + w[i]*w[i];
    A_inv[0][0] = 1/detA * (3/(2.0*dt) + 2*xi[i]*w[i]);
    A_inv[0][1] = 1/detA * 1;
    A_inv[1][0] = 1/detA * -w[i]*w[i];
    A_inv[1][1] = 1/detA * 3/(2.0*dt);
    
    /* Source Terms from previous iterations */
    s1 = (-4*x_n[0][i] + x_n1[0][i])/(2.0*dt);
    s2 = (-4*x_n[1][i] + x_n1[1][i])/(2.0*dt);
    
    /* Problem Right Hand Side */
    rhs[0] = -s1;
    rhs[1] = f_tilde[i]-s2;
    
    /* Solve the equations */
    x_np1[0][i] = A_inv[0][0]*rhs[0] + A_inv[0][1]*rhs[1];
    x_np1[1][i] = A_inv[1][0]*rhs[0] + A_inv[1][1]*rhs[1];
    
    eta[i] = x_np1[0][i]-x_np1_old[0][i];  // For displacements, the change(deltas) is used.
    eta_dot[i] = x_np1[1][i]; // For velocities, absolute values are used.
  }
  
  /*--- Transform back from the generalized coordinates to get the actual displacements in plunge and pitch  q = Phi*eta ---*/
  vector<su2double> q(2,0.0);
  vector<su2double> q_dot(2,0.0);
  for (int i=0; i<2; i++) {
    q[i] = 0;
    q_dot[i] = 0;
    for (int k=0; k<2; k++) {
      q[i] += Phi[i][k]*eta[k];
      q_dot[i] += Phi[i][k]*eta_dot[k];
    }
  }
  
  su2double dh = b*q[0];
  su2double dalpha = q[1];
  
  su2double h_dot = w_alpha*b*q_dot[0];  //The w_a brings it back to actual time.
  su2double alpha_dot = w_alpha*q_dot[1];
  
  /*--- Set the solution of the structural equations ---*/
  displacements[0] = dh;
  displacements[1] = dalpha;
  displacements[2] = h_dot;
  displacements[3] = alpha_dot;
  
  /*--- Calculate the total plunge and total pitch displacements for the unsteady step by summing the displacement at each sudo time step ---*/
  su2double pitch, plunge;
  pitch = config->GetAeroelastic_pitch(iMarker);
  plunge = config->GetAeroelastic_plunge(iMarker);
  
  config->SetAeroelastic_pitch(iMarker , pitch+dalpha);
  config->SetAeroelastic_plunge(iMarker , plunge+dh/b);
  
  /*--- Set the Aeroelastic solution at time n+1. This gets update every sudo time step
   and after convering the sudo time step the solution at n+1 get moved to the solution at n
   in SetDualTime_Solver method ---*/
  
  config->SetAeroelastic_np1(iMarker, x_np1);
  
}

void CSolver::Restart_OldGeometry(CGeometry *geometry, CConfig *config) {

  /*--- This function is intended for dual time simulations ---*/

  unsigned long index;

  int Unst_RestartIter;
  ifstream restart_file_n;
  unsigned short iZone = config->GetiZone();
  unsigned short nZone = geometry->GetnZone();
  string filename = config->GetSolution_FlowFileName();
  string filename_n;

  /*--- Auxiliary vector for storing the coordinates ---*/
  su2double *Coord;
  Coord = new su2double[nDim];

  /*--- Variables for reading the restart files ---*/
  string text_line;
  long iPoint_Local;
  unsigned long iPoint_Global_Local = 0, iPoint_Global = 0;
  unsigned short rbuf_NotMatching, sbuf_NotMatching;

  /*--- Multizone problems require the number of the zone to be appended. ---*/

  if (nZone > 1)
    filename = config->GetMultizone_FileName(filename, iZone);

  /*--- First, we load the restart file for time n ---*/

  /*-------------------------------------------------------------------------------------------*/

  /*--- Modify file name for an unsteady restart ---*/
  Unst_RestartIter = SU2_TYPE::Int(config->GetUnst_RestartIter())-1;
  filename_n = config->GetUnsteady_FileName(filename, Unst_RestartIter);

  /*--- Open the restart file, throw an error if this fails. ---*/

  restart_file_n.open(filename_n.data(), ios::in);
  if (restart_file_n.fail()) {
    SU2_MPI::Error(string("There is no flow restart file ") + filename_n, CURRENT_FUNCTION);
  }

  /*--- First, set all indices to a negative value by default, and Global n indices to 0 ---*/
  iPoint_Global_Local = 0; iPoint_Global = 0;

  /*--- Read all lines in the restart file ---*/
  /*--- The first line is the header ---*/

  getline (restart_file_n, text_line);

  for (iPoint_Global = 0; iPoint_Global < geometry->GetGlobal_nPointDomain(); iPoint_Global++ ) {
    
    getline (restart_file_n, text_line);
    
    istringstream point_line(text_line);

    /*--- Retrieve local index. If this node from the restart file lives
     on the current processor, we will load and instantiate the vars. ---*/

    iPoint_Local = geometry->GetGlobal_to_Local_Point(iPoint_Global);

    if (iPoint_Local > -1) {

      if (nDim == 2) point_line >> index >> Coord[0] >> Coord[1];
      if (nDim == 3) point_line >> index >> Coord[0] >> Coord[1] >> Coord[2];

      geometry->node[iPoint_Local]->SetCoord_n(Coord);

      iPoint_Global_Local++;
    }
  }

  /*--- Detect a wrong solution file ---*/

  rbuf_NotMatching = 0; sbuf_NotMatching = 0;

  if (iPoint_Global_Local < geometry->GetnPointDomain()) { sbuf_NotMatching = 1; }

#ifndef HAVE_MPI
  rbuf_NotMatching = sbuf_NotMatching;
#else
  SU2_MPI::Allreduce(&sbuf_NotMatching, &rbuf_NotMatching, 1, MPI_UNSIGNED_SHORT, MPI_SUM, MPI_COMM_WORLD);
#endif
  if (rbuf_NotMatching != 0) {
    SU2_MPI::Error(string("The solution file ") + filename + string(" doesn't match with the mesh file!\n") +
                   string("It could be empty lines at the end of the file."), CURRENT_FUNCTION);
  }

  /*--- Close the restart file ---*/

  restart_file_n.close();

  /*-------------------------------------------------------------------------------------------*/
  /*-------------------------------------------------------------------------------------------*/

  /*--- Now, we load the restart file for time n-1, if the simulation is 2nd Order ---*/

  if (config->GetUnsteady_Simulation() == DT_STEPPING_2ND) {

    ifstream restart_file_n1;
    string filename_n1;

    /*--- Modify file name for an unsteady restart ---*/
    Unst_RestartIter = SU2_TYPE::Int(config->GetUnst_RestartIter())-2;
    filename_n1 = config->GetUnsteady_FileName(filename, Unst_RestartIter);

    /*--- Open the restart file, throw an error if this fails. ---*/

    restart_file_n.open(filename_n1.data(), ios::in);
    if (restart_file_n.fail()) {
        SU2_MPI::Error(string("There is no flow restart file ") + filename_n1, CURRENT_FUNCTION);

    }

    /*--- First, set all indices to a negative value by default, and Global n indices to 0 ---*/
    iPoint_Global_Local = 0; iPoint_Global = 0;

    /*--- Read all lines in the restart file ---*/
    /*--- The first line is the header ---*/

    getline (restart_file_n, text_line);

    for (iPoint_Global = 0; iPoint_Global < geometry->GetGlobal_nPointDomain(); iPoint_Global++ ) {
      
      getline (restart_file_n, text_line);
      
      istringstream point_line(text_line);

      /*--- Retrieve local index. If this node from the restart file lives
       on the current processor, we will load and instantiate the vars. ---*/

      iPoint_Local = geometry->GetGlobal_to_Local_Point(iPoint_Global);

      if (iPoint_Local > -1) {

        if (nDim == 2) point_line >> index >> Coord[0] >> Coord[1];
        if (nDim == 3) point_line >> index >> Coord[0] >> Coord[1] >> Coord[2];

        geometry->node[iPoint_Local]->SetCoord_n1(Coord);

        iPoint_Global_Local++;
      }

    }

    /*--- Detect a wrong solution file ---*/

    rbuf_NotMatching = 0; sbuf_NotMatching = 0;

    if (iPoint_Global_Local < geometry->GetnPointDomain()) { sbuf_NotMatching = 1; }

#ifndef HAVE_MPI
    rbuf_NotMatching = sbuf_NotMatching;
#else
    SU2_MPI::Allreduce(&sbuf_NotMatching, &rbuf_NotMatching, 1, MPI_UNSIGNED_SHORT, MPI_SUM, MPI_COMM_WORLD);
#endif
    if (rbuf_NotMatching != 0) {
      SU2_MPI::Error(string("The solution file ") + filename + string(" doesn't match with the mesh file!\n") +
                     string("It could be empty lines at the end of the file."), CURRENT_FUNCTION);
    }

    /*--- Close the restart file ---*/

    restart_file_n1.close();

  }

  /*--- It's necessary to communicate this information ---*/

  geometry->Set_MPI_OldCoord(config);
  
  delete [] Coord;

}

void CSolver::Read_SU2_Restart_ASCII(CGeometry *geometry, CConfig *config, string val_filename) {

  ifstream restart_file;
  string text_line, Tag;
  unsigned short iVar;
  long index, iPoint_Local = 0; unsigned long iPoint_Global = 0;
  int counter = 0;
  config->fields.clear();

  Restart_Vars = new int[5];

  /*--- First, check that this is not a binary restart file. ---*/

  char fname[100];
  strcpy(fname, val_filename.c_str());
  int magic_number;

#ifndef HAVE_MPI

  /*--- Serial binary input. ---*/

  FILE *fhw;
  fhw = fopen(fname,"rb");
  size_t ret;

  /*--- Error check for opening the file. ---*/

  if (!fhw) {
    SU2_MPI::Error(string("Unable to open SU2 restart file ") + fname, CURRENT_FUNCTION);
  }

  /*--- Attempt to read the first int, which should be our magic number. ---*/

  ret = fread(&magic_number, sizeof(int), 1, fhw);
  if (ret != 1) {
    SU2_MPI::Error("Error reading restart file.", CURRENT_FUNCTION);
  }

  /*--- Check that this is an SU2 binary file. SU2 binary files
   have the hex representation of "SU2" as the first int in the file. ---*/

  if (magic_number == 535532) {
    SU2_MPI::Error(string("File ") + string(fname) + string(" is a binary SU2 restart file, expected ASCII.\n") +
                   string("SU2 reads/writes binary restart files by default.\n") +
                   string("Note that backward compatibility for ASCII restart files is\n") +
                   string("possible with the WRT_BINARY_RESTART / READ_BINARY_RESTART options."), CURRENT_FUNCTION);
  }

  fclose(fhw);

#else

  /*--- Parallel binary input using MPI I/O. ---*/

  MPI_File fhw;
  int ierr;

  /*--- All ranks open the file using MPI. ---*/

  ierr = MPI_File_open(MPI_COMM_WORLD, fname, MPI_MODE_RDONLY, MPI_INFO_NULL, &fhw);

  /*--- Error check opening the file. ---*/

  if (ierr) {
    SU2_MPI::Error(string("Unable to open SU2 restart file ") + string(fname), CURRENT_FUNCTION);
  }

  /*--- Have the master attempt to read the magic number. ---*/

  if (rank == MASTER_NODE)
    MPI_File_read(fhw, &magic_number, 1, MPI_INT, MPI_STATUS_IGNORE);

  /*--- Broadcast the number of variables to all procs and store clearly. ---*/

  SU2_MPI::Bcast(&magic_number, 1, MPI_INT, MASTER_NODE, MPI_COMM_WORLD);

  /*--- Check that this is an SU2 binary file. SU2 binary files
   have the hex representation of "SU2" as the first int in the file. ---*/

  if (magic_number == 535532) {
    SU2_MPI::Error(string("File ") + string(fname) + string(" is a binary SU2 restart file, expected ASCII.\n") +
                   string("SU2 reads/writes binary restart files by default.\n") +
                   string("Note that backward compatibility for ASCII restart files is\n") +
                   string("possible with the WRT_BINARY_RESTART / READ_BINARY_RESTART options."), CURRENT_FUNCTION);
  }

  MPI_File_close(&fhw);

#endif

  /*--- Open the restart file ---*/

  restart_file.open(val_filename.data(), ios::in);

  /*--- In case there is no restart file ---*/

  if (restart_file.fail()) {
    SU2_MPI::Error(string("SU2 ASCII solution file  ") + string(fname) + string(" not found."), CURRENT_FUNCTION);
  }

  /*--- Identify the number of fields (and names) in the restart file ---*/

  getline (restart_file, text_line);
  stringstream ss(text_line);
  while (ss >> Tag) {
    config->fields.push_back(Tag);
    if (ss.peek() == ',') ss.ignore();
  }

  /*--- Set the number of variables, one per field in the
   restart file (without including the PointID) ---*/

  Restart_Vars[1] = (int)config->fields.size() - 1;

  /*--- Allocate memory for the restart data. ---*/

  Restart_Data = new passivedouble[Restart_Vars[1]*geometry->GetnPointDomain()];

  /*--- Read all lines in the restart file and extract data. ---*/

  for (iPoint_Global = 0; iPoint_Global < geometry->GetGlobal_nPointDomain(); iPoint_Global++ ) {

    getline (restart_file, text_line);

    istringstream point_line(text_line);

    /*--- Retrieve local index. If this node from the restart file lives
     on the current processor, we will load and instantiate the vars. ---*/

    iPoint_Local = geometry->GetGlobal_to_Local_Point(iPoint_Global);

    if (iPoint_Local > -1) {

      /*--- The PointID is not stored --*/

      point_line >> index;

      /*--- Store the solution (starting with node coordinates) --*/

      for (iVar = 0; iVar < Restart_Vars[1]; iVar++)
        point_line >> Restart_Data[counter*Restart_Vars[1] + iVar];

      /*--- Increment our local point counter. ---*/

      counter++;

    }
  }

}

void CSolver::Read_SU2_Restart_Binary(CGeometry *geometry, CConfig *config, string val_filename) {

  char str_buf[CGNS_STRING_SIZE], fname[100];
  unsigned short iVar;
  strcpy(fname, val_filename.c_str());
  int nRestart_Vars = 5, nFields;
  Restart_Vars = new int[5];
  config->fields.clear();

#ifndef HAVE_MPI

  /*--- Serial binary input. ---*/

  FILE *fhw;
  fhw = fopen(fname,"rb");
  size_t ret;

  /*--- Error check for opening the file. ---*/

  if (!fhw) {
    SU2_MPI::Error(string("Unable to open SU2 restart file ") + string(fname), CURRENT_FUNCTION);
  }

  /*--- First, read the number of variables and points. ---*/

  ret = fread(Restart_Vars, sizeof(int), nRestart_Vars, fhw);
  if (ret != (unsigned long)nRestart_Vars) {
    SU2_MPI::Error("Error reading restart file.", CURRENT_FUNCTION);
  }

  /*--- Check that this is an SU2 binary file. SU2 binary files
   have the hex representation of "SU2" as the first int in the file. ---*/

  if (Restart_Vars[0] != 535532) {
    SU2_MPI::Error(string("File ") + string(fname) + string(" is not a binary SU2 restart file.\n") +
                   string("SU2 reads/writes binary restart files by default.\n") +
                   string("Note that backward compatibility for ASCII restart files is\n") +
                   string("possible with the WRT_BINARY_RESTART / READ_BINARY_RESTART options."), CURRENT_FUNCTION);
  }

  /*--- Store the number of fields to be read for clarity. ---*/

  nFields = Restart_Vars[1];

  /*--- Read the variable names from the file. Note that we are adopting a
   fixed length of 33 for the string length to match with CGNS. This is
   needed for when we read the strings later. We pad the beginning of the
   variable string vector with the Point_ID tag that wasn't written. ---*/

  config->fields.push_back("Point_ID");
  for (iVar = 0; iVar < nFields; iVar++) {
    ret = fread(str_buf, sizeof(char), CGNS_STRING_SIZE, fhw);
    if (ret != (unsigned long)CGNS_STRING_SIZE) {
      SU2_MPI::Error("Error reading restart file.", CURRENT_FUNCTION);
    }
    config->fields.push_back(str_buf);
  }

  /*--- For now, create a temp 1D buffer to read the data from file. ---*/

  Restart_Data = new passivedouble[nFields*geometry->GetnPointDomain()];

  /*--- Read in the data for the restart at all local points. ---*/

  ret = fread(Restart_Data, sizeof(passivedouble), nFields*geometry->GetnPointDomain(), fhw);
  if (ret != (unsigned long)nFields*geometry->GetnPointDomain()) {
    SU2_MPI::Error("Error reading restart file.", CURRENT_FUNCTION);
  }

  /*--- Close the file. ---*/

  fclose(fhw);

#else

  /*--- Parallel binary input using MPI I/O. ---*/

  MPI_File fhw;
  SU2_MPI::Status status;
  MPI_Datatype etype, filetype;
  MPI_Offset disp;
  unsigned long iPoint_Global, index, iChar;
  string field_buf;

  int ierr;

  /*--- All ranks open the file using MPI. ---*/

  ierr = MPI_File_open(MPI_COMM_WORLD, fname, MPI_MODE_RDONLY, MPI_INFO_NULL, &fhw);

  /*--- Error check opening the file. ---*/

  if (ierr) {
    SU2_MPI::Error(string("Unable to open SU2 restart file ") + string(fname), CURRENT_FUNCTION);
  }

  /*--- First, read the number of variables and points (i.e., cols and rows),
   which we will need in order to read the file later. Also, read the
   variable string names here. Only the master rank reads the header. ---*/

  if (rank == MASTER_NODE)
    MPI_File_read(fhw, Restart_Vars, nRestart_Vars, MPI_INT, MPI_STATUS_IGNORE);

  /*--- Broadcast the number of variables to all procs and store clearly. ---*/

  SU2_MPI::Bcast(Restart_Vars, nRestart_Vars, MPI_INT, MASTER_NODE, MPI_COMM_WORLD);

  /*--- Check that this is an SU2 binary file. SU2 binary files
   have the hex representation of "SU2" as the first int in the file. ---*/

  if (Restart_Vars[0] != 535532) {
    SU2_MPI::Error(string("File ") + string(fname) + string(" is not a binary SU2 restart file.\n") +
                   string("SU2 reads/writes binary restart files by default.\n") +
                   string("Note that backward compatibility for ASCII restart files is\n") +
                   string("possible with the WRT_BINARY_RESTART / READ_BINARY_RESTART options."), CURRENT_FUNCTION);
  }

  /*--- Store the number of fields to be read for clarity. ---*/

  nFields = Restart_Vars[1];

  /*--- Read the variable names from the file. Note that we are adopting a
   fixed length of 33 for the string length to match with CGNS. This is
   needed for when we read the strings later. ---*/

  char *mpi_str_buf = new char[nFields*CGNS_STRING_SIZE];
  if (rank == MASTER_NODE) {
    disp = nRestart_Vars*sizeof(int);
    MPI_File_read_at(fhw, disp, mpi_str_buf, nFields*CGNS_STRING_SIZE,
                     MPI_CHAR, MPI_STATUS_IGNORE);
  }

  /*--- Broadcast the string names of the variables. ---*/

  SU2_MPI::Bcast(mpi_str_buf, nFields*CGNS_STRING_SIZE, MPI_CHAR,
                 MASTER_NODE, MPI_COMM_WORLD);

  /*--- Now parse the string names and load into the config class in case
   we need them for writing visualization files (SU2_SOL). ---*/

  config->fields.push_back("Point_ID");
  for (iVar = 0; iVar < nFields; iVar++) {
    index = iVar*CGNS_STRING_SIZE;
    field_buf.append("\"");
    for (iChar = 0; iChar < (unsigned long)CGNS_STRING_SIZE; iChar++) {
      str_buf[iChar] = mpi_str_buf[index + iChar];
    }
    field_buf.append(str_buf);
    field_buf.append("\"");
    config->fields.push_back(field_buf.c_str());
    field_buf.clear();
  }

  /*--- Free string buffer memory. ---*/

  delete [] mpi_str_buf;

  /*--- We're writing only su2doubles in the data portion of the file. ---*/

  etype = MPI_DOUBLE;

  /*--- We need to ignore the 4 ints describing the nVar_Restart and nPoints,
   along with the string names of the variables. ---*/

  disp = nRestart_Vars*sizeof(int) + CGNS_STRING_SIZE*nFields*sizeof(char);

  /*--- Define a derived datatype for this rank's set of non-contiguous data
   that will be placed in the restart. Here, we are collecting each one of the
   points which are distributed throughout the file in blocks of nVar_Restart data. ---*/

  int *blocklen = new int[geometry->GetnPointDomain()];
  int *displace = new int[geometry->GetnPointDomain()];
  int counter = 0;
  for (iPoint_Global = 0; iPoint_Global < geometry->GetGlobal_nPointDomain(); iPoint_Global++ ) {
    if (geometry->GetGlobal_to_Local_Point(iPoint_Global) > -1) {
      blocklen[counter] = nFields;
      displace[counter] = iPoint_Global*nFields;
      counter++;
    }
  }
  MPI_Type_indexed(geometry->GetnPointDomain(), blocklen, displace, MPI_DOUBLE, &filetype);
  MPI_Type_commit(&filetype);

  /*--- Set the view for the MPI file write, i.e., describe the location in
   the file that this rank "sees" for writing its piece of the restart file. ---*/

  MPI_File_set_view(fhw, disp, etype, filetype, (char*)"native", MPI_INFO_NULL);

  /*--- For now, create a temp 1D buffer to read the data from file. ---*/

  Restart_Data = new passivedouble[nFields*geometry->GetnPointDomain()];

  /*--- Collective call for all ranks to read from their view simultaneously. ---*/

  MPI_File_read_all(fhw, Restart_Data, nFields*geometry->GetnPointDomain(), MPI_DOUBLE, &status);

  /*--- All ranks close the file after writing. ---*/

  MPI_File_close(&fhw);

  /*--- Free the derived datatype and release temp memory. ---*/

  MPI_Type_free(&filetype);

  delete [] blocklen;
  delete [] displace;
  
#endif
  
}

void CSolver::Read_SU2_Restart_Metadata(CGeometry *geometry, CConfig *config, bool adjoint_run, string val_filename) {

	su2double AoA_ = config->GetAoA();
	su2double AoS_ = config->GetAoS();
	su2double BCThrust_ = config->GetInitial_BCThrust();
	su2double dCD_dCL_ = config->GetdCD_dCL();
 su2double dCMx_dCL_ = config->GetdCMx_dCL();
 su2double dCMy_dCL_ = config->GetdCMy_dCL();
 su2double dCMz_dCL_ = config->GetdCMz_dCL();
  string::size_type position;
	unsigned long ExtIter_ = 0;
	ifstream restart_file;
	bool adjoint = (config->GetContinuous_Adjoint()) || (config->GetDiscrete_Adjoint());

	if (config->GetRead_Binary_Restart()) {

		char fname[100];
		strcpy(fname, val_filename.c_str());
		int nVar_Buf = 5;
		int var_buf[5];
		int Restart_Iter = 0;
		passivedouble Restart_Meta_Passive[8] = {0.0,0.0,0.0,0.0,0.0,0.0,0.0,0.0};
		su2double Restart_Meta[8] = {0.0,0.0,0.0,0.0,0.0,0.0,0.0,0.0};

#ifndef HAVE_MPI

		/*--- Serial binary input. ---*/

		FILE *fhw;
		fhw = fopen(fname,"rb");
    size_t ret;

		/*--- Error check for opening the file. ---*/

		if (!fhw) {
      SU2_MPI::Error(string("Unable to open restart file ") + string(fname), CURRENT_FUNCTION);
		}

		/*--- First, read the number of variables and points. ---*/

		ret = fread(var_buf, sizeof(int), nVar_Buf, fhw);
    if (ret != (unsigned long)nVar_Buf) {
      SU2_MPI::Error("Error reading restart file.", CURRENT_FUNCTION);
    }

    /*--- Check that this is an SU2 binary file. SU2 binary files
     have the hex representation of "SU2" as the first int in the file. ---*/

    if (var_buf[0] != 535532) {
      SU2_MPI::Error(string("File ") + string(fname) + string(" is not a binary SU2 restart file.\n") +
                     string("SU2 reads/writes binary restart files by default.\n") +
                     string("Note that backward compatibility for ASCII restart files is\n") +
                     string("possible with the WRT_BINARY_RESTART / READ_BINARY_RESTART options."), CURRENT_FUNCTION);
    }

    /*--- Compute (negative) displacements and grab the metadata. ---*/

		fseek(fhw,-(sizeof(int) + 8*sizeof(passivedouble)), SEEK_END);

		/*--- Read the external iteration. ---*/

		ret = fread(&Restart_Iter, sizeof(int), 1, fhw);
    if (ret != 1) {
      SU2_MPI::Error("Error reading restart file.", CURRENT_FUNCTION);
    }

		/*--- Read the metadata. ---*/

		ret = fread(Restart_Meta_Passive, sizeof(passivedouble), 8, fhw);
    if (ret != 8) {
      SU2_MPI::Error("Error reading restart file.", CURRENT_FUNCTION);
    }

    for (unsigned short iVar = 0; iVar < 8; iVar++)
      Restart_Meta[iVar] = Restart_Meta_Passive[iVar];

		/*--- Close the file. ---*/

		fclose(fhw);

#else

		/*--- Parallel binary input using MPI I/O. ---*/

		MPI_File fhw;
		MPI_Offset disp;
    int ierr;

		/*--- All ranks open the file using MPI. ---*/

		ierr = MPI_File_open(MPI_COMM_WORLD, fname, MPI_MODE_RDONLY, MPI_INFO_NULL, &fhw);

		/*--- Error check opening the file. ---*/

		if (ierr) {
      SU2_MPI::Error(string("Unable to open SU2 restart file ") + string(fname), CURRENT_FUNCTION);
		}

		/*--- First, read the number of variables and points (i.e., cols and rows),
     which we will need in order to read the file later. Also, read the
     variable string names here. Only the master rank reads the header. ---*/

		if (rank == MASTER_NODE)
			MPI_File_read(fhw, var_buf, nVar_Buf, MPI_INT, MPI_STATUS_IGNORE);

		/*--- Broadcast the number of variables to all procs and store clearly. ---*/

		SU2_MPI::Bcast(var_buf, nVar_Buf, MPI_INT, MASTER_NODE, MPI_COMM_WORLD);

    /*--- Check that this is an SU2 binary file. SU2 binary files
     have the hex representation of "SU2" as the first int in the file. ---*/

    if (var_buf[0] != 535532) {
      SU2_MPI::Error(string("File ") + string(fname) + string(" is not a binary SU2 restart file.\n") +
                     string("SU2 reads/writes binary restart files by default.\n") +
                     string("Note that backward compatibility for ASCII restart files is\n") +
                     string("possible with the WRT_BINARY_RESTART / READ_BINARY_RESTART options."), CURRENT_FUNCTION);
    }

    /*--- Access the metadata. ---*/

		if (rank == MASTER_NODE) {

      /*--- External iteration. ---*/

      disp = (nVar_Buf*sizeof(int) + var_buf[1]*CGNS_STRING_SIZE*sizeof(char) +
              var_buf[1]*var_buf[2]*sizeof(passivedouble));
      MPI_File_read_at(fhw, disp, &Restart_Iter, 1, MPI_INT, MPI_STATUS_IGNORE);

			/*--- Additional doubles for AoA, AoS, etc. ---*/

      disp = (nVar_Buf*sizeof(int) + var_buf[1]*CGNS_STRING_SIZE*sizeof(char) +
              var_buf[1]*var_buf[2]*sizeof(passivedouble) + 1*sizeof(int));
      MPI_File_read_at(fhw, disp, Restart_Meta_Passive, 8, MPI_DOUBLE, MPI_STATUS_IGNORE);

		}

		/*--- Communicate metadata. ---*/

		SU2_MPI::Bcast(&Restart_Iter, 1, MPI_INT, MASTER_NODE, MPI_COMM_WORLD);

		/*--- Copy to a su2double structure (because of the SU2_MPI::Bcast
              doesn't work with passive data)---*/

		for (unsigned short iVar = 0; iVar < 8; iVar++)
			Restart_Meta[iVar] = Restart_Meta_Passive[iVar];

		SU2_MPI::Bcast(Restart_Meta, 8, MPI_DOUBLE, MASTER_NODE, MPI_COMM_WORLD);

		/*--- All ranks close the file after writing. ---*/

		MPI_File_close(&fhw);

#endif

		/*--- Store intermediate vals from file I/O in correct variables. ---*/

		ExtIter_  = Restart_Iter;
		AoA_      = Restart_Meta[0];
		AoS_      = Restart_Meta[1];
		BCThrust_ = Restart_Meta[2];
		dCD_dCL_  = Restart_Meta[3];
  dCMx_dCL_  = Restart_Meta[4];
  dCMy_dCL_  = Restart_Meta[5];
  dCMz_dCL_  = Restart_Meta[6];

	} else {

    /*--- First, check that this is not a binary restart file. ---*/

    char fname[100];
    strcpy(fname, val_filename.c_str());
    int magic_number;

#ifndef HAVE_MPI

    /*--- Serial binary input. ---*/

    FILE *fhw;
    fhw = fopen(fname,"rb");
    size_t ret;

    /*--- Error check for opening the file. ---*/

    if (!fhw) {
      SU2_MPI::Error(string("Unable to open SU2 restart file ") + string(fname), CURRENT_FUNCTION);
    }

    /*--- Attempt to read the first int, which should be our magic number. ---*/

    ret = fread(&magic_number, sizeof(int), 1, fhw);
    if (ret != 1) {
      SU2_MPI::Error("Error reading restart file.", CURRENT_FUNCTION);
    }

    /*--- Check that this is an SU2 binary file. SU2 binary files
     have the hex representation of "SU2" as the first int in the file. ---*/

    if (magic_number == 535532) {
      SU2_MPI::Error(string("File ") + string(fname) + string(" is a binary SU2 restart file, expected ASCII.\n") +
                     string("SU2 reads/writes binary restart files by default.\n") +
                     string("Note that backward compatibility for ASCII restart files is\n") +
                     string("possible with the WRT_BINARY_RESTART / READ_BINARY_RESTART options."), CURRENT_FUNCTION);
    }

    fclose(fhw);

#else

    /*--- Parallel binary input using MPI I/O. ---*/

    MPI_File fhw;
    int ierr;

    /*--- All ranks open the file using MPI. ---*/

    ierr = MPI_File_open(MPI_COMM_WORLD, fname, MPI_MODE_RDONLY, MPI_INFO_NULL, &fhw);

    /*--- Error check opening the file. ---*/

    if (ierr) {
      SU2_MPI::Error(string("Unable to open SU2 restart file ") + string(fname), CURRENT_FUNCTION);
    }

    /*--- Have the master attempt to read the magic number. ---*/

    if (rank == MASTER_NODE)
      MPI_File_read(fhw, &magic_number, 1, MPI_INT, MPI_STATUS_IGNORE);

    /*--- Broadcast the number of variables to all procs and store clearly. ---*/

    SU2_MPI::Bcast(&magic_number, 1, MPI_INT, MASTER_NODE, MPI_COMM_WORLD);

    /*--- Check that this is an SU2 binary file. SU2 binary files
     have the hex representation of "SU2" as the first int in the file. ---*/

    if (magic_number == 535532) {
      SU2_MPI::Error(string("File ") + string(fname) + string(" is a binary SU2 restart file, expected ASCII.\n") +
                     string("SU2 reads/writes binary restart files by default.\n") +
                     string("Note that backward compatibility for ASCII restart files is\n") +
                     string("possible with the WRT_BINARY_RESTART / READ_BINARY_RESTART options."), CURRENT_FUNCTION);
    }
    
    MPI_File_close(&fhw);
    
#endif

    /*--- Carry on with ASCII metadata reading. ---*/

		restart_file.open(val_filename.data(), ios::in);
		if (restart_file.fail()) {
			if (rank == MASTER_NODE) {
				cout << " Warning: There is no restart file (" << val_filename.data() << ")."<< endl;
				cout << " Computation will continue without updating metadata parameters." << endl;
			}
		} else {

			unsigned long iPoint_Global = 0;
			string text_line;

			/*--- The first line is the header (General description) ---*/

			getline (restart_file, text_line);

			/*--- Space for the solution ---*/

			for (iPoint_Global = 0; iPoint_Global < geometry->GetGlobal_nPointDomain(); iPoint_Global++ ) {

				getline (restart_file, text_line);

			}

			/*--- Space for extra info (if any) ---*/

			while (getline (restart_file, text_line)) {

				/*--- External iteration ---*/

				position = text_line.find ("EXT_ITER=",0);
				if (position != string::npos) {
					text_line.erase (0,9); ExtIter_ = atoi(text_line.c_str());
				}

				/*--- Angle of attack ---*/

				position = text_line.find ("AOA=",0);
				if (position != string::npos) {
					text_line.erase (0,4); AoA_ = atof(text_line.c_str());
				}

				/*--- Sideslip angle ---*/

				position = text_line.find ("SIDESLIP_ANGLE=",0);
				if (position != string::npos) {
					text_line.erase (0,15); AoS_ = atof(text_line.c_str());
				}

				/*--- BCThrust angle ---*/

				position = text_line.find ("INITIAL_BCTHRUST=",0);
				if (position != string::npos) {
					text_line.erase (0,17); BCThrust_ = atof(text_line.c_str());
				}

				if (adjoint_run) {

					if (config->GetEval_dOF_dCX() == true) {

						/*--- dCD_dCL coefficient ---*/

       position = text_line.find ("DCD_DCL_VALUE=",0);
       if (position != string::npos) {
         text_line.erase (0,14); dCD_dCL_ = atof(text_line.c_str());
       }
       
       /*--- dCMx_dCL coefficient ---*/
       
       position = text_line.find ("DCMX_DCL_VALUE=",0);
       if (position != string::npos) {
         text_line.erase (0,15); dCMx_dCL_ = atof(text_line.c_str());
       }
       
       /*--- dCMy_dCL coefficient ---*/
       
       position = text_line.find ("DCMY_DCL_VALUE=",0);
       if (position != string::npos) {
         text_line.erase (0,15); dCMy_dCL_ = atof(text_line.c_str());
       }
       
       /*--- dCMz_dCL coefficient ---*/
       
       position = text_line.find ("DCMZ_DCL_VALUE=",0);
       if (position != string::npos) {
         text_line.erase (0,15); dCMz_dCL_ = atof(text_line.c_str());
       }
       
					}

				}

			}


			/*--- Close the restart meta file. ---*/

			restart_file.close();

		}
	}

	/*--- Load the metadata. ---*/

	/*--- Only from the direct problem ---*/

	if (!adjoint_run) {

		/*--- Angle of attack ---*/

		if (config->GetDiscard_InFiles() == false) {
			if ((config->GetAoA() != AoA_) &&  (rank == MASTER_NODE)) {
				cout.precision(6);
				cout <<"WARNING: AoA in the solution file (" << AoA_ << " deg.) +" << endl;
				cout << "         AoA offset in mesh file (" << config->GetAoA_Offset() << " deg.) = " << AoA_ + config->GetAoA_Offset() << " deg." << endl;
			}
			config->SetAoA(AoA_ + config->GetAoA_Offset());
		}
		else {
			if ((config->GetAoA() != AoA_) &&  (rank == MASTER_NODE))
				cout <<"WARNING: Discarding the AoA in the solution file." << endl;
		}

		/*--- Sideslip angle ---*/

		if (config->GetDiscard_InFiles() == false) {
			if ((config->GetAoS() != AoS_) &&  (rank == MASTER_NODE)) {
				cout.precision(6);
				cout <<"WARNING: AoS in the solution file (" << AoS_ << " deg.) +" << endl;
				cout << "         AoS offset in mesh file (" << config->GetAoS_Offset() << " deg.) = " << AoS_ + config->GetAoS_Offset() << " deg." << endl;
			}
			config->SetAoS(AoS_ + config->GetAoS_Offset());
		}
		else {
			if ((config->GetAoS() != AoS_) &&  (rank == MASTER_NODE))
				cout <<"WARNING: Discarding the AoS in the solution file." << endl;
		}

		/*--- BCThrust angle ---*/

		if (config->GetDiscard_InFiles() == false) {
			if ((config->GetInitial_BCThrust() != BCThrust_) &&  (rank == MASTER_NODE))
				cout <<"WARNING: SU2 will use the initial BC Thrust provided in the solution file: " << BCThrust_ << " lbs." << endl;
			config->SetInitial_BCThrust(BCThrust_);
		}
		else {
			if ((config->GetInitial_BCThrust() != BCThrust_) &&  (rank == MASTER_NODE))
				cout <<"WARNING: Discarding the BC Thrust in the solution file." << endl;
		}


		/*--- The adjoint problem needs this information from the direct solution ---*/

		if (adjoint) {

			if (config->GetEval_dOF_dCX() == false) {

				if (config->GetDiscard_InFiles() == false) {

      if ((config->GetdCD_dCL() != dCD_dCL_) &&  (rank == MASTER_NODE))
        cout <<"WARNING: SU2 will use the dCD/dCL provided in the direct solution file: " << dCD_dCL_ << "." << endl;
      config->SetdCD_dCL(dCD_dCL_);
      
      if ((config->GetdCMx_dCL() != dCMx_dCL_) &&  (rank == MASTER_NODE))
        cout <<"WARNING: SU2 will use the dCMx/dCL provided in the direct solution file: " << dCMx_dCL_ << "." << endl;
      config->SetdCMx_dCL(dCMx_dCL_);
      
      if ((config->GetdCMy_dCL() != dCMy_dCL_) &&  (rank == MASTER_NODE))
        cout <<"WARNING: SU2 will use the dCMy/dCL provided in the direct solution file: " << dCMy_dCL_ << "." << endl;
      config->SetdCMy_dCL(dCMy_dCL_);
      
      if ((config->GetdCMz_dCL() != dCMz_dCL_) &&  (rank == MASTER_NODE))
        cout <<"WARNING: SU2 will use the dCMz/dCL provided in the direct solution file: " << dCMz_dCL_ << "." << endl;
      config->SetdCMz_dCL(dCMz_dCL_);

				}
				else {
      
      if ((config->GetdCD_dCL() != dCD_dCL_) &&  (rank == MASTER_NODE))
        cout <<"WARNING: Discarding the dCD/dCL in the direct solution file." << endl;
      
      if ((config->GetdCMx_dCL() != dCMx_dCL_) &&  (rank == MASTER_NODE))
        cout <<"WARNING: Discarding the dCMx/dCL in the direct solution file." << endl;
      
      if ((config->GetdCMy_dCL() != dCMy_dCL_) &&  (rank == MASTER_NODE))
        cout <<"WARNING: Discarding the dCMy/dCL in the direct solution file." << endl;
      
      if ((config->GetdCMz_dCL() != dCMz_dCL_) &&  (rank == MASTER_NODE))
        cout <<"WARNING: Discarding the dCMz/dCL in the direct solution file." << endl;
      
    }

			}

		}

	}

	/*--- Only from the adjoint restart file ---*/

	else {

		/*--- The adjoint problem needs this information from the adjoint solution file ---*/

		if (config->GetEval_dOF_dCX() == true) {

			/*--- If it is a restart it will use the value that was stored in the adjoint solution file  ---*/

			if (config->GetRestart()) {

     /*--- dCD_dCL coefficient ---*/
     
     if ((config->GetdCD_dCL() != dCD_dCL_) &&  (rank == MASTER_NODE))
       cout <<"WARNING: SU2 will use the dCD/dCL provided in\nthe adjoint solution file: " << dCD_dCL_ << " ." << endl;
     config->SetdCD_dCL(dCD_dCL_);
     
     /*--- dCMx_dCL coefficient ---*/
     
     if ((config->GetdCMx_dCL() != dCMx_dCL_) &&  (rank == MASTER_NODE))
       cout <<"WARNING: SU2 will use the dCMx/dCL provided in\nthe adjoint solution file: " << dCMx_dCL_ << " ." << endl;
     config->SetdCMx_dCL(dCMx_dCL_);
     
     /*--- dCMy_dCL coefficient ---*/
     
     if ((config->GetdCMy_dCL() != dCMy_dCL_) &&  (rank == MASTER_NODE))
       cout <<"WARNING: SU2 will use the dCMy/dCL provided in\nthe adjoint solution file: " << dCMy_dCL_ << " ." << endl;
     config->SetdCMy_dCL(dCMy_dCL_);
     
     /*--- dCMz_dCL coefficient ---*/
     
     if ((config->GetdCMz_dCL() != dCMz_dCL_) &&  (rank == MASTER_NODE))
       cout <<"WARNING: SU2 will use the dCMz/dCL provided in\nthe adjoint solution file: " << dCMz_dCL_ << " ." << endl;
     config->SetdCMz_dCL(dCMz_dCL_);
     
			}


		}

	}

	/*--- External iteration ---*/

<<<<<<< HEAD
  if ((config->GetDiscard_InFiles() == false) &&
      (!config->GetContinuous_Adjoint() && !config->GetDiscrete_Adjoint()) || (adjoint && config->GetRestart()))
=======
  if ((config->GetDiscard_InFiles() == false) && (!adjoint || (adjoint && config->GetRestart())))
>>>>>>> 7dcdfe40
    config->SetExtIter_OffSet(ExtIter_);

}

void CSolver::Read_InletFile_ASCII(CGeometry *geometry, CConfig *config, string val_filename) {

  ifstream inlet_file;
  string text_line;
  unsigned long iVar, iMarker, iChar, iRow;
  int counter = 0;
  string::size_type position;

  /*--- Open the inlet profile file (we have already error checked) ---*/

  inlet_file.open(val_filename.data(), ios::in);

  /*--- Identify the markers and data set in the inlet profile file ---*/

  while (getline (inlet_file, text_line)) {

    position = text_line.find ("NMARK=",0);
    if (position != string::npos) {
      text_line.erase (0,6); nMarker_InletFile = atoi(text_line.c_str());

      nRow_InletFile    = new unsigned long[nMarker_InletFile];
      nRowCum_InletFile = new unsigned long[nMarker_InletFile+1];
      nCol_InletFile    = new unsigned long[nMarker_InletFile];

      for (iMarker = 0 ; iMarker < nMarker_InletFile; iMarker++) {

        getline (inlet_file, text_line);
        text_line.erase (0,11);
        for (iChar = 0; iChar < 20; iChar++) {
          position = text_line.find( " ", 0 );  if (position != string::npos) text_line.erase (position,1);
          position = text_line.find( "\r", 0 ); if (position != string::npos) text_line.erase (position,1);
          position = text_line.find( "\n", 0 ); if (position != string::npos) text_line.erase (position,1);
        }
        Marker_Tags_InletFile.push_back(text_line.c_str());

        getline (inlet_file, text_line);
        text_line.erase (0,5); nRow_InletFile[iMarker] = atoi(text_line.c_str());

        getline (inlet_file, text_line);
        text_line.erase (0,5); nCol_InletFile[iMarker] = atoi(text_line.c_str());

        /*--- Skip the data. This is read in the next loop. ---*/

        for (iRow = 0; iRow < nRow_InletFile[iMarker]; iRow++) getline (inlet_file, text_line);

      }
    } else {
      SU2_MPI::Error("While opening inlet file, no \"NMARK=\" specification was found", CURRENT_FUNCTION);
    }
  }

  inlet_file.close();

  /*--- Compute array bounds and offsets. Allocate data structure. ---*/

  maxCol_InletFile = 0; nRowCum_InletFile[0] = 0;
  for (iMarker = 0; iMarker < nMarker_InletFile; iMarker++) {
    if (nCol_InletFile[iMarker] > maxCol_InletFile)
      maxCol_InletFile = nCol_InletFile[iMarker];

    /*--- Put nRow into cumulative storage format. ---*/

    nRowCum_InletFile[iMarker+1] = nRowCum_InletFile[iMarker] + nRow_InletFile[iMarker];
    
  }

  Inlet_Data = new passivedouble[nRowCum_InletFile[nMarker_InletFile]*maxCol_InletFile];

  for (unsigned long iPoint = 0; iPoint < nRowCum_InletFile[nMarker_InletFile]*maxCol_InletFile; iPoint++)
    Inlet_Data[iPoint] = 0.0;

  /*--- Read all lines in the inlet profile file and extract data. ---*/

  inlet_file.open(val_filename.data(), ios::in);

  counter = 0;
  while (getline (inlet_file, text_line)) {

    position = text_line.find ("NMARK=",0);
    if (position != string::npos) {

      for (iMarker = 0; iMarker < nMarker_InletFile; iMarker++) {

        /*--- Skip the tag, nRow, and nCol lines. ---*/

        getline (inlet_file, text_line);
        getline (inlet_file, text_line);
        getline (inlet_file, text_line);

        /*--- Now read the data for each row and store. ---*/

        for (iRow = 0; iRow < nRow_InletFile[iMarker]; iRow++) {

          getline (inlet_file, text_line);

          istringstream point_line(text_line);

          /*--- Store the values (starting with node coordinates) --*/

          for (iVar = 0; iVar < nCol_InletFile[iMarker]; iVar++)
            point_line >> Inlet_Data[counter*maxCol_InletFile + iVar];

          /*--- Increment our local row counter. ---*/

          counter++;

        }
      }
    }
  }
  
  inlet_file.close();
  
}

void CSolver::LoadInletProfile(CGeometry **geometry,
                               CSolver ***solver,
                               CConfig *config,
                               int val_iter,
                               unsigned short val_kind_solver,
                               unsigned short val_kind_marker) {

  /*-- First, set the solver and marker kind for the particular problem at
   hand. Note that, in the future, these routines can be used for any solver
   and potentially any marker type (beyond inlets). ---*/

  unsigned short KIND_SOLVER = val_kind_solver;
  unsigned short KIND_MARKER = val_kind_marker;

  /*--- Local variables ---*/

  unsigned short iDim, iVar, iMesh, iMarker, jMarker;
  unsigned long iPoint, iVertex, index, iChildren, Point_Fine, iRow;
  su2double Area_Children, Area_Parent, *Coord, dist, min_dist;
  bool dual_time = ((config->GetUnsteady_Simulation() == DT_STEPPING_1ST) ||
                    (config->GetUnsteady_Simulation() == DT_STEPPING_2ND));
  bool time_stepping = config->GetUnsteady_Simulation() == TIME_STEPPING;

  string UnstExt, text_line;
  ifstream restart_file;

  unsigned short iZone = config->GetiZone();
  unsigned short nZone = config->GetnZone();

  string Marker_Tag;
  string profile_filename = config->GetInlet_FileName();
  ifstream inlet_file;

  su2double *Inlet_Values = NULL;
  su2double *Inlet_Fine   = NULL;
  su2double *Normal       = new su2double[nDim];

  unsigned long Marker_Counter = 0;

  /*--- Multizone problems require the number of the zone to be appended. ---*/

  if (nZone > 1)
    profile_filename = config->GetMultizone_FileName(profile_filename, iZone);

  /*--- Modify file name for an unsteady restart ---*/

  if (dual_time || time_stepping)
    profile_filename = config->GetUnsteady_FileName(profile_filename, val_iter);

  /*--- Open the file and check for problems. If a file can not be found,
   then a warning will be printed, but the calculation will continue
   using the uniform inlet values. A template inlet file will be written
   at a later point using COutput. ---*/

  inlet_file.open(profile_filename.data(), ios::in);

  if (!inlet_file.fail()) {

    /*--- Close the file and start the loading. ---*/

    inlet_file.close();

    /*--- Read the profile data from an ASCII file. ---*/

    Read_InletFile_ASCII(geometry[MESH_0], config, profile_filename);

    /*--- Load data from the restart into correct containers. ---*/

    Marker_Counter = 0;

    Inlet_Values = new su2double[maxCol_InletFile];
    Inlet_Fine   = new su2double[maxCol_InletFile];

    unsigned short global_failure = 0, local_failure = 0;
    ostringstream error_msg;

    const su2double tolerance = config->GetInlet_Profile_Matching_Tolerance();

    for (iMarker = 0; iMarker < config->GetnMarker_All(); iMarker++) {
      if (config->GetMarker_All_KindBC(iMarker) == KIND_MARKER) {

        /*--- Get tag in order to identify the correct inlet data. ---*/

        Marker_Tag = config->GetMarker_All_TagBound(iMarker);

        for (jMarker = 0; jMarker < nMarker_InletFile; jMarker++) {

          /*--- If we have found the matching marker string, continue. ---*/

          if (Marker_Tags_InletFile[jMarker] == Marker_Tag) {

            /*--- Increment our counter for marker matches. ---*/

            Marker_Counter++;

            /*--- Loop through the nodes on this marker. ---*/

            for (iVertex = 0; iVertex < geometry[MESH_0]->nVertex[iMarker]; iVertex++) {

              iPoint   = geometry[MESH_0]->vertex[iMarker][iVertex]->GetNode();
              Coord    = geometry[MESH_0]->node[iPoint]->GetCoord();
              min_dist = 1e16;

              /*--- Find the distance to the closest point in our inlet profile data. ---*/

              for (iRow = nRowCum_InletFile[jMarker]; iRow < nRowCum_InletFile[jMarker+1]; iRow++) {

                /*--- Get the coords for this data point. ---*/

                index = iRow*maxCol_InletFile;

                dist = 0.0;
                for (unsigned short iDim = 0; iDim < nDim; iDim++)
                  dist += pow(Inlet_Data[index+iDim] - Coord[iDim], 2);
                dist = sqrt(dist);

                /*--- Check is this is the closest point and store data if so. ---*/

                if (dist < min_dist) {
                  min_dist = dist;
                  for (iVar = 0; iVar < maxCol_InletFile; iVar++)
                    Inlet_Values[iVar] = Inlet_Data[index+iVar];
                }

              }

              /*--- If the diff is less than the tolerance, match the two.
               We could modify this to simply use the nearest neighbor, or
               eventually add something more elaborate here for interpolation. ---*/

              if (min_dist < tolerance) {

                solver[MESH_0][KIND_SOLVER]->SetInletAtVertex(Inlet_Values, iMarker, iVertex);

              } else {

                unsigned long GlobalIndex = geometry[MESH_0]->node[iPoint]->GetGlobalIndex();
                cout << "WARNING: Did not find a match between the points in the inlet file" << endl;
                cout << "and point " << GlobalIndex;
                cout << std::scientific;
                cout << " at location: [" << Coord[0] << ", " << Coord[1];
                if (nDim ==3) error_msg << ", " << Coord[2];
                cout << "]" << endl;
                cout << "Distance to closest point: " << min_dist << endl;
                cout << "Current tolerance:         " << tolerance << endl;
                cout << endl;
                cout << "You can widen the tolerance for point matching by changing the value" << endl;
                cout << "of the option INLET_MATCHING_TOLERANCE in your *.cfg file." << endl;
                local_failure++;
                break;

              }
            }
          }
        }
      }

      if (local_failure > 0) break;
    }

#ifdef HAVE_MPI
    SU2_MPI::Allreduce(&local_failure, &global_failure, 1, MPI_UNSIGNED_SHORT,
                       MPI_SUM, MPI_COMM_WORLD);
#else
    global_failure = local_failure;
#endif

    if (global_failure > 0) {
      SU2_MPI::Error(string("Prescribed inlet data does not match markers within tolerance."), CURRENT_FUNCTION);
    }

    /*--- Copy the inlet data down to the coarse levels if multigrid is active.
     Here, we use a face area-averaging to restrict the values. ---*/

    for (iMesh = 1; iMesh <= config->GetnMGLevels(); iMesh++) {
      for (iMarker=0; iMarker < config->GetnMarker_All(); iMarker++) {
        if (config->GetMarker_All_KindBC(iMarker) == KIND_MARKER) {

          Marker_Tag = config->GetMarker_All_TagBound(iMarker);
          
          /*--- Loop through the nodes on this marker. ---*/

          for (iVertex = 0; iVertex < geometry[iMesh]->nVertex[iMarker]; iVertex++) {

            /*--- Get the coarse mesh point and compute the boundary area. ---*/

            iPoint = geometry[iMesh]->vertex[iMarker][iVertex]->GetNode();
            geometry[iMesh]->vertex[iMarker][iVertex]->GetNormal(Normal);
            Area_Parent = 0.0;
            for (iDim = 0; iDim < nDim; iDim++) Area_Parent += Normal[iDim]*Normal[iDim];
            Area_Parent = sqrt(Area_Parent);

            /*--- Reset the values for the coarse point. ---*/

            for (iVar = 0; iVar < maxCol_InletFile; iVar++) Inlet_Values[iVar] = 0.0;

            /*-- Loop through the children and extract the inlet values
             from those nodes that lie on the boundary as well as their
             boundary area. We build a face area-averaged value for the
             coarse point values from the fine grid points. Note that
             children from the interior volume will not be included in
             the averaging. ---*/

            for (iChildren = 0; iChildren < geometry[iMesh]->node[iPoint]->GetnChildren_CV(); iChildren++) {
              Point_Fine = geometry[iMesh]->node[iPoint]->GetChildren_CV(iChildren);
              for (iVar = 0; iVar < maxCol_InletFile; iVar++) Inlet_Fine[iVar] = 0.0;
              Area_Children = solver[iMesh-1][KIND_SOLVER]->GetInletAtVertex(Inlet_Fine, Point_Fine, KIND_MARKER, Marker_Tag, geometry[iMesh-1], config);
              for (iVar = 0; iVar < maxCol_InletFile; iVar++) {
                Inlet_Values[iVar] += Inlet_Fine[iVar]*Area_Children/Area_Parent;
              }
            }

            /*--- Set the boundary area-averaged inlet values for the coarse point. ---*/

            solver[iMesh][KIND_SOLVER]->SetInletAtVertex(Inlet_Values, iMarker, iVertex);

          }
        }
      }
    }

    /*--- Delete the class memory that is used to load the inlets. ---*/

    Marker_Tags_InletFile.clear();

    if (nRowCum_InletFile != NULL) delete [] nRowCum_InletFile; nRowCum_InletFile = NULL;
    if (nRow_InletFile    != NULL) delete [] nRow_InletFile;    nRow_InletFile    = NULL;
    if (nCol_InletFile    != NULL) delete [] nCol_InletFile;    nCol_InletFile    = NULL;
    if (Inlet_Data        != NULL) delete [] Inlet_Data;        Inlet_Data        = NULL;

  } else {

    if (rank == MASTER_NODE) {
      cout << endl;
      cout << "WARNING: Could not find the input file for the inlet profile." << endl;
      cout << "Looked for: " << profile_filename << "." << endl;
      cout << "A template inlet profile file will be written, and the " << endl;
      cout << "calculation will continue with uniform inlets." << endl << endl;
    }

    /*--- Set the bit to write a template inlet profile file. ---*/

    config->SetWrt_InletFile(true);

    /*--- Set the mean flow inlets to uniform. ---*/

    for (iMesh = 0; iMesh <= config->GetnMGLevels(); iMesh++) {
      for (iMarker = 0; iMarker < config->GetnMarker_All(); iMarker++) {
          solver[iMesh][KIND_SOLVER]->SetUniformInlet(config, iMarker);
      }
    }

  }

  /*--- Deallocated local data. ---*/

  if (Inlet_Values != NULL) delete [] Inlet_Values;
  if (Inlet_Fine   != NULL) delete [] Inlet_Fine;
  delete [] Normal;
  
}

CBaselineSolver::CBaselineSolver(void) : CSolver() { }

CBaselineSolver::CBaselineSolver(CGeometry *geometry, CConfig *config) {

  unsigned long iPoint;
  unsigned short iVar;
  
  nPoint = geometry->GetnPoint();

  /*--- Define geometry constants in the solver structure ---*/

  nDim = geometry->GetnDim();

  /*--- Routines to access the number of variables and string names. ---*/

  SetOutputVariables(geometry, config);

  /*--- Initialize a zero solution and instantiate the CVariable class. ---*/

  Solution = new su2double[nVar];
  for (iVar = 0; iVar < nVar; iVar++) {
    Solution[iVar] = 0.0;
  }

  node = new CVariable*[geometry->GetnPoint()];
  for (iPoint = 0; iPoint < geometry->GetnPoint(); iPoint++) {
    node[iPoint] = new CBaselineVariable(Solution, nVar, config);
  }
  
}

CBaselineSolver::CBaselineSolver(CGeometry *geometry, CConfig *config, unsigned short nVar, vector<string> field_names) {

  unsigned long iPoint;
  unsigned short iVar;
  
  nPoint = geometry->GetnPoint();

  config->fields = field_names;

  Solution = new su2double[nVar];

  for (iVar = 0; iVar < nVar; iVar++) {
    Solution[iVar] = 0.0;
  }

  /*--- Define geometry constants in the solver structure ---*/

  nDim = geometry->GetnDim();

  /*--- Allocate the node variables ---*/

  node = new CVariable*[geometry->GetnPoint()];

  for (iPoint = 0; iPoint < geometry->GetnPoint(); iPoint++) {

    node[iPoint] = new CBaselineVariable(Solution, nVar, config);

  }

}

void CBaselineSolver::SetOutputVariables(CGeometry *geometry, CConfig *config) {

  /*--- Open the ASCII restart file and extract the nVar and field names. ---*/

  string Tag, text_line, AdjExt, UnstExt;
  unsigned long iExtIter = config->GetExtIter();
  bool fem = (config->GetKind_Solver() == FEM_ELASTICITY);

  unsigned short iZone = config->GetiZone();
  unsigned short nZone = geometry->GetnZone();

  ifstream restart_file;
  string filename;

  /*--- Retrieve filename from config ---*/

  if (config->GetContinuous_Adjoint() || config->GetDiscrete_Adjoint()) {
    filename = config->GetSolution_AdjFileName();
    filename = config->GetObjFunc_Extension(filename);
  } else if (fem) {
    filename = config->GetSolution_FEMFileName();
  } else {
    filename = config->GetSolution_FlowFileName();
  }

  /*--- Multizone problems require the number of the zone to be appended. ---*/

  if (nZone > 1)
    filename = config->GetMultizone_FileName(filename, iZone);

  if (config->GetUnsteady_Simulation() == HARMONIC_BALANCE)
    filename = config->GetMultiInstance_FileName(filename, config->GetiInst());

  /*--- Unsteady problems require an iteration number to be appended. ---*/
  if (config->GetWrt_Unsteady()) {
    filename = config->GetUnsteady_FileName(filename, SU2_TYPE::Int(iExtIter));
  } else if (config->GetWrt_Dynamic()) {
    filename = config->GetUnsteady_FileName(filename, SU2_TYPE::Int(iExtIter));
  }

  /*--- Read only the number of variables in the restart file. ---*/

  if (config->GetRead_Binary_Restart()) {

    char fname[100];
    strcpy(fname, filename.c_str());
    int nVar_Buf = 5;
    int var_buf[5];

#ifndef HAVE_MPI

    /*--- Serial binary input. ---*/

    FILE *fhw;
    fhw = fopen(fname,"rb");
    size_t ret;

    /*--- Error check for opening the file. ---*/

    if (!fhw) {
      SU2_MPI::Error(string("Unable to open SU2 restart file ") + string(fname), CURRENT_FUNCTION);
    }
    
    /*--- First, read the number of variables and points. ---*/

    ret = fread(var_buf, sizeof(int), nVar_Buf, fhw);
    if (ret != (unsigned long)nVar_Buf) {
      SU2_MPI::Error("Error reading restart file.", CURRENT_FUNCTION);
    }

    /*--- Check that this is an SU2 binary file. SU2 binary files
     have the hex representation of "SU2" as the first int in the file. ---*/

    if (var_buf[0] != 535532) {
      SU2_MPI::Error(string("File ") + string(fname) + string(" is not a binary SU2 restart file.\n") +
                     string("SU2 reads/writes binary restart files by default.\n") +
                     string("Note that backward compatibility for ASCII restart files is\n") +
                     string("possible with the WRT_BINARY_RESTART / READ_BINARY_RESTART options."), CURRENT_FUNCTION);
    }
    
    /*--- Close the file. ---*/

    fclose(fhw);

#else

    /*--- Parallel binary input using MPI I/O. ---*/

    MPI_File fhw;
    int ierr;
    
    /*--- All ranks open the file using MPI. ---*/

    ierr = MPI_File_open(MPI_COMM_WORLD, fname, MPI_MODE_RDONLY, MPI_INFO_NULL, &fhw);

    /*--- Error check opening the file. ---*/

    if (ierr) {
      SU2_MPI::Error(string("Unable to open SU2 restart file ") + string(fname), CURRENT_FUNCTION);
    }

    /*--- First, read the number of variables and points (i.e., cols and rows),
     which we will need in order to read the file later. Also, read the
     variable string names here. Only the master rank reads the header. ---*/

    if (rank == MASTER_NODE) {
      MPI_File_read(fhw, var_buf, nVar_Buf, MPI_INT, MPI_STATUS_IGNORE);
    }

    /*--- Broadcast the number of variables to all procs and store more clearly. ---*/

    SU2_MPI::Bcast(var_buf, nVar_Buf, MPI_INT, MASTER_NODE, MPI_COMM_WORLD);

    /*--- Check that this is an SU2 binary file. SU2 binary files
     have the hex representation of "SU2" as the first int in the file. ---*/

    if (var_buf[0] != 535532) {
      SU2_MPI::Error(string("File ") + string(fname) + string(" is not a binary SU2 restart file.\n") +
                     string("SU2 reads/writes binary restart files by default.\n") +
                     string("Note that backward compatibility for ASCII restart files is\n") +
                     string("possible with the WRT_BINARY_RESTART / READ_BINARY_RESTART options."), CURRENT_FUNCTION);
    }

    /*--- All ranks close the file after writing. ---*/
    
    MPI_File_close(&fhw);

#endif

    /*--- Set the number of variables, one per field in the
     restart file (without including the PointID) ---*/

    nVar = var_buf[1];

  } else {

    /*--- First, check that this is not a binary restart file. ---*/

    char fname[100];
    strcpy(fname, filename.c_str());
    int magic_number;

#ifndef HAVE_MPI

    /*--- Serial binary input. ---*/

    FILE *fhw;
    fhw = fopen(fname,"rb");
    size_t ret;

    /*--- Error check for opening the file. ---*/

    if (!fhw) {
      SU2_MPI::Error(string("Unable to open SU2 restart file ") + string(fname), CURRENT_FUNCTION);
    }

    /*--- Attempt to read the first int, which should be our magic number. ---*/

    ret = fread(&magic_number, sizeof(int), 1, fhw);
    if (ret != 1) {
      SU2_MPI::Error("Error reading restart file.", CURRENT_FUNCTION);
    }

    /*--- Check that this is an SU2 binary file. SU2 binary files
     have the hex representation of "SU2" as the first int in the file. ---*/

    if (magic_number == 535532) {
      SU2_MPI::Error(string("File ") + string(fname) + string(" is a binary SU2 restart file, expected ASCII.\n") +
                     string("SU2 reads/writes binary restart files by default.\n") +
                     string("Note that backward compatibility for ASCII restart files is\n") +
                     string("possible with the WRT_BINARY_RESTART / READ_BINARY_RESTART options."), CURRENT_FUNCTION);
    }

    fclose(fhw);

#else

    /*--- Parallel binary input using MPI I/O. ---*/

    MPI_File fhw;
    int ierr;

    /*--- All ranks open the file using MPI. ---*/

    ierr = MPI_File_open(MPI_COMM_WORLD, fname, MPI_MODE_RDONLY, MPI_INFO_NULL, &fhw);

    /*--- Error check opening the file. ---*/

    if (ierr) {
      SU2_MPI::Error(string("Unable to open SU2 restart file ") + string(fname), CURRENT_FUNCTION);
    }

    /*--- Have the master attempt to read the magic number. ---*/

    if (rank == MASTER_NODE)
      MPI_File_read(fhw, &magic_number, 1, MPI_INT, MPI_STATUS_IGNORE);

    /*--- Broadcast the number of variables to all procs and store clearly. ---*/

    SU2_MPI::Bcast(&magic_number, 1, MPI_INT, MASTER_NODE, MPI_COMM_WORLD);

    /*--- Check that this is an SU2 binary file. SU2 binary files
     have the hex representation of "SU2" as the first int in the file. ---*/

    if (magic_number == 535532) {
      SU2_MPI::Error(string("File ") + string(fname) + string(" is a binary SU2 restart file, expected ASCII.\n") +
                     string("SU2 reads/writes binary restart files by default.\n") +
                     string("Note that backward compatibility for ASCII restart files is\n") +
                     string("possible with the WRT_BINARY_RESTART / READ_BINARY_RESTART options."), CURRENT_FUNCTION);
    }
    
    MPI_File_close(&fhw);
    
#endif

    /*--- Open the restart file ---*/

    restart_file.open(filename.data(), ios::in);

    /*--- In case there is no restart file ---*/

    if (restart_file.fail()) {
      SU2_MPI::Error(string("SU2 solution file ") + filename + string(" not found"), CURRENT_FUNCTION);
    }
    
    /*--- Identify the number of fields (and names) in the restart file ---*/

    getline (restart_file, text_line);

    stringstream ss(text_line);
    while (ss >> Tag) {
      config->fields.push_back(Tag);
      if (ss.peek() == ',') ss.ignore();
    }

    /*--- Close the file (the solution date is read later). ---*/
    
    restart_file.close();

    /*--- Set the number of variables, one per field in the
     restart file (without including the PointID) ---*/

    nVar = config->fields.size() - 1;

    /*--- Clear the fields vector since we'll read it again. ---*/

    config->fields.clear();

  }

}

void CBaselineSolver::Set_MPI_Solution(CGeometry *geometry, CConfig *config) {
  unsigned short iVar, iMarker, iPeriodic_Index, MarkerS, MarkerR, GridVel_Index;
  unsigned long iVertex, iPoint, nVertexS, nVertexR, nBufferS_Vector, nBufferR_Vector;
  su2double rotMatrix[3][3], *transl, *angles, theta, cosTheta, sinTheta, phi, cosPhi, sinPhi, psi, cosPsi, sinPsi, *Buffer_Receive_U = NULL, *Buffer_Send_U = NULL, *Solution = NULL;
  
  Solution = new su2double[nVar];

  GridVel_Index = 2*nDim;

  if (config->GetKind_Turb_Model() == SA) { GridVel_Index += 1; }
  else if (config->GetKind_Turb_Model() == SST) { GridVel_Index += 2; }
  if (config->GetKind_Regime() != INCOMPRESSIBLE) { GridVel_Index += 1; }
  
#ifdef HAVE_MPI
  int send_to, receive_from;
  SU2_MPI::Status status;
#endif
  
  for (iMarker = 0; iMarker < config->GetnMarker_All(); iMarker++) {
    
    if ((config->GetMarker_All_KindBC(iMarker) == SEND_RECEIVE) &&
        (config->GetMarker_All_SendRecv(iMarker) > 0)) {
      
      MarkerS = iMarker;  MarkerR = iMarker+1;
      
#ifdef HAVE_MPI

      send_to = config->GetMarker_All_SendRecv(MarkerS)-1;
      receive_from = abs(config->GetMarker_All_SendRecv(MarkerR))-1;
      
#endif

      nVertexS = geometry->nVertex[MarkerS];  nVertexR = geometry->nVertex[MarkerR];
      nBufferS_Vector = nVertexS*nVar;        nBufferR_Vector = nVertexR*nVar;
      
      /*--- Allocate Receive and send buffers  ---*/
      
      Buffer_Receive_U = new su2double [nBufferR_Vector];
      Buffer_Send_U = new su2double[nBufferS_Vector];
      
      /*--- Copy the solution that should be sended ---*/
      
      for (iVertex = 0; iVertex < nVertexS; iVertex++) {
        iPoint = geometry->vertex[MarkerS][iVertex]->GetNode();
        for (iVar = 0; iVar < nVar; iVar++)
          Buffer_Send_U[iVar*nVertexS+iVertex] = node[iPoint]->GetSolution(iVar);
      }
      
#ifdef HAVE_MPI
      
      /*--- Send/Receive information using Sendrecv ---*/
      
      SU2_MPI::Sendrecv(Buffer_Send_U, nBufferS_Vector, MPI_DOUBLE, send_to, 0,
                   Buffer_Receive_U, nBufferR_Vector, MPI_DOUBLE, receive_from, 0, MPI_COMM_WORLD, &status);
      
#else
      
      /*--- Receive information without MPI ---*/
      
      for (iVertex = 0; iVertex < nVertexR; iVertex++) {
        for (iVar = 0; iVar < nVar; iVar++)
          Buffer_Receive_U[iVar*nVertexR+iVertex] = Buffer_Send_U[iVar*nVertexR+iVertex];
      }
      
#endif
      
      /*--- Deallocate send buffer ---*/
      
      delete [] Buffer_Send_U;
      
      /*--- Do the coordinate transformation ---*/
      
      for (iVertex = 0; iVertex < nVertexR; iVertex++) {
        
        /*--- Find point and its type of transformation ---*/
        
        iPoint = geometry->vertex[MarkerR][iVertex]->GetNode();
        iPeriodic_Index = geometry->vertex[MarkerR][iVertex]->GetRotation_Type();
        
        /*--- Retrieve the supplied periodic information. ---*/
        
        transl = config->GetPeriodicTranslate(iPeriodic_Index);
        angles = config->GetPeriodicRotation(iPeriodic_Index);
        
        /*--- Store angles separately for clarity. ---*/
        
        theta    = angles[0];   phi    = angles[1];     psi    = angles[2];
        cosTheta = cos(theta);  cosPhi = cos(phi);      cosPsi = cos(psi);
        sinTheta = sin(theta);  sinPhi = sin(phi);      sinPsi = sin(psi);
        
        /*--- Compute the rotation matrix. Note that the implicit
         ordering is rotation about the x-axis, y-axis,
         then z-axis. Note that this is the transpose of the matrix
         used during the preprocessing stage. ---*/
        
        rotMatrix[0][0] = cosPhi*cosPsi;    rotMatrix[1][0] = sinTheta*sinPhi*cosPsi - cosTheta*sinPsi;     rotMatrix[2][0] = cosTheta*sinPhi*cosPsi + sinTheta*sinPsi;
        rotMatrix[0][1] = cosPhi*sinPsi;    rotMatrix[1][1] = sinTheta*sinPhi*sinPsi + cosTheta*cosPsi;     rotMatrix[2][1] = cosTheta*sinPhi*sinPsi - sinTheta*cosPsi;
        rotMatrix[0][2] = -sinPhi;          rotMatrix[1][2] = sinTheta*cosPhi;                              rotMatrix[2][2] = cosTheta*cosPhi;
        
        /*--- Copy conserved variables before performing transformation. ---*/
        
        for (iVar = 0; iVar < nVar; iVar++)
          Solution[iVar] = Buffer_Receive_U[iVar*nVertexR+iVertex];
        
        /*--- Rotate the spatial coordinates & momentum. ---*/
        
        if (nDim == 2) {
          
          /*--- Coords ---*/
          
          Solution[0] = (rotMatrix[0][0]*Buffer_Receive_U[0*nVertexR+iVertex] +
                         rotMatrix[0][1]*Buffer_Receive_U[1*nVertexR+iVertex] - transl[0]);
          Solution[1] = (rotMatrix[1][0]*Buffer_Receive_U[0*nVertexR+iVertex] +
                         rotMatrix[1][1]*Buffer_Receive_U[1*nVertexR+iVertex] - transl[1]);
          /*--- Momentum ---*/
          
          Solution[nDim+1] = (rotMatrix[0][0]*Buffer_Receive_U[(nDim+1)*nVertexR+iVertex] +
                              rotMatrix[0][1]*Buffer_Receive_U[(nDim+2)*nVertexR+iVertex]);
          Solution[nDim+2] = (rotMatrix[1][0]*Buffer_Receive_U[(nDim+1)*nVertexR+iVertex] +
                              rotMatrix[1][1]*Buffer_Receive_U[(nDim+2)*nVertexR+iVertex]);

          if (config->GetGrid_Movement()) {
            Solution[GridVel_Index + 1] = (rotMatrix[0][0]*Buffer_Receive_U[(GridVel_Index+1)*nVertexR+iVertex] +
                                           rotMatrix[0][1]*Buffer_Receive_U[(GridVel_Index+2)*nVertexR+iVertex]);
            Solution[GridVel_Index + 2] = (rotMatrix[1][0]*Buffer_Receive_U[(GridVel_Index+1)*nVertexR+iVertex] +
                                           rotMatrix[1][1]*Buffer_Receive_U[(GridVel_Index+2)*nVertexR+iVertex]);
          }
        } else {
          
          /*--- Coords ---*/
          
          Solution[0] = (rotMatrix[0][0]*Buffer_Receive_U[0*nVertexR+iVertex] +
                         rotMatrix[0][1]*Buffer_Receive_U[1*nVertexR+iVertex] +
                         rotMatrix[0][2]*Buffer_Receive_U[2*nVertexR+iVertex] - transl[0]);
          Solution[1] = (rotMatrix[1][0]*Buffer_Receive_U[0*nVertexR+iVertex] +
                         rotMatrix[1][1]*Buffer_Receive_U[1*nVertexR+iVertex] +
                         rotMatrix[1][2]*Buffer_Receive_U[2*nVertexR+iVertex] - transl[1]);
          Solution[2] = (rotMatrix[2][0]*Buffer_Receive_U[0*nVertexR+iVertex] +
                         rotMatrix[2][1]*Buffer_Receive_U[1*nVertexR+iVertex] +
                         rotMatrix[2][2]*Buffer_Receive_U[2*nVertexR+iVertex] - transl[2]);
          
          /*--- Momentum ---*/
          
          Solution[nDim+1] = (rotMatrix[0][0]*Buffer_Receive_U[(nDim+1)*nVertexR+iVertex] +
                              rotMatrix[0][1]*Buffer_Receive_U[(nDim+2)*nVertexR+iVertex] +
                              rotMatrix[0][2]*Buffer_Receive_U[(nDim+3)*nVertexR+iVertex]);
          Solution[nDim+2] = (rotMatrix[1][0]*Buffer_Receive_U[(nDim+1)*nVertexR+iVertex] +
                              rotMatrix[1][1]*Buffer_Receive_U[(nDim+2)*nVertexR+iVertex] +
                              rotMatrix[1][2]*Buffer_Receive_U[(nDim+3)*nVertexR+iVertex]);
          Solution[nDim+3] = (rotMatrix[2][0]*Buffer_Receive_U[(nDim+1)*nVertexR+iVertex] +
                              rotMatrix[2][1]*Buffer_Receive_U[(nDim+2)*nVertexR+iVertex] +
                              rotMatrix[2][2]*Buffer_Receive_U[(nDim+3)*nVertexR+iVertex]);

          if (config->GetGrid_Movement()) {
            Solution[GridVel_Index+1] = (rotMatrix[0][0]*Buffer_Receive_U[(GridVel_Index+1)*nVertexR+iVertex] +
                                         rotMatrix[0][1]*Buffer_Receive_U[(GridVel_Index+2)*nVertexR+iVertex] +
                                         rotMatrix[0][2]*Buffer_Receive_U[(GridVel_Index+3)*nVertexR+iVertex]);
            Solution[GridVel_Index+2] = (rotMatrix[1][0]*Buffer_Receive_U[(GridVel_Index+1)*nVertexR+iVertex] +
                                         rotMatrix[1][1]*Buffer_Receive_U[(GridVel_Index+2)*nVertexR+iVertex] +
                                         rotMatrix[1][2]*Buffer_Receive_U[(GridVel_Index+3)*nVertexR+iVertex]);
            Solution[GridVel_Index+3] = (rotMatrix[2][0]*Buffer_Receive_U[(GridVel_Index+1)*nVertexR+iVertex] +
                                         rotMatrix[2][1]*Buffer_Receive_U[(GridVel_Index+2)*nVertexR+iVertex] +
                                         rotMatrix[2][2]*Buffer_Receive_U[(GridVel_Index+3)*nVertexR+iVertex]);
          }
        }
        
        /*--- Copy transformed conserved variables back into buffer. ---*/
        
        for (iVar = 0; iVar < nVar; iVar++)
          node[iPoint]->SetSolution(iVar, Solution[iVar]);
        
      }
      
      /*--- Deallocate receive buffer ---*/
      
      delete [] Buffer_Receive_U;
      
    }
    
  }
  
  delete [] Solution;
  
}

void CBaselineSolver::LoadRestart(CGeometry **geometry, CSolver ***solver, CConfig *config, int val_iter, bool val_update_geo) {

  /*--- Restart the solution from file information ---*/

  string filename;
  unsigned long index;
  string UnstExt, text_line, AdjExt;
  ifstream solution_file;
  unsigned short iDim, iVar;
  unsigned long iExtIter = config->GetExtIter();
  bool fem = (config->GetKind_Solver() == FEM_ELASTICITY);
  bool adjoint = ( config->GetContinuous_Adjoint() || config->GetDiscrete_Adjoint() ); 
  unsigned short iZone = config->GetiZone();
  unsigned short nZone = config->GetnZone();
  unsigned short iInst = config->GetiInst();
  bool grid_movement  = config->GetGrid_Movement();
  bool steady_restart = config->GetSteadyRestart();
  unsigned short turb_model = config->GetKind_Turb_Model();

  su2double *Coord = new su2double [nDim];
  for (iDim = 0; iDim < nDim; iDim++)
    Coord[iDim] = 0.0;

  /*--- Skip coordinates ---*/

  unsigned short skipVars = geometry[iInst]->GetnDim();

  /*--- Retrieve filename from config ---*/

  if (adjoint) {
    filename = config->GetSolution_AdjFileName();
    filename = config->GetObjFunc_Extension(filename);
  } else if (fem) {
    filename = config->GetSolution_FEMFileName();
  } else {
    filename = config->GetSolution_FlowFileName();
  }

  /*--- Multizone problems require the number of the zone to be appended. ---*/

  if (nZone > 1 )
    filename = config->GetMultizone_FileName(filename, iZone);

  if (config->GetUnsteady_Simulation() == HARMONIC_BALANCE)
    filename = config->GetMultiInstance_FileName(filename, config->GetiInst());

  /*--- Unsteady problems require an iteration number to be appended. ---*/

  if (config->GetWrt_Unsteady() || config->GetUnsteady_Simulation() != HARMONIC_BALANCE) {
    filename = config->GetUnsteady_FileName(filename, SU2_TYPE::Int(iExtIter));
  } else if (config->GetWrt_Dynamic()) {
    filename = config->GetUnsteady_FileName(filename, SU2_TYPE::Int(iExtIter));
  }

  /*--- Output the file name to the console. ---*/

  if (rank == MASTER_NODE)
    cout << "Reading and storing the solution from " << filename
    << "." << endl;

  /*--- Read the restart data from either an ASCII or binary SU2 file. ---*/

  if (config->GetRead_Binary_Restart()) {
    Read_SU2_Restart_Binary(geometry[iInst], config, filename);
  } else {
    Read_SU2_Restart_ASCII(geometry[iInst], config, filename);
  }

  int counter = 0;
  long iPoint_Local = 0; unsigned long iPoint_Global = 0;

  /*--- Load data from the restart into correct containers. ---*/

  for (iPoint_Global = 0; iPoint_Global < geometry[iInst]->GetGlobal_nPointDomain(); iPoint_Global++ ) {

    /*--- Retrieve local index. If this node from the restart file lives
     on the current processor, we will load and instantiate the vars. ---*/

    iPoint_Local = geometry[iInst]->GetGlobal_to_Local_Point(iPoint_Global);

    if (iPoint_Local > -1) {
      
      /*--- We need to store this point's data, so jump to the correct
       offset in the buffer of data from the restart file and load it. ---*/

      index = counter*Restart_Vars[1];
      for (iVar = 0; iVar < nVar; iVar++) Solution[iVar] = Restart_Data[index+iVar];
      node[iPoint_Local]->SetSolution(Solution);
     
      /*--- For dynamic meshes, read in and store the
       grid coordinates and grid velocities for each node. ---*/
      
      if (grid_movement && val_update_geo) {

        /*--- First, remove any variables for the turbulence model that
         appear in the restart file before the grid velocities. ---*/

        if (turb_model == SA || turb_model == SA_NEG) {
          index++;
        } else if (turb_model == SST) {
          index+=2;
        }
        
        /*--- Read in the next 2 or 3 variables which are the grid velocities ---*/
        /*--- If we are restarting the solution from a previously computed static calculation (no grid movement) ---*/
        /*--- the grid velocities are set to 0. This is useful for FSI computations ---*/
        
        su2double GridVel[3] = {0.0,0.0,0.0};
        if (!steady_restart) {

          /*--- Rewind the index to retrieve the Coords. ---*/
          index = counter*Restart_Vars[1];
          for (iDim = 0; iDim < nDim; iDim++) { Coord[iDim] = Restart_Data[index+iDim]; }

          /*--- Move the index forward to get the grid velocities. ---*/
          index = counter*Restart_Vars[1] + skipVars + nVar;
          for (iDim = 0; iDim < nDim; iDim++) { GridVel[iDim] = Restart_Data[index+iDim]; }
        }

        for (iDim = 0; iDim < nDim; iDim++) {
          geometry[iInst]->node[iPoint_Local]->SetCoord(iDim, Coord[iDim]);
          geometry[iInst]->node[iPoint_Local]->SetGridVel(iDim, GridVel[iDim]);
        }
      }

      /*--- Increment the overall counter for how many points have been loaded. ---*/
      counter++;
    }
    
  }

  /*--- MPI solution ---*/
  
  Set_MPI_Solution(geometry[iInst], config);
  
  /*--- Update the geometry for flows on dynamic meshes ---*/
  
  if (grid_movement && val_update_geo) {
    
    /*--- Communicate the new coordinates and grid velocities at the halos ---*/
    
    geometry[iInst]->Set_MPI_Coord(config);
    geometry[iInst]->Set_MPI_GridVel(config);

  }
  
  delete [] Coord;

  /*--- Delete the class memory that is used to load the restart. ---*/

  if (Restart_Vars != NULL) delete [] Restart_Vars;
  if (Restart_Data != NULL) delete [] Restart_Data;
  Restart_Vars = NULL; Restart_Data = NULL;

}

void CBaselineSolver::LoadRestart_FSI(CGeometry *geometry, CConfig *config, int val_iter) {

  /*--- Restart the solution from file information ---*/
  string filename;
  unsigned long index;
  string UnstExt, text_line, AdjExt;
  ifstream solution_file;
  unsigned short iVar;
  unsigned long iExtIter = config->GetExtIter();
  bool fem = (config->GetKind_Solver() == FEM_ELASTICITY);
  bool adjoint = (config->GetContinuous_Adjoint() || config->GetDiscrete_Adjoint());
  unsigned short iZone = config->GetiZone();
  unsigned short nZone = geometry->GetnZone();

  /*--- Retrieve filename from config ---*/
  if (adjoint) {
    filename = config->GetSolution_AdjFileName();
    filename = config->GetObjFunc_Extension(filename);
  } else if (fem) {
    filename = config->GetSolution_FEMFileName();
  } else {
    filename = config->GetSolution_FlowFileName();
  }

  /*--- Multizone problems require the number of the zone to be appended. ---*/

  if (nZone > 1)
    filename = config->GetMultizone_FileName(filename, iZone);

  /*--- Unsteady problems require an iteration number to be appended. ---*/
  if (config->GetWrt_Unsteady() || config->GetUnsteady_Simulation() != HARMONIC_BALANCE) {
    filename = config->GetUnsteady_FileName(filename, SU2_TYPE::Int(iExtIter));
  } else if (config->GetWrt_Dynamic()) {
    filename = config->GetUnsteady_FileName(filename, SU2_TYPE::Int(iExtIter));
  }

  /*--- Output the file name to the console. ---*/

  if (rank == MASTER_NODE)
    cout << "Reading and storing the solution from " << filename
    << "." << endl;

  /*--- Read the restart data from either an ASCII or binary SU2 file. ---*/

  if (config->GetRead_Binary_Restart()) {
    Read_SU2_Restart_Binary(geometry, config, filename);
  } else {
    Read_SU2_Restart_ASCII(geometry, config, filename);
  }

  unsigned short nVar_Local = Restart_Vars[1];
  su2double *Solution_Local = new su2double[nVar_Local];

  int counter = 0;
  long iPoint_Local = 0; unsigned long iPoint_Global = 0;

  /*--- Load data from the restart into correct containers. ---*/
  
  for (iPoint_Global = 0; iPoint_Global < geometry->GetGlobal_nPointDomain(); iPoint_Global++ ) {

    /*--- Retrieve local index. If this node from the restart file lives
     on the current processor, we will load and instantiate the vars. ---*/

    iPoint_Local = geometry->GetGlobal_to_Local_Point(iPoint_Global);

    if (iPoint_Local > -1) {

      /*--- We need to store this point's data, so jump to the correct
       offset in the buffer of data from the restart file and load it. ---*/

      index = counter*Restart_Vars[1];
      for (iVar = 0; iVar < nVar_Local; iVar++) Solution[iVar] = Restart_Data[index+iVar];
      node[iPoint_Local]->SetSolution(Solution);

      /*--- Increment the overall counter for how many points have been loaded. ---*/

      counter++;

    }

  }

  delete [] Solution_Local;

}

CBaselineSolver::~CBaselineSolver(void) { }<|MERGE_RESOLUTION|>--- conflicted
+++ resolved
@@ -3041,13 +3041,8 @@
 
 	/*--- External iteration ---*/
 
-<<<<<<< HEAD
-  if ((config->GetDiscard_InFiles() == false) &&
-      (!config->GetContinuous_Adjoint() && !config->GetDiscrete_Adjoint()) || (adjoint && config->GetRestart()))
-=======
   if ((config->GetDiscard_InFiles() == false) && (!adjoint || (adjoint && config->GetRestart())))
->>>>>>> 7dcdfe40
-    config->SetExtIter_OffSet(ExtIter_);
+		config->SetExtIter_OffSet(ExtIter_);
 
 }
 
