--- conflicted
+++ resolved
@@ -860,13 +860,8 @@
 
       su2double Sensitivity;
 
-<<<<<<< HEAD
       if(multizone) {
-        Sensitivity = geometry->node[iPoint]->GetAdjointSolution(iDim);
-=======
-      if(config->GetMultizone_Problem()) {
         Sensitivity = geometry->nodes->GetAdjointSolution(iPoint, iDim);
->>>>>>> 34d48d60
       }
       else {
         Sensitivity = SU2_TYPE::GetDerivative(Coord[iDim]);
