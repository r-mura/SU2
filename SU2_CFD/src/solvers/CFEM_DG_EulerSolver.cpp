/*!
 * \file CFEM_DG_EulerSolver.cpp
 * \brief Main subroutines for solving finite element Euler flow problems
 * \author J. Alonso, E. van der Weide, T. Economon
 * \version 7.1.1 "Blackbird"
 *
 * SU2 Project Website: https://su2code.github.io
 *
 * The SU2 Project is maintained by the SU2 Foundation
 * (http://su2foundation.org)
 *
 * Copyright 2012-2021, SU2 Contributors (cf. AUTHORS.md)
 *
 * SU2 is free software; you can redistribute it and/or
 * modify it under the terms of the GNU Lesser General Public
 * License as published by the Free Software Foundation; either
 * version 2.1 of the License, or (at your option) any later version.
 *
 * SU2 is distributed in the hope that it will be useful,
 * but WITHOUT ANY WARRANTY; without even the implied warranty of
 * MERCHANTABILITY or FITNESS FOR A PARTICULAR PURPOSE. See the GNU
 * Lesser General Public License for more details.
 *
 * You should have received a copy of the GNU Lesser General Public
 * License along with SU2. If not, see <http://www.gnu.org/licenses/>.
 */


#include "../../include/solvers/CFEM_DG_EulerSolver.hpp"
#include "../../../Common/include/toolboxes/printing_toolbox.hpp"
#include "../../../Common/include/linear_algebra/blas_structure.hpp"
#include "../../include/fluid/CIdealGas.hpp"
#include "../../include/fluid/CVanDerWaalsGas.hpp"
#include "../../include/fluid/CPengRobinson.hpp"

CFEM_DG_EulerSolver::CFEM_DG_EulerSolver(void)
  : CFEM_DG_SolverBase() {}

CFEM_DG_EulerSolver::CFEM_DG_EulerSolver(CConfig        *config,
                                         unsigned short val_nDim,
                                         unsigned short iMesh)
  : CFEM_DG_SolverBase() {

  /*--- Store the multigrid level. ---*/
  MGLevel = iMesh;

  /*--- Dummy solver constructor that calls the SetNondim. routine in
        order to load the flow non-dim. information into the config class.
        This is needed to complete a partitioning for time-accurate local
        time stepping that depends on the flow state. ---*/
  nDim = val_nDim;
  Gamma = config->GetGamma();
  Gamma_Minus_One = Gamma - 1.0;
  SetNondimensionalization(config, iMesh, false);
}

CFEM_DG_EulerSolver::CFEM_DG_EulerSolver(CGeometry      *geometry,
                                         CConfig        *config,
                                         unsigned short iMesh)
  : CFEM_DG_SolverBase(geometry, config, iMesh) {

  /*--- Set the gamma value and the number of variables. ---*/
  Gamma = config->GetGamma();
  Gamma_Minus_One = Gamma - 1.0;
  nVar = nDim + 2;

  /*--- Define some auxiliary vectors related to the residual ---*/
  Residual_RMS.resize(nVar,1.e-35);
  Residual_Max.resize(nVar,1.e-35);
  Point_Max.resize(nVar,0);
  Point_Max_Coord.resize(nVar,nDim) = su2double(0.0);

  /*--- Perform the non-dimensionalization for the flow equations using the
        specified reference values. ---*/
  SetNondimensionalization(config, iMesh, true);

  /*--- Check if we are executing a verification case. If so, the
        VerificationSolution object will be instantiated for a particular
        option from the available library of verification solutions. Note
        that this is done after SetNondim(), as problem-specific initial
        parameters are needed by the solution constructors. ---*/
  SetVerificationSolution(nDim, nVar, config);

  /*--- Read farfield conditions ---*/
  Density_Inf     = config->GetDensity_FreeStreamND();
  Pressure_Inf    = config->GetPressure_FreeStreamND();
  Velocity_Inf    = config->GetVelocity_FreeStreamND();
  Energy_Inf      = config->GetEnergy_FreeStreamND();
  Temperature_Inf = config->GetTemperature_FreeStreamND();
  Mach_Inf        = config->GetMach();

  /*--- Set the conservative variables of the free-stream. ---*/
  ConsVarFreeStream.resize(nVar);

  ConsVarFreeStream[0]      = Density_Inf;
  ConsVarFreeStream[nVar-1] = Density_Inf*Energy_Inf;

  for(unsigned short iDim=0; iDim<nDim; ++iDim)
    ConsVarFreeStream[iDim+1] = Density_Inf*Velocity_Inf[iDim];

  /*--- Set the entropy variables of the free-stream. ---*/
  EntropyVarFreeStream.resize(nVar);

  const su2double ovgm1 = 1.0/Gamma_Minus_One;
  const su2double s     = log(Pressure_Inf/pow(Density_Inf,Gamma));
  const su2double pInv  = 1.0/Pressure_Inf;

  su2double V2_Inf = 0.0;
  for(unsigned short iDim=0; iDim<nDim; ++iDim) {
    EntropyVarFreeStream[iDim+1] = Density_Inf*Velocity_Inf[iDim]*pInv;
    V2_Inf                      += Velocity_Inf[iDim]*Velocity_Inf[iDim];
  }

  EntropyVarFreeStream[0]      =  (Gamma-s)*ovgm1 - 0.5*pInv*Density_Inf*V2_Inf;
  EntropyVarFreeStream[nVar-1] = -pInv*Density_Inf;

  /*--- Start of the parallel region. ---*/
  SU2_OMP_PARALLEL
  {
    /*--- Parallel loop over the volume elements. ---*/
#ifdef HAVE_OMP
    const size_t omp_chunk_size_vol = computeStaticChunkSize(nVolElemTot, omp_get_num_threads(), 64);
#endif
    SU2_OMP_FOR_STAT(omp_chunk_size_vol)
    for(unsigned long i=0; i<nVolElemTot; ++i) {

      /*--- Allocate the memory to store the volume solution(s)
            and the residuals. ---*/
      volElem[i].AllocateCompressibleFlowVar(config, nVar);
      volElem[i].AllocateResiduals(config, nVar);

      /*--- Initialize the solution to a uniform flow. This is overruled
            when a restart takes place. ---*/
      volElem[i].SetConstantSolution(EntropyVarFreeStream.data(), nVar, 0);
    }
    END_SU2_OMP_FOR

    /*--- Parallel loop over the interior faces. ---*/
    const unsigned short nTimeLevels = config->GetnLevels_TimeAccurateLTS();
    const unsigned long  nFaces      = nMatchingInternalFacesWithHaloElem[nTimeLevels];
#ifdef HAVE_OMP
    const size_t omp_chunk_size_face = computeStaticChunkSize(nFaces, omp_get_num_threads(), 64);
#endif
    SU2_OMP_FOR_STAT(omp_chunk_size_face)
    for(unsigned long i=0; i<nFaces; ++i) {

      /*--- Allocate the memory to store the residuals. ---*/
      matchingInternalFaces[i].AllocateResiduals(config, nVar);
    }

    /*--- Loop over the boundaries. ---*/
    for(unsigned short iMarker=0; iMarker<config->GetnMarker_All(); iMarker++) {
      for(unsigned long i=0; i<boundaries[iMarker].surfElem.size(); ++i)
        boundaries[iMarker].surfElem[i].AllocateResiduals(config, nVar);
    }

    END_SU2_OMP_FOR
  }
  END_SU2_OMP_PARALLEL

  /*--- Determine the communication pattern. ---*/
  CMeshFEM_DG *DGGeometry = dynamic_cast<CMeshFEM_DG *>(geometry);
  if( !DGGeometry) SU2_MPI::Error(string("Dynamic cast failed"), CURRENT_FUNCTION);
  Prepare_MPI_Communication(DGGeometry, config);

  /*--- Set up the list of tasks to be carried out in the computational expensive
        part of the code. For the Runge-Kutta schemes this is typically the
        computation of the spatial residual, while for ADER this list contains
        the tasks to be done for one space time step. ---*/
  SetUpTaskList(config);
}

CFEM_DG_EulerSolver::~CFEM_DG_EulerSolver(void) {
}

void CFEM_DG_EulerSolver::SetNondimensionalization(CConfig        *config,
                                                   unsigned short iMesh,
                                                   const bool     writeOutput) {

  su2double Temperature_FreeStream   = 0.0, Mach2Vel_FreeStream   = 0.0, ModVel_FreeStream      = 0.0,
            Energy_FreeStream        = 0.0, ModVel_FreeStreamND   = 0.0, Velocity_Reynolds      = 0.0,
            Omega_FreeStream         = 0.0, Omega_FreeStreamND    = 0.0, Viscosity_FreeStream   = 0.0,
            Density_FreeStream       = 0.0, Pressure_FreeStream   = 0.0, Tke_FreeStream         = 0.0,
            Length_Ref               = 0.0, Density_Ref           = 0.0, Pressure_Ref           = 0.0,
            Velocity_Ref             = 0.0, Temperature_Ref       = 0.0, Time_Ref               = 0.0,
            Omega_Ref                = 0.0, Force_Ref             = 0.0, Gas_Constant_Ref       = 0.0,
            Viscosity_Ref            = 0.0, Conductivity_Ref      = 0.0, Energy_Ref             = 0.0,
            Froude                   = 0.0, Pressure_FreeStreamND = 0.0, Density_FreeStreamND   = 0.0,
            Temperature_FreeStreamND = 0.0, Gas_ConstantND        = 0.0, Viscosity_FreeStreamND = 0.0,
            Tke_FreeStreamND         = 0.0, Energy_FreeStreamND   = 0.0, Total_UnstTimeND       = 0.0,
            Delta_UnstTimeND         = 0.0;

  su2double Velocity_FreeStreamND[MAXNDIM] = {0.0};

  unsigned short iDim;

  /*--- Local variables ---*/
  su2double Alpha            = config->GetAoA()*PI_NUMBER/180.0;
  su2double Beta             = config->GetAoS()*PI_NUMBER/180.0;
  su2double Mach             = config->GetMach();
  su2double Reynolds         = config->GetReynolds();
  bool unsteady           = (config->GetTime_Marching() != TIME_MARCHING::STEADY);
  bool viscous            = config->GetViscous();
  bool grid_movement      = config->GetGrid_Movement();
  bool turbulent          = (config->GetKind_Solver() == FEM_RANS) || (config->GetKind_Solver() == FEM_LES);
  bool tkeNeeded          = ((turbulent) && ((config->GetKind_Turb_Model() == SST) || (config->GetKind_Turb_Model() == SST_SUST)));
  bool free_stream_temp   = (config->GetKind_FreeStreamOption() == FREESTREAM_OPTION::TEMPERATURE_FS);
  bool reynolds_init      = (config->GetKind_InitOption() == REYNOLDS);

  /*--- Compute the Free Stream velocity, using the Mach number ---*/
  Pressure_FreeStream = config->GetPressure_FreeStream();
  Density_FreeStream  = config->GetDensity_FreeStream();
  Temperature_FreeStream  = config->GetTemperature_FreeStream();

  CFluidModel* auxFluidModel = nullptr;

  switch (config->GetKind_FluidModel()) {

    case STANDARD_AIR:

      if (config->GetSystemMeasurements() == SI) config->SetGas_Constant(287.058);
      else if (config->GetSystemMeasurements() == US) config->SetGas_Constant(1716.49);

      auxFluidModel = new CIdealGas(1.4, config->GetGas_Constant(), config->GetCompute_Entropy());
      if (free_stream_temp) {
        auxFluidModel->SetTDState_PT(Pressure_FreeStream, Temperature_FreeStream);
        Density_FreeStream = auxFluidModel->GetDensity();
        config->SetDensity_FreeStream(Density_FreeStream);
      }
      else {
        auxFluidModel->SetTDState_Prho(Pressure_FreeStream, Density_FreeStream );
        Temperature_FreeStream = auxFluidModel->GetTemperature();
        config->SetTemperature_FreeStream(Temperature_FreeStream);
      }
      break;

    case IDEAL_GAS:

      auxFluidModel = new CIdealGas(Gamma, config->GetGas_Constant(), config->GetCompute_Entropy());
      if (free_stream_temp) {
        auxFluidModel->SetTDState_PT(Pressure_FreeStream, Temperature_FreeStream);
        Density_FreeStream = auxFluidModel->GetDensity();
        config->SetDensity_FreeStream(Density_FreeStream);
      }
      else {
        auxFluidModel->SetTDState_Prho(Pressure_FreeStream, Density_FreeStream );
        Temperature_FreeStream = auxFluidModel->GetTemperature();
        config->SetTemperature_FreeStream(Temperature_FreeStream);
      }
      break;

    case VW_GAS:

      auxFluidModel = new CVanDerWaalsGas(Gamma, config->GetGas_Constant(),
                                          config->GetPressure_Critical(), config->GetTemperature_Critical());
      if (free_stream_temp) {
        auxFluidModel->SetTDState_PT(Pressure_FreeStream, Temperature_FreeStream);
        Density_FreeStream = auxFluidModel->GetDensity();
        config->SetDensity_FreeStream(Density_FreeStream);
      }
      else {
        auxFluidModel->SetTDState_Prho(Pressure_FreeStream, Density_FreeStream );
        Temperature_FreeStream = auxFluidModel->GetTemperature();
        config->SetTemperature_FreeStream(Temperature_FreeStream);
      }
      break;

    case PR_GAS:

      auxFluidModel = new CPengRobinson(Gamma, config->GetGas_Constant(), config->GetPressure_Critical(),
                                        config->GetTemperature_Critical(), config->GetAcentric_Factor());
      if (free_stream_temp) {
        auxFluidModel->SetTDState_PT(Pressure_FreeStream, Temperature_FreeStream);
        Density_FreeStream = auxFluidModel->GetDensity();
        config->SetDensity_FreeStream(Density_FreeStream);
      }
      else {
        auxFluidModel->SetTDState_Prho(Pressure_FreeStream, Density_FreeStream );
        Temperature_FreeStream = auxFluidModel->GetTemperature();
        config->SetTemperature_FreeStream(Temperature_FreeStream);
      }
      break;

  }

  Mach2Vel_FreeStream = auxFluidModel->GetSoundSpeed();

  /*--- Compute the Free Stream velocity, using the Mach number ---*/
  if (nDim == 2) {
    config->GetVelocity_FreeStream()[0] = cos(Alpha)*Mach*Mach2Vel_FreeStream;
    config->GetVelocity_FreeStream()[1] = sin(Alpha)*Mach*Mach2Vel_FreeStream;
  }
  if (nDim == 3) {
    config->GetVelocity_FreeStream()[0] = cos(Alpha)*cos(Beta)*Mach*Mach2Vel_FreeStream;
    config->GetVelocity_FreeStream()[1] = sin(Beta)*Mach*Mach2Vel_FreeStream;
    config->GetVelocity_FreeStream()[2] = sin(Alpha)*cos(Beta)*Mach*Mach2Vel_FreeStream;
  }

  /*--- Compute the modulus of the free stream velocity ---*/
  ModVel_FreeStream = 0.0;
  for (iDim = 0; iDim < nDim; iDim++)
    ModVel_FreeStream += config->GetVelocity_FreeStream()[iDim]*config->GetVelocity_FreeStream()[iDim];
  ModVel_FreeStream = sqrt(ModVel_FreeStream); config->SetModVel_FreeStream(ModVel_FreeStream);

  /*--- Viscous initialization ---*/
  if (viscous) {

    /*--- The dimensional viscosity is needed to determine the free-stream conditions.
          To accomplish this, simply set the non-dimensional coefficients to the
          dimensional ones. This will be overruled later.---*/
    config->SetMu_RefND(config->GetMu_Ref());
    config->SetMu_Temperature_RefND(config->GetMu_Temperature_Ref());
    config->SetMu_SND(config->GetMu_S());

    config->SetMu_ConstantND(config->GetMu_Constant());

    /*--- Reynolds based initialization ---*/
    if (reynolds_init) {

      /*--- First, check if there is mesh motion. If yes, use the Mach
       number relative to the body to initialize the flow. ---*/
      if (grid_movement) Velocity_Reynolds = config->GetMach_Motion()*Mach2Vel_FreeStream;
      else Velocity_Reynolds = ModVel_FreeStream;

      /*--- For viscous flows, pressure will be computed from a density
            that is found from the Reynolds number. The viscosity is computed
            from the dimensional version of Sutherland's law or the constant
            viscosity, depending on the input option.---*/
      auxFluidModel->SetLaminarViscosityModel(config);

      Viscosity_FreeStream = auxFluidModel->GetLaminarViscosity();
      config->SetViscosity_FreeStream(Viscosity_FreeStream);

      Density_FreeStream = Reynolds*Viscosity_FreeStream/(Velocity_Reynolds*config->GetLength_Reynolds());
      config->SetDensity_FreeStream(Density_FreeStream);
      auxFluidModel->SetTDState_rhoT(Density_FreeStream, Temperature_FreeStream);
      Pressure_FreeStream = auxFluidModel->GetPressure();
      config->SetPressure_FreeStream(Pressure_FreeStream);
      Energy_FreeStream = auxFluidModel->GetStaticEnergy() + 0.5*ModVel_FreeStream*ModVel_FreeStream;

    }

    /*--- Thermodynamics quantities based initialization ---*/
    else {

      auxFluidModel->SetLaminarViscosityModel(config);
      Viscosity_FreeStream = auxFluidModel->GetLaminarViscosity();
      config->SetViscosity_FreeStream(Viscosity_FreeStream);
      Energy_FreeStream = auxFluidModel->GetStaticEnergy() + 0.5*ModVel_FreeStream*ModVel_FreeStream;

    }

    /*--- Turbulence kinetic energy ---*/
    Tke_FreeStream  = 3.0/2.0*(ModVel_FreeStream*ModVel_FreeStream*config->GetTurbulenceIntensity_FreeStream()*config->GetTurbulenceIntensity_FreeStream());

  }
  else {

    /*--- For inviscid flow, energy is calculated from the specified
     FreeStream quantities using the proper gas law. ---*/
    Energy_FreeStream = auxFluidModel->GetStaticEnergy() + 0.5*ModVel_FreeStream*ModVel_FreeStream;

  }

  /*-- Compute the freestream energy. ---*/
  if (tkeNeeded) { Energy_FreeStream += Tke_FreeStream; }; config->SetEnergy_FreeStream(Energy_FreeStream);

  /*--- Compute non dimensional quantities. By definition,
   Lref is one because we have converted the grid to meters. ---*/
  if (config->GetRef_NonDim() == DIMENSIONAL) {
    Pressure_Ref      = 1.0;
    Density_Ref       = 1.0;
    Temperature_Ref   = 1.0;
  }
  else if (config->GetRef_NonDim() == FREESTREAM_PRESS_EQ_ONE) {
    Pressure_Ref      = Pressure_FreeStream;     // Pressure_FreeStream = 1.0
    Density_Ref       = Density_FreeStream;      // Density_FreeStream = 1.0
    Temperature_Ref   = Temperature_FreeStream;  // Temperature_FreeStream = 1.0
  }
  else if (config->GetRef_NonDim() == FREESTREAM_VEL_EQ_MACH) {
    Pressure_Ref      = Gamma*Pressure_FreeStream; // Pressure_FreeStream = 1.0/Gamma
    Density_Ref       = Density_FreeStream;        // Density_FreeStream = 1.0
    Temperature_Ref   = Temperature_FreeStream;    // Temp_FreeStream = 1.0
  }
  else if (config->GetRef_NonDim() == FREESTREAM_VEL_EQ_ONE) {
    Pressure_Ref      = Mach*Mach*Gamma*Pressure_FreeStream; // Pressure_FreeStream = 1.0/(Gamma*(M_inf)^2)
    Density_Ref       = Density_FreeStream;        // Density_FreeStream = 1.0
    Temperature_Ref   = Temperature_FreeStream;    // Temp_FreeStream = 1.0
  }
  config->SetPressure_Ref(Pressure_Ref);
  config->SetDensity_Ref(Density_Ref);
  config->SetTemperature_Ref(Temperature_Ref);

  Length_Ref        = 1.0;                                                         config->SetLength_Ref(Length_Ref);
  Velocity_Ref      = sqrt(config->GetPressure_Ref()/config->GetDensity_Ref());    config->SetVelocity_Ref(Velocity_Ref);
  Time_Ref          = Length_Ref/Velocity_Ref;                                     config->SetTime_Ref(Time_Ref);
  Omega_Ref         = Velocity_Ref/Length_Ref;                                     config->SetOmega_Ref(Omega_Ref);
  Force_Ref         = Velocity_Ref*Velocity_Ref/Length_Ref;                        config->SetForce_Ref(Force_Ref);
  Gas_Constant_Ref  = Velocity_Ref*Velocity_Ref/config->GetTemperature_Ref();      config->SetGas_Constant_Ref(Gas_Constant_Ref);
  Viscosity_Ref     = config->GetDensity_Ref()*Velocity_Ref*Length_Ref;            config->SetViscosity_Ref(Viscosity_Ref);
  Conductivity_Ref  = Viscosity_Ref*Gas_Constant_Ref;                              config->SetConductivity_Ref(Conductivity_Ref);
  Froude            = ModVel_FreeStream/sqrt(STANDARD_GRAVITY*Length_Ref);         config->SetFroude(Froude);

  /*--- Divide by reference values, to compute the non-dimensional free-stream values ---*/
  Pressure_FreeStreamND = Pressure_FreeStream/config->GetPressure_Ref();  config->SetPressure_FreeStreamND(Pressure_FreeStreamND);
  Density_FreeStreamND  = Density_FreeStream/config->GetDensity_Ref();    config->SetDensity_FreeStreamND(Density_FreeStreamND);

  for (iDim = 0; iDim < nDim; iDim++) {
    Velocity_FreeStreamND[iDim] = config->GetVelocity_FreeStream()[iDim]/Velocity_Ref; config->SetVelocity_FreeStreamND(Velocity_FreeStreamND[iDim], iDim);
  }

  Temperature_FreeStreamND = Temperature_FreeStream/config->GetTemperature_Ref(); config->SetTemperature_FreeStreamND(Temperature_FreeStreamND);

  Gas_ConstantND = config->GetGas_Constant()/Gas_Constant_Ref;    config->SetGas_ConstantND(Gas_ConstantND);


  ModVel_FreeStreamND = 0.0;
  for (iDim = 0; iDim < nDim; iDim++) ModVel_FreeStreamND += Velocity_FreeStreamND[iDim]*Velocity_FreeStreamND[iDim];
  ModVel_FreeStreamND    = sqrt(ModVel_FreeStreamND); config->SetModVel_FreeStreamND(ModVel_FreeStreamND);

  Viscosity_FreeStreamND = Viscosity_FreeStream / Viscosity_Ref;   config->SetViscosity_FreeStreamND(Viscosity_FreeStreamND);

  Tke_FreeStream  = 3.0/2.0*(ModVel_FreeStream*ModVel_FreeStream*config->GetTurbulenceIntensity_FreeStream()*config->GetTurbulenceIntensity_FreeStream());
  config->SetTke_FreeStream(Tke_FreeStream);

  Tke_FreeStreamND  = 3.0/2.0*(ModVel_FreeStreamND*ModVel_FreeStreamND*config->GetTurbulenceIntensity_FreeStream()*config->GetTurbulenceIntensity_FreeStream());
  config->SetTke_FreeStreamND(Tke_FreeStreamND);

  Omega_FreeStream = Density_FreeStream*Tke_FreeStream/max((Viscosity_FreeStream*config->GetTurb2LamViscRatio_FreeStream()), 1.e-25);
  config->SetOmega_FreeStream(Omega_FreeStream);

  Omega_FreeStreamND = Density_FreeStreamND*Tke_FreeStreamND/max((Viscosity_FreeStreamND*config->GetTurb2LamViscRatio_FreeStream()), 1.e-25);
  config->SetOmega_FreeStreamND(Omega_FreeStreamND);

  /*--- Set viscosity ND constants before defining the visc. model of the fluid models. ---*/

  if (viscous) {
    /*--- Constant viscosity model. ---*/
    config->SetMu_ConstantND(config->GetMu_Constant()/Viscosity_Ref);

    /*--- Sutherland's model. ---*/
    config->SetMu_RefND(config->GetMu_Ref()/Viscosity_Ref);
    config->SetMu_SND(config->GetMu_S()/config->GetTemperature_Ref());
    config->SetMu_Temperature_RefND(config->GetMu_Temperature_Ref()/config->GetTemperature_Ref());

    /*--- Constant thermal conductivity model. ---*/
    config->SetKt_ConstantND(config->GetKt_Constant()/Conductivity_Ref);
  }
  

  /*--- Initialize the dimensionless Fluid Model that will be used to solve the dimensionless problem ---*/

  /*--- Auxilary (dimensional) FluidModel no longer needed. ---*/
  delete auxFluidModel;

  /*--- Create one final fluid model object per OpenMP thread to be able to use them in parallel.
   *    GetFluidModel() should be used to automatically access the "right" object of each thread. ---*/

  assert(FluidModel.empty() && "Potential memory leak!");
  FluidModel.resize(omp_get_max_threads());

  SU2_OMP_PARALLEL
  {
    const int thread = omp_get_thread_num();

    switch (config->GetKind_FluidModel()) {

      case STANDARD_AIR:
        FluidModel[thread] = new CIdealGas(1.4, Gas_ConstantND, config->GetCompute_Entropy());
        break;

      case IDEAL_GAS:
        FluidModel[thread] = new CIdealGas(Gamma, Gas_ConstantND, config->GetCompute_Entropy());
        break;

      case VW_GAS:
        FluidModel[thread] = new CVanDerWaalsGas(Gamma, Gas_ConstantND,
                                                 config->GetPressure_Critical() /config->GetPressure_Ref(),
                                                 config->GetTemperature_Critical()/config->GetTemperature_Ref());
        break;

<<<<<<< HEAD
      case PR_GAS:
        FluidModel[thread] = new CPengRobinson(Gamma, Gas_ConstantND,
                                               config->GetPressure_Critical() /config->GetPressure_Ref(),
                                               config->GetTemperature_Critical()/config->GetTemperature_Ref(),
                                               config->GetAcentric_Factor());
        break;
    }
=======
    /* constant thermal conductivity model */
    config->SetThermal_Conductivity_ConstantND(config->GetThermal_Conductivity_Constant()/Conductivity_Ref);
>>>>>>> df2469f6

    GetFluidModel()->SetEnergy_Prho(Pressure_FreeStreamND, Density_FreeStreamND);
    if (viscous) {
      GetFluidModel()->SetLaminarViscosityModel(config);
      GetFluidModel()->SetThermalConductivityModel(config);
    }

  }
  END_SU2_OMP_PARALLEL

  Energy_FreeStreamND = GetFluidModel()->GetStaticEnergy() + 0.5*ModVel_FreeStreamND*ModVel_FreeStreamND;

  if (tkeNeeded) { Energy_FreeStreamND += Tke_FreeStreamND; };  config->SetEnergy_FreeStreamND(Energy_FreeStreamND);

  Energy_Ref = Energy_FreeStream/Energy_FreeStreamND; config->SetEnergy_Ref(Energy_Ref);

  Total_UnstTimeND = config->GetTotal_UnstTime() / Time_Ref;    config->SetTotal_UnstTimeND(Total_UnstTimeND);
  Delta_UnstTimeND = config->GetDelta_UnstTime() / Time_Ref;    config->SetDelta_UnstTimeND(Delta_UnstTimeND);

  /*--- Write output to the console if this is required and if this is the master node and first domain ---*/
  if ((rank == MASTER_NODE) && (iMesh == MESH_0) && writeOutput) {

    cout.precision(6);

    if (viscous) {
      cout << "Viscous flow: Computing pressure using the ideal gas law" << endl;
      cout << "based on the free-stream temperature and a density computed" << endl;
      cout << "from the Reynolds number." << endl;
    } else {
      cout << "Inviscid flow: Computing density based on free-stream" << endl;
      cout << "temperature and pressure using the ideal gas law." << endl;
    }

    if (grid_movement) cout << "Force coefficients computed using MACH_MOTION." << endl;
    else cout << "Force coefficients computed using free-stream values." << endl;

    stringstream NonDimTableOut, ModelTableOut;
    stringstream Unit;

    cout << endl;
    PrintingToolbox::CTablePrinter ModelTable(&ModelTableOut);
    ModelTableOut <<"-- Models:"<< endl;

    ModelTable.AddColumn("Viscosity Model", 25);
    ModelTable.AddColumn("Conductivity Model", 26);
    ModelTable.AddColumn("Fluid Model", 25);
    ModelTable.SetAlign(PrintingToolbox::CTablePrinter::RIGHT);
    ModelTable.PrintHeader();

    PrintingToolbox::CTablePrinter NonDimTable(&NonDimTableOut);
    NonDimTable.AddColumn("Name", 22);
    NonDimTable.AddColumn("Dim. value", 14);
    NonDimTable.AddColumn("Ref. value", 14);
    NonDimTable.AddColumn("Unit", 10);
    NonDimTable.AddColumn("Non-dim. value", 14);
    NonDimTable.SetAlign(PrintingToolbox::CTablePrinter::RIGHT);

    NonDimTableOut <<"-- Fluid properties:"<< endl;

    NonDimTable.PrintHeader();

    if (viscous) {

      switch(config->GetKind_ViscosityModel()){
      case VISCOSITYMODEL::CONSTANT:
        ModelTable << "CONSTANT_VISCOSITY";
        if      (config->GetSystemMeasurements() == SI) Unit << "N.s/m^2";
        else if (config->GetSystemMeasurements() == US) Unit << "lbf.s/ft^2";
        NonDimTable << "Viscosity" << config->GetMu_Constant() << config->GetMu_Constant()/config->GetMu_ConstantND() << Unit.str() << config->GetMu_ConstantND();
        Unit.str("");
        NonDimTable.PrintFooter();
        break;

      case VISCOSITYMODEL::SUTHERLAND:
        ModelTable << "SUTHERLAND";
        if      (config->GetSystemMeasurements() == SI) Unit << "N.s/m^2";
        else if (config->GetSystemMeasurements() == US) Unit << "lbf.s/ft^2";
        NonDimTable << "Ref. Viscosity" <<  config->GetMu_Ref() <<  config->GetViscosity_Ref() << Unit.str() << config->GetMu_RefND();
        Unit.str("");
        if      (config->GetSystemMeasurements() == SI) Unit << "K";
        else if (config->GetSystemMeasurements() == US) Unit << "R";
        NonDimTable << "Sutherland Temp." << config->GetMu_Temperature_Ref() <<  config->GetTemperature_Ref() << Unit.str() << config->GetMu_Temperature_RefND();
        Unit.str("");
        if      (config->GetSystemMeasurements() == SI) Unit << "K";
        else if (config->GetSystemMeasurements() == US) Unit << "R";
        NonDimTable << "Sutherland Const." << config->GetMu_S() << config->GetTemperature_Ref() << Unit.str() << config->GetMu_SND();
        Unit.str("");
        NonDimTable.PrintFooter();
        break;

      default:
        break;

      }
      switch(config->GetKind_ConductivityModel()){
      case CONDUCTIVITYMODEL::CONSTANT_PRANDTL:
        ModelTable << "CONSTANT_PRANDTL";
        NonDimTable << "Prandtl (Lam.)"  << "-" << "-" << "-" << config->GetPrandtl_Lam();
        Unit.str("");
        NonDimTable << "Prandtl (Turb.)" << "-" << "-" << "-" << config->GetPrandtl_Turb();
        Unit.str("");
        NonDimTable.PrintFooter();
        break;

      case CONDUCTIVITYMODEL::CONSTANT:
        ModelTable << "CONSTANT";
        Unit << "W/m^2.K";
        NonDimTable << "Molecular Cond." << config->GetThermal_Conductivity_Constant() << config->GetThermal_Conductivity_Constant()/config->GetThermal_Conductivity_ConstantND() << Unit.str() << config->GetThermal_Conductivity_ConstantND();
        Unit.str("");
        NonDimTable.PrintFooter();
        break;

      default:
        break;

      }
    } else {
      ModelTable << "-" << "-";
    }

    if      (config->GetSystemMeasurements() == SI) Unit << "N.m/kg.K";
    else if (config->GetSystemMeasurements() == US) Unit << "lbf.ft/slug.R";
    NonDimTable << "Gas Constant" << config->GetGas_Constant() << config->GetGas_Constant_Ref() << Unit.str() << config->GetGas_ConstantND();
    Unit.str("");
    if      (config->GetSystemMeasurements() == SI) Unit << "N.m/kg.K";
    else if (config->GetSystemMeasurements() == US) Unit << "lbf.ft/slug.R";
    NonDimTable << "Spec. Heat Ratio" << "-" << "-" << "-" << Gamma;
    Unit.str("");

    switch(config->GetKind_FluidModel()){
    case STANDARD_AIR:
      ModelTable << "STANDARD_AIR";
      break;
    case IDEAL_GAS:
      ModelTable << "IDEAL_GAS";
      break;
    case VW_GAS:
      ModelTable << "VW_GAS";
      break;
    case PR_GAS:
      ModelTable << "PR_GAS";
      break;
    }

    if (config->GetKind_FluidModel() == VW_GAS || config->GetKind_FluidModel() == PR_GAS){
        NonDimTable << "Critical Pressure" << config->GetPressure_Critical() << config->GetPressure_Ref() << Unit.str() << config->GetPressure_Critical() /config->GetPressure_Ref();
        Unit.str("");
        Unit << "K";
        NonDimTable << "Critical Temperature" << config->GetTemperature_Critical() << config->GetTemperature_Ref() << Unit.str() << config->GetTemperature_Critical() /config->GetTemperature_Ref();
        Unit.str("");
    }
    NonDimTable.PrintFooter();

    NonDimTableOut <<"-- Initial and free-stream conditions:"<< endl;

    NonDimTable.PrintHeader();

    if      (config->GetSystemMeasurements() == SI) Unit << "Pa";
    else if (config->GetSystemMeasurements() == US) Unit << "psf";
    NonDimTable << "Static Pressure" << config->GetPressure_FreeStream() << config->GetPressure_Ref() << Unit.str() << config->GetPressure_FreeStreamND();
    Unit.str("");
    if      (config->GetSystemMeasurements() == SI) Unit << "kg/m^3";
    else if (config->GetSystemMeasurements() == US) Unit << "slug/ft^3";
    NonDimTable << "Density" << config->GetDensity_FreeStream() << config->GetDensity_Ref() << Unit.str() << config->GetDensity_FreeStreamND();
    Unit.str("");
    if      (config->GetSystemMeasurements() == SI) Unit << "K";
    else if (config->GetSystemMeasurements() == US) Unit << "R";
    NonDimTable << "Temperature" << config->GetTemperature_FreeStream() << config->GetTemperature_Ref() << Unit.str() << config->GetTemperature_FreeStreamND();
    Unit.str("");
    if      (config->GetSystemMeasurements() == SI) Unit << "m^2/s^2";
    else if (config->GetSystemMeasurements() == US) Unit << "ft^2/s^2";
    NonDimTable << "Total Energy" << config->GetEnergy_FreeStream() << config->GetEnergy_Ref() << Unit.str() << config->GetEnergy_FreeStreamND();
    Unit.str("");
    if      (config->GetSystemMeasurements() == SI) Unit << "m/s";
    else if (config->GetSystemMeasurements() == US) Unit << "ft/s";
    NonDimTable << "Velocity-X" << config->GetVelocity_FreeStream()[0] << config->GetVelocity_Ref() << Unit.str() << config->GetVelocity_FreeStreamND()[0];
    NonDimTable << "Velocity-Y" << config->GetVelocity_FreeStream()[1] << config->GetVelocity_Ref() << Unit.str() << config->GetVelocity_FreeStreamND()[1];
    if (nDim == 3) {
      NonDimTable << "Velocity-Z" << config->GetVelocity_FreeStream()[2] << config->GetVelocity_Ref() << Unit.str() << config->GetVelocity_FreeStreamND()[2];
    }
    NonDimTable << "Velocity Magnitude" << config->GetModVel_FreeStream() << config->GetVelocity_Ref() << Unit.str() << config->GetModVel_FreeStreamND();
    Unit.str("");

    if (viscous) {
      NonDimTable.PrintFooter();
      if      (config->GetSystemMeasurements() == SI) Unit << "N.s/m^2";
      else if (config->GetSystemMeasurements() == US) Unit << "lbf.s/ft^2";
      NonDimTable << "Viscosity" << config->GetViscosity_FreeStream() << config->GetViscosity_Ref() << Unit.str() << config->GetViscosity_FreeStreamND();
      Unit.str("");
      if      (config->GetSystemMeasurements() == SI) Unit << "W/m^2.K";
      else if (config->GetSystemMeasurements() == US) Unit << "lbf/ft.s.R";
      NonDimTable << "Conductivity" << "-" << config->GetConductivity_Ref() << Unit.str() << "-";
      Unit.str("");
      if (turbulent) {
        if      (config->GetSystemMeasurements() == SI) Unit << "m^2/s^2";
        else if (config->GetSystemMeasurements() == US) Unit << "ft^2/s^2";
        NonDimTable << "Turb. Kin. Energy" << config->GetTke_FreeStream() << config->GetTke_FreeStream()/config->GetTke_FreeStreamND() << Unit.str() << config->GetTke_FreeStreamND();
        Unit.str("");
        if      (config->GetSystemMeasurements() == SI) Unit << "1/s";
        else if (config->GetSystemMeasurements() == US) Unit << "1/s";
        NonDimTable << "Spec. Dissipation" << config->GetOmega_FreeStream() << config->GetOmega_FreeStream()/config->GetOmega_FreeStreamND() << Unit.str() << config->GetOmega_FreeStreamND();
        Unit.str("");
      }
    }

    NonDimTable.PrintFooter();
    NonDimTable << "Mach Number" << "-" << "-" << "-" << config->GetMach();
    if (viscous) {
      NonDimTable << "Reynolds Number" << "-" << "-" << "-" << config->GetReynolds();
    }
    NonDimTable.PrintFooter();
    ModelTable.PrintFooter();

    if (unsteady){
      NonDimTableOut << "-- Unsteady conditions" << endl;
      NonDimTable.PrintHeader();
      NonDimTable << "Total Time" << config->GetMax_Time() << config->GetTime_Ref() << "s" << config->GetMax_Time()/config->GetTime_Ref();
      Unit.str("");
      NonDimTable << "Time Step" << config->GetTime_Step() << config->GetTime_Ref() << "s" << config->GetDelta_UnstTimeND();
      Unit.str("");
      NonDimTable.PrintFooter();
    }

    cout << ModelTableOut.str();
    cout << NonDimTableOut.str();
  }
}

void CFEM_DG_EulerSolver::SetUpTaskList(CConfig *config) {

  /* Check whether an ADER space-time step must be carried out.
     When only a spatial Jacobian is computed this is false per definition.  */
  if( (config->GetKind_TimeIntScheme_Flow() == ADER_DG) &&
     !(config->GetJacobian_Spatial_Discretization_Only()) ) {

    /*------------------------------------------------------------------------*/
    /* ADER time integration with local time stepping. There are 2^(M-1)      */
    /* subtime steps, where M is the number of time levels. For each of       */
    /* the subtime steps a number of tasks must be carried out, hence the     */
    /* total list can become rather lengthy.                                  */
    /*------------------------------------------------------------------------*/

    /*--- Determine whether or not the predictor solution must be interpolated
          for the time levels on this rank. Make a distinction between owned
          and halo elements. Also determine whether or not boundary conditions
          are present and whether or not these depend on halo data. ---*/
    const unsigned short nTimeLevels = config->GetnLevels_TimeAccurateLTS();
    vector<bool> interpolOwnedElem(nTimeLevels, false);
    vector<bool> interpolHaloElem(nTimeLevels, false);
    vector<bool> BCPresent(nTimeLevels, false);
    vector<bool> BCDependOnHalos(nTimeLevels, false);

    for(unsigned short level=0; level<nTimeLevels; ++level) {

      /* First check the boundary conditions. */
      for(unsigned short iMarker=0; iMarker<config->GetnMarker_All(); iMarker++) {

        const unsigned long surfElemBeg = boundaries[iMarker].nSurfElem[level];
        const unsigned long surfElemEnd = boundaries[iMarker].nSurfElem[level+1];
        if(surfElemEnd > surfElemBeg) {
          BCPresent[level] = true;
          if( boundaries[iMarker].haloInfoNeededForBC ) BCDependOnHalos[level] = true;
        }
      }

      /* Determine whether or not the owned elements must be interpolated. */
      if(nVolElemOwnedPerTimeLevel[level+1] > nVolElemOwnedPerTimeLevel[level])
        interpolOwnedElem[level] = true;
      if(nMatchingInternalFacesLocalElem[level+1] > nMatchingInternalFacesLocalElem[level])
       interpolOwnedElem[level] = true;
      if(nMatchingInternalFacesWithHaloElem[level+1] > nMatchingInternalFacesWithHaloElem[level])
        interpolOwnedElem[level] = true;
      if( BCPresent[level] )
        interpolOwnedElem[level] = true;

      /* Determine whether or not the halo elements must be interpolated. */
      if(nMatchingInternalFacesWithHaloElem[level+1] > nMatchingInternalFacesWithHaloElem[level])
        interpolHaloElem[level] = true;
      if( BCDependOnHalos[level] )
        interpolHaloElem[level] = true;
    }

    /* Determine the number of subtime steps and abbreviate the number of
       time integration points a bit easier.  */
    const unsigned int   nSubTimeSteps          = pow(2,nTimeLevels-1);
    const unsigned short nTimeIntegrationPoints = config->GetnTimeIntegrationADER_DG();

    /* Define the two dimensional vector to store the latest index for a
       certain task for every time level. */
    vector<vector<int> > indexInList(CTaskDefinition::ADER_UPDATE_SOLUTION+1,
                                     vector<int>(nTimeLevels, -1));

    /* Loop over the number of subtime steps in the algorithm. */
    for(unsigned int step=0; step<nSubTimeSteps; ++step) {

      /* Determine the time level for which an update must be carried out
         for this step. */
      unsigned int ii = step+1;
      unsigned short timeLevel = 0;
      while( !(ii%2) ) {ii/=2; ++timeLevel;}

      /* Definition of the variable to store previous indices of
         tasks that must have been completed. */
      int prevInd[5];

      /* Carry out the predictor step of the communication elements of level 0
         if these elements are present on this rank. */
      unsigned long elemBeg = nVolElemOwnedPerTimeLevel[0]
                            + nVolElemInternalPerTimeLevel[0];
      unsigned long elemEnd = nVolElemOwnedPerTimeLevel[1];
      if(elemEnd > elemBeg) {
        prevInd[0] = indexInList[CTaskDefinition::ADER_UPDATE_SOLUTION][0];
        indexInList[CTaskDefinition::ADER_PREDICTOR_STEP_COMM_ELEMENTS][0] = (int)tasksList.size();
        tasksList.push_back(CTaskDefinition(CTaskDefinition::ADER_PREDICTOR_STEP_COMM_ELEMENTS, 0, prevInd[0]));
      }

      /* Initiate the communication of elements of level 0, if there is
         something to be communicated. */
#ifdef HAVE_MPI
      if( commRequests[0].size() ) {
        if(elemEnd > elemBeg)   // Data needs to be computed before sending.
          prevInd[0] = indexInList[CTaskDefinition::ADER_PREDICTOR_STEP_COMM_ELEMENTS][0];
        else                    // Data only needs to be received.
          prevInd[0] = indexInList[CTaskDefinition::ADER_TIME_INTERPOLATE_HALO_ELEMENTS][0];

        /* Make sure that any previous communication has been completed. */
        prevInd[1] = indexInList[CTaskDefinition::COMPLETE_REVERSE_MPI_COMMUNICATION][0];

        /* Create the task. */
        indexInList[CTaskDefinition::INITIATE_MPI_COMMUNICATION][0] = tasksList.size();
        tasksList.push_back(CTaskDefinition(CTaskDefinition::INITIATE_MPI_COMMUNICATION, 0,
                                            prevInd[0], prevInd[1]));
      }
#endif

      /* Check if the time level is not nTimeLevels-1. In that case carry out
         the predictor step of the communication elements for the next time
         level and initiate their communication, if appropriate on this rank. */
      if(timeLevel < (nTimeLevels-1)) {
        const unsigned short nL = timeLevel+1;

        /* Carry out the predictor step of the communication elements of level nL
           if these elements are present on this rank. */
        elemBeg = nVolElemOwnedPerTimeLevel[nL] + nVolElemInternalPerTimeLevel[nL];
        elemEnd = nVolElemOwnedPerTimeLevel[nL+1];

        if(elemEnd > elemBeg) {
          prevInd[0] = indexInList[CTaskDefinition::ADER_UPDATE_SOLUTION][nL];
          indexInList[CTaskDefinition::ADER_PREDICTOR_STEP_COMM_ELEMENTS][nL] = (int)tasksList.size();
          tasksList.push_back(CTaskDefinition(CTaskDefinition::ADER_PREDICTOR_STEP_COMM_ELEMENTS, nL, prevInd[0]));
        }

        /* Initiate the communication of elements of level nL, if there is
           something to be communicated. */
#ifdef HAVE_MPI
        if( commRequests[nL].size() ) {
          if(elemEnd > elemBeg)   // Data needs to be computed before sending.
            prevInd[0] = indexInList[CTaskDefinition::ADER_PREDICTOR_STEP_COMM_ELEMENTS][nL];
          else                    // Data only needs to be received.
            prevInd[0] = indexInList[CTaskDefinition::ADER_TIME_INTERPOLATE_HALO_ELEMENTS][nL];

          /* Make sure that any previous communication has been completed. */
          prevInd[1] = indexInList[CTaskDefinition::COMPLETE_REVERSE_MPI_COMMUNICATION][nL];

          /* Create the actual task. */
          indexInList[CTaskDefinition::INITIATE_MPI_COMMUNICATION][nL] = tasksList.size();
          tasksList.push_back(CTaskDefinition(CTaskDefinition::INITIATE_MPI_COMMUNICATION, nL,
                                              prevInd[0], prevInd[1]));
        }
#endif
      }

      /* Carry out the predictor step of the internal elements of time level 0,
         if these elements are present on this rank. */
      elemBeg = nVolElemOwnedPerTimeLevel[0];
      elemEnd = nVolElemOwnedPerTimeLevel[0] + nVolElemInternalPerTimeLevel[0];

      if(elemEnd > elemBeg) {
        prevInd[0] = indexInList[CTaskDefinition::ADER_UPDATE_SOLUTION][0];
        indexInList[CTaskDefinition::ADER_PREDICTOR_STEP_INTERNAL_ELEMENTS][0] = (int)tasksList.size();
        tasksList.push_back(CTaskDefinition(CTaskDefinition::ADER_PREDICTOR_STEP_INTERNAL_ELEMENTS, 0, prevInd[0]));
      }

      /* Determine the tasks to be completed before the communication of time
         level 0 can be completed. */
      prevInd[0] = prevInd[1] = prevInd[2] = -1;
#ifdef HAVE_MPI
      if( commRequests[0].size() )
        prevInd[0] = indexInList[CTaskDefinition::INITIATE_MPI_COMMUNICATION][0];
#endif

      if( elementsSendSelfComm[0].size() ) {
        prevInd[1] = indexInList[CTaskDefinition::ADER_PREDICTOR_STEP_COMM_ELEMENTS][0];
        prevInd[2] = indexInList[CTaskDefinition::ADER_PREDICTOR_STEP_INTERNAL_ELEMENTS][0];
      }

      /* Make sure that the -1 in prevInd, if any, are numbered last. */
      sort(prevInd, prevInd+3, greater<int>());

      /* Complete the communication of time level 0, if there is something
         to be completed. */
      if(prevInd[0] > -1) {
        indexInList[CTaskDefinition::COMPLETE_MPI_COMMUNICATION][0] = (int)tasksList.size();
        tasksList.push_back(CTaskDefinition(CTaskDefinition::COMPLETE_MPI_COMMUNICATION, 0,
                                            prevInd[0], prevInd[1], prevInd[2]));
      }

      /* Check if the time level is not nTimeLevels-1. In that case carry out
         the predictor step of the internal elements for the next time
         level and complete the communication for this time level,
         if appropriate on this rank. */
      if(timeLevel < (nTimeLevels-1)) {
        const unsigned short nL = timeLevel+1;

        /* Carry out the predictor step of the internal elements of level nL
           if these elements are present on this rank. */
        elemBeg = nVolElemOwnedPerTimeLevel[nL];
        elemEnd = nVolElemOwnedPerTimeLevel[nL] + nVolElemInternalPerTimeLevel[nL];

        if(elemEnd > elemBeg) {
          prevInd[0] = indexInList[CTaskDefinition::ADER_UPDATE_SOLUTION][nL];
          indexInList[CTaskDefinition::ADER_PREDICTOR_STEP_INTERNAL_ELEMENTS][nL] = (int)tasksList.size();
          tasksList.push_back(CTaskDefinition(CTaskDefinition::ADER_PREDICTOR_STEP_INTERNAL_ELEMENTS, nL, prevInd[0]));
        }

        /* Determine the tasks to be completed before the communication of time
           level nL can be completed. */
        prevInd[0] = prevInd[1] = prevInd[2] = -1;
#ifdef HAVE_MPI
        if( commRequests[nL].size() )
          prevInd[0] = indexInList[CTaskDefinition::INITIATE_MPI_COMMUNICATION][nL];
#endif

        if( elementsSendSelfComm[nL].size() ) {
          prevInd[1] = indexInList[CTaskDefinition::ADER_PREDICTOR_STEP_COMM_ELEMENTS][nL];
          prevInd[2] = indexInList[CTaskDefinition::ADER_PREDICTOR_STEP_INTERNAL_ELEMENTS][nL];
        }

        /* Make sure that the -1 in prevInd, if any, are numbered last. */
        sort(prevInd, prevInd+3, greater<int>());

        /* Complete the communication of time level nL, if there is something
           to be completed. */
        if(prevInd[0] > -1) {
          indexInList[CTaskDefinition::COMPLETE_MPI_COMMUNICATION][nL] = (int)tasksList.size();
          tasksList.push_back(CTaskDefinition(CTaskDefinition::COMPLETE_MPI_COMMUNICATION, nL,
                                              prevInd[0], prevInd[1], prevInd[2]));
        }
      }

      /* Loop over the time integration points to compute the space time
         integral for the corrector step. */
      for(unsigned short intPoint=0; intPoint<nTimeIntegrationPoints; ++intPoint) {

        /* Loop over the time levels to be treated. */
        for(unsigned short level=0; level<=timeLevel; ++level) {

          /* Easier storage of the number of owned elements for this level
             and the number of owned elements of the adjacent time level
             that are needed for the computation of the surface integral. */
          unsigned long nOwnedElem = nVolElemOwnedPerTimeLevel[level+1]
                                   - nVolElemOwnedPerTimeLevel[level];

          unsigned long nAdjOwnedElem = 0;
          if(level < (nTimeLevels-1))
            nAdjOwnedElem = ownedElemAdjLowTimeLevel[level+1].size();

          /* Check if the solution of the owned elements of the current time
             level and the adjacent owned elements of the next time level must
             be interpolated to the integration point intPoint. */
          if( interpolOwnedElem[level] ) {

            /* Determine the tasks that should have been completed before this
               task can be carried out. This depends on the time integration
               point. */
            if(intPoint == 0) {

              /* First time integration point. The predictor steps of the
                 owned elements must have been completed before this task
                 can be carried out. */
              if( nOwnedElem ) {
                prevInd[0] = indexInList[CTaskDefinition::ADER_PREDICTOR_STEP_COMM_ELEMENTS][level];
                prevInd[1] = indexInList[CTaskDefinition::ADER_PREDICTOR_STEP_INTERNAL_ELEMENTS][level];
              }
              else {
                prevInd[0] = prevInd[1] = -1;
              }

              if( nAdjOwnedElem ) {
                prevInd[2] = indexInList[CTaskDefinition::ADER_PREDICTOR_STEP_COMM_ELEMENTS][level+1];
                prevInd[3] = indexInList[CTaskDefinition::ADER_PREDICTOR_STEP_INTERNAL_ELEMENTS][level+1];
              }
              else {
                prevInd[2] = prevInd[3] = -1;
              }

              prevInd[4] = -1;
            }
            else {

              /* Not the first integration point. The residual computations of
                 the previous integration point must have been completed, because
                 the solution in the work vectors is overwritten. */
              prevInd[0] = indexInList[CTaskDefinition::VOLUME_RESIDUAL][level];
              prevInd[1] = indexInList[CTaskDefinition::BOUNDARY_CONDITIONS_DEPEND_ON_OWNED][level];
              prevInd[2] = indexInList[CTaskDefinition::BOUNDARY_CONDITIONS_DEPEND_ON_HALO][level];
              prevInd[3] = indexInList[CTaskDefinition::SURFACE_RESIDUAL_HALO_ELEMENTS][level];
              prevInd[4] = indexInList[CTaskDefinition::SURFACE_RESIDUAL_OWNED_ELEMENTS][level];
            }

            /* Create the task. */
            indexInList[CTaskDefinition::ADER_TIME_INTERPOLATE_OWNED_ELEMENTS][level] = (int)tasksList.size();
            tasksList.push_back(CTaskDefinition(CTaskDefinition::ADER_TIME_INTERPOLATE_OWNED_ELEMENTS,
                                                level, prevInd[0], prevInd[1], prevInd[2], prevInd[3], prevInd[4]));

            /* The info on the integration point and whether or not this
               time integration corresponds to the second part for the
               adjacent elements must be added to the task just created. */
            tasksList.back().intPointADER          = intPoint;
            tasksList.back().secondPartTimeIntADER = level < timeLevel;

            /* If artificial viscosity is used for the shock capturing
               terms, these terms must be computed for the owned elements,
               including the adjacent ones. */
            prevInd[0] = indexInList[CTaskDefinition::ADER_TIME_INTERPOLATE_OWNED_ELEMENTS][level];
            indexInList[CTaskDefinition::SHOCK_CAPTURING_VISCOSITY_OWNED_ELEMENTS][level] = (int)tasksList.size();
            tasksList.push_back(CTaskDefinition(CTaskDefinition::SHOCK_CAPTURING_VISCOSITY_OWNED_ELEMENTS,
                                                level, prevInd[0]));
          }

          /* The solution of the halo elements of the current time level and
             the adjacent halo elements of the next time level must be
             interpolated to the integration point intPoint. Check if these
             elements are present. */
          if( interpolHaloElem[level] ) {

            unsigned long nAdjHaloElem = 0;
            if(level < (nTimeLevels-1))
              nAdjHaloElem = haloElemAdjLowTimeLevel[level+1].size();

            unsigned long nHaloElem = nVolElemHaloPerTimeLevel[level+1]
                                    - nVolElemHaloPerTimeLevel[level];

            /* Determine the tasks that should have been completed before this
               task can be carried out. This depends on the time integration
               point. */
            if(intPoint == 0) {

              /* First time integration point. The communication of the
                 halo elements must have been completed before this task
                 can be carried out. */
             if( nHaloElem )
               prevInd[0] = indexInList[CTaskDefinition::COMPLETE_MPI_COMMUNICATION][level];
             else
               prevInd[0] = -1;

             if( nAdjHaloElem )
               prevInd[1] = indexInList[CTaskDefinition::COMPLETE_MPI_COMMUNICATION][level+1];
             else
               prevInd[1] = -1;
            }
            else {

              /* Not the first integration point. The residual computation of
                 the previous integration point must have been completed, because
                 the solution in the work vectors is overwritten. */
              prevInd[0] = indexInList[CTaskDefinition::SURFACE_RESIDUAL_HALO_ELEMENTS][level];
              prevInd[1] = indexInList[CTaskDefinition::BOUNDARY_CONDITIONS_DEPEND_ON_HALO][level];
            }

            /* Create the task. */
            indexInList[CTaskDefinition::ADER_TIME_INTERPOLATE_HALO_ELEMENTS][level] = (int)tasksList.size();
            tasksList.push_back(CTaskDefinition(CTaskDefinition::ADER_TIME_INTERPOLATE_HALO_ELEMENTS,
                                                level, prevInd[0], prevInd[1]));

            /* The info on the integration point and whether or not this
               time integration corresponds to the second part for the
               adjacent elements must be added to the task just created. */
            tasksList.back().intPointADER          = intPoint;
            tasksList.back().secondPartTimeIntADER = level < timeLevel;

            /* If artificial viscosity is used for the shock capturing
               terms, these terms must be computed for the halo elements,
               including the adjacent ones. */
            prevInd[0] = indexInList[CTaskDefinition::ADER_TIME_INTERPOLATE_HALO_ELEMENTS][level];
            indexInList[CTaskDefinition::SHOCK_CAPTURING_VISCOSITY_HALO_ELEMENTS][level] = (int)tasksList.size();
            tasksList.push_back(CTaskDefinition(CTaskDefinition::SHOCK_CAPTURING_VISCOSITY_HALO_ELEMENTS,
                                                level, prevInd[0]));
          }

          /* Check whether there are boundary conditions that involve halo elements. */
          if( BCDependOnHalos[level] ) {

            /* Create the dependency list for this task. */
            prevInd[0] = indexInList[CTaskDefinition::SHOCK_CAPTURING_VISCOSITY_OWNED_ELEMENTS][level];
            prevInd[1] = indexInList[CTaskDefinition::SHOCK_CAPTURING_VISCOSITY_HALO_ELEMENTS][level];

            /* Create the task for the boundary conditions that involve halo elements. */
            indexInList[CTaskDefinition::BOUNDARY_CONDITIONS_DEPEND_ON_HALO][level] = (int)tasksList.size();
            tasksList.push_back(CTaskDefinition(CTaskDefinition::BOUNDARY_CONDITIONS_DEPEND_ON_HALO,
                                                level, prevInd[0], prevInd[1]));
          }

          /* Compute the surface residuals for this time level that involve
             halo elements, if present. Afterwards, accumulate the space time
             residuals for the halo elements. */
          if(nMatchingInternalFacesWithHaloElem[level+1] >
             nMatchingInternalFacesWithHaloElem[level]) {

            /* Create the dependencies for the surface residual part that involve
               halo elements. For all but the first integration point, make sure
               that the previous residual is already accumulated, because this
               task will overwrite that residual. */
            prevInd[0] = indexInList[CTaskDefinition::SHOCK_CAPTURING_VISCOSITY_OWNED_ELEMENTS][level];
            prevInd[1] = indexInList[CTaskDefinition::SHOCK_CAPTURING_VISCOSITY_HALO_ELEMENTS][level];

            if(intPoint == 0)
              prevInd[2] = -1;
            else
              prevInd[2] = indexInList[CTaskDefinition::ADER_ACCUMULATE_SPACETIME_RESIDUAL_HALO_ELEMENTS][level];

            /* Create the task for the surface residual. */
            indexInList[CTaskDefinition::SURFACE_RESIDUAL_HALO_ELEMENTS][level] = (int)tasksList.size();
            tasksList.push_back(CTaskDefinition(CTaskDefinition::SURFACE_RESIDUAL_HALO_ELEMENTS,
                                                level, prevInd[0], prevInd[1], prevInd[2]));

            /* Create the task to accumulate the surface residuals of the halo
               elements. Make sure to set the integration point for this task. */
            prevInd[0] = indexInList[CTaskDefinition::SURFACE_RESIDUAL_HALO_ELEMENTS][level];
            indexInList[CTaskDefinition::ADER_ACCUMULATE_SPACETIME_RESIDUAL_HALO_ELEMENTS][level] = (int)tasksList.size();
            tasksList.push_back(CTaskDefinition(CTaskDefinition::ADER_ACCUMULATE_SPACETIME_RESIDUAL_HALO_ELEMENTS,
                                                level, prevInd[0]));
            tasksList.back().intPointADER = intPoint;
          }

          /* If this is the last integration point, initiate the reverse
             communication for the residuals of this time level, if there
             is something to communicate. */
          if(intPoint == (nTimeIntegrationPoints-1)) {

            /* Check if there is something to communicate. Despite the fact
               that self communication takes place when the reverse communication
               is completed, a check for self communication is still needed,
               because of the periodic transformations. */
            bool commData = false;

#ifdef HAVE_MPI
            if( commRequests[level].size() ) commData = true;
#endif
            if(commData || elementsSendSelfComm[level].size()) {

              /* Determine the dependencies before the reverse communication
                 can start. */
              prevInd[0] = indexInList[CTaskDefinition::ADER_ACCUMULATE_SPACETIME_RESIDUAL_HALO_ELEMENTS][level];
              if( haloElemAdjLowTimeLevel[level].size() )
                prevInd[1] = indexInList[CTaskDefinition::ADER_ACCUMULATE_SPACETIME_RESIDUAL_HALO_ELEMENTS][level-1];
              else
                prevInd[1] = -1;

              prevInd[2] = indexInList[CTaskDefinition::COMPLETE_MPI_COMMUNICATION][level];

              /* Create the task. */
              indexInList[CTaskDefinition::INITIATE_REVERSE_MPI_COMMUNICATION][level] = (int)tasksList.size();
              tasksList.push_back(CTaskDefinition(CTaskDefinition::INITIATE_REVERSE_MPI_COMMUNICATION,
                                                  level, prevInd[0], prevInd[1], prevInd[2]));
            }
          }

          /* Compute the contribution of the volume integral, boundary conditions that only
             involve owned elements and surface integral between owned elements for this
             time level, if present. */
          if( nOwnedElem ) {

            /* Create the dependencies for this task. The shock capturing viscosity of
               the owned elements must be completed and for all integration points but
               the first, the computed residuals must have been accumulated in the space
               time residual, because the tasks below will overwrite the residuals. */
            prevInd[0] = indexInList[CTaskDefinition::SHOCK_CAPTURING_VISCOSITY_OWNED_ELEMENTS][level];
            if(intPoint == 0)
              prevInd[1] = -1;
            else
              prevInd[1] = indexInList[CTaskDefinition::ADER_ACCUMULATE_SPACETIME_RESIDUAL_OWNED_ELEMENTS][level];

            /* Create the tasks. */
            indexInList[CTaskDefinition::VOLUME_RESIDUAL][level] = (int)tasksList.size();
            tasksList.push_back(CTaskDefinition(CTaskDefinition::VOLUME_RESIDUAL, level,
                                                prevInd[0], prevInd[1]));

            indexInList[CTaskDefinition::BOUNDARY_CONDITIONS_DEPEND_ON_OWNED][level] = (int)tasksList.size();
            tasksList.push_back(CTaskDefinition(CTaskDefinition::BOUNDARY_CONDITIONS_DEPEND_ON_OWNED, level,
                                                prevInd[0], prevInd[1]));

            if(nMatchingInternalFacesLocalElem[level+1] >
               nMatchingInternalFacesLocalElem[level]) {
              indexInList[CTaskDefinition::SURFACE_RESIDUAL_OWNED_ELEMENTS][level] = (int)tasksList.size();
              tasksList.push_back(CTaskDefinition(CTaskDefinition::SURFACE_RESIDUAL_OWNED_ELEMENTS,
                                                  level, prevInd[0], prevInd[1]));
            }
          }

          /* Accumulate the space time residuals for the owned elements of this
             level, if these elements are present. */
          if(nAdjOwnedElem || nOwnedElem) {

            /* Create the dependencies for this task. */
            prevInd[0] = indexInList[CTaskDefinition::VOLUME_RESIDUAL][level];
            prevInd[1] = indexInList[CTaskDefinition::BOUNDARY_CONDITIONS_DEPEND_ON_OWNED][level];
            prevInd[1] = indexInList[CTaskDefinition::BOUNDARY_CONDITIONS_DEPEND_ON_HALO][level];
            prevInd[3] = indexInList[CTaskDefinition::SURFACE_RESIDUAL_OWNED_ELEMENTS][level];
            prevInd[4] = indexInList[CTaskDefinition::SURFACE_RESIDUAL_HALO_ELEMENTS][level];

            /* Create the task. */
            indexInList[CTaskDefinition::ADER_ACCUMULATE_SPACETIME_RESIDUAL_OWNED_ELEMENTS][level] = (int)tasksList.size();
            tasksList.push_back(CTaskDefinition(CTaskDefinition::ADER_ACCUMULATE_SPACETIME_RESIDUAL_OWNED_ELEMENTS,
                                                level, prevInd[0], prevInd[1], prevInd[2], prevInd[3], prevInd[4]));
            tasksList.back().intPointADER = intPoint;
          }

          /* If this is the last integration point, complete the reverse
             communication for the residuals of this time level, if there
             is something to communicate. */
          if(intPoint == (nTimeIntegrationPoints-1)) {

            bool commData = false;

#ifdef HAVE_MPI
            if( commRequests[level].size() ) commData = true;
#endif
            if(commData || elementsSendSelfComm[level].size()) {

              /* Determine the dependencies before the reverse communication
                 can be completed. */
              prevInd[0] = indexInList[CTaskDefinition::INITIATE_REVERSE_MPI_COMMUNICATION][level];
              prevInd[1] = indexInList[CTaskDefinition::ADER_ACCUMULATE_SPACETIME_RESIDUAL_OWNED_ELEMENTS][level];
              if( ownedElemAdjLowTimeLevel[level].size() )
                prevInd[2] = indexInList[CTaskDefinition::ADER_ACCUMULATE_SPACETIME_RESIDUAL_OWNED_ELEMENTS][level-1];
              else
                prevInd[2] = -1;

              /* Create the task. */
              indexInList[CTaskDefinition::COMPLETE_REVERSE_MPI_COMMUNICATION][level] = (int)tasksList.size();
              tasksList.push_back(CTaskDefinition(CTaskDefinition::COMPLETE_REVERSE_MPI_COMMUNICATION,
                                                  level, prevInd[0], prevInd[1], prevInd[2]));
            }
          }

        } /* End loop time level. */

      } /* End loop time integration points. */

      /* Loop again over the number of active time levels for this subtime
         step and compute the update for the DOFs of the owned elements. */
      for(unsigned short level=0; level<=timeLevel; ++level) {
        if(nVolElemOwnedPerTimeLevel[level+1] > nVolElemOwnedPerTimeLevel[level]) {

          /* Updates must be carried out for this time level. First multiply the
             residuals by the inverse of the mass matrix. This task can be
             completed if the communication of this level has been completed.
             However, it is possible that no communication is needed and
             therefore the accumulation of the space time residuals is also
             added to the dependency list. */
          prevInd[0] = indexInList[CTaskDefinition::COMPLETE_REVERSE_MPI_COMMUNICATION][level];
          prevInd[1] = indexInList[CTaskDefinition::ADER_ACCUMULATE_SPACETIME_RESIDUAL_OWNED_ELEMENTS][level];
          if( ownedElemAdjLowTimeLevel[level].size() )
            prevInd[2] = indexInList[CTaskDefinition::ADER_ACCUMULATE_SPACETIME_RESIDUAL_OWNED_ELEMENTS][level-1];
          else
            prevInd[2] = -1;

          indexInList[CTaskDefinition::MULTIPLY_INVERSE_MASS_MATRIX][level] = (int)tasksList.size();
          tasksList.push_back(CTaskDefinition(CTaskDefinition::MULTIPLY_INVERSE_MASS_MATRIX,
                                               level, prevInd[0], prevInd[1], prevInd[2]));

          /* Compute the new state vector for this time level. */
          prevInd[0] = indexInList[CTaskDefinition::MULTIPLY_INVERSE_MASS_MATRIX][level];
          indexInList[CTaskDefinition::ADER_UPDATE_SOLUTION][level] = (int)tasksList.size();
          tasksList.push_back(CTaskDefinition(CTaskDefinition::ADER_UPDATE_SOLUTION,
                                               level, prevInd[0]));
        }
      }

    } /* End loop subtime steps. */


    // EXTRA FOR DEBUGGING
/*  SU2_OMP_SINGLE
    {
      if(rank == MASTER_NODE) {
        cout << endl;
        cout << "Task list for rank " << rank << endl;
        cout << "------------------------------------------------" << endl;
        cout << "Number of tasks: " << tasksList.size() << endl;
        for(unsigned long j=0; j<tasksList.size(); ++j) {

          cout << "Task " << j << ": ";
          switch( tasksList[j].task ) {
            case CTaskDefinition::NO_TASK: cout << "NO_TASK" << endl; break;
            case CTaskDefinition::ADER_PREDICTOR_STEP_COMM_ELEMENTS: cout << "ADER_PREDICTOR_STEP_COMM_ELEMENTS" << endl; break;
            case CTaskDefinition::ADER_PREDICTOR_STEP_INTERNAL_ELEMENTS: cout << "ADER_PREDICTOR_STEP_INTERNAL_ELEMENTS" << endl; break;
            case CTaskDefinition::INITIATE_MPI_COMMUNICATION: cout << "INITIATE_MPI_COMMUNICATION" << endl; break;
            case CTaskDefinition::COMPLETE_MPI_COMMUNICATION: cout << "COMPLETE_MPI_COMMUNICATION" << endl; break;
            case CTaskDefinition::INITIATE_REVERSE_MPI_COMMUNICATION: cout << "INITIATE_REVERSE_MPI_COMMUNICATION" << endl; break;
            case CTaskDefinition::COMPLETE_REVERSE_MPI_COMMUNICATION: cout << "COMPLETE_REVERSE_MPI_COMMUNICATION" << endl; break;
            case CTaskDefinition::ADER_TIME_INTERPOLATE_OWNED_ELEMENTS: cout << "ADER_TIME_INTERPOLATE_OWNED_ELEMENTS" << endl; break;
            case CTaskDefinition::ADER_TIME_INTERPOLATE_HALO_ELEMENTS: cout << "ADER_TIME_INTERPOLATE_HALO_ELEMENTS" << endl; break;
            case CTaskDefinition::SHOCK_CAPTURING_VISCOSITY_OWNED_ELEMENTS: cout << "SHOCK_CAPTURING_VISCOSITY_OWNED_ELEMENTS" << endl; break;
            case CTaskDefinition::SHOCK_CAPTURING_VISCOSITY_HALO_ELEMENTS: cout << "SHOCK_CAPTURING_VISCOSITY_HALO_ELEMENTS" << endl; break;
            case CTaskDefinition::VOLUME_RESIDUAL: cout << "VOLUME_RESIDUAL" << endl; break;
            case CTaskDefinition::SURFACE_RESIDUAL_OWNED_ELEMENTS: cout << "SURFACE_RESIDUAL_OWNED_ELEMENTS" << endl; break;
            case CTaskDefinition::SURFACE_RESIDUAL_HALO_ELEMENTS: cout << "SURFACE_RESIDUAL_HALO_ELEMENTS" << endl; break;
            case CTaskDefinition::BOUNDARY_CONDITIONS_DEPEND_ON_OWNED: cout << "BOUNDARY_CONDITIONS_DEPEND_ON_OWNED" << endl; break;
            case CTaskDefinition::BOUNDARY_CONDITIONS_DEPEND_ON_HALO: cout << "BOUNDARY_CONDITIONS_DEPEND_ON_HALO" << endl; break;
            case CTaskDefinition::SUM_UP_RESIDUAL_CONTRIBUTIONS_OWNED_ELEMENTS: cout << "SUM_UP_RESIDUAL_CONTRIBUTIONS_OWNED_ELEMENTS" << endl; break;
            case CTaskDefinition::SUM_UP_RESIDUAL_CONTRIBUTIONS_HALO_ELEMENTS: cout << "SUM_UP_RESIDUAL_CONTRIBUTIONS_HALO_ELEMENTS" << endl; break;
            case CTaskDefinition::ADER_ACCUMULATE_SPACETIME_RESIDUAL_OWNED_ELEMENTS: cout << "ADER_ACCUMULATE_SPACETIME_RESIDUAL_OWNED_ELEMENTS" << endl; break;
            case CTaskDefinition::ADER_ACCUMULATE_SPACETIME_RESIDUAL_HALO_ELEMENTS: cout << "ADER_ACCUMULATE_SPACETIME_RESIDUAL_HALO_ELEMENTS" << endl; break;
            case CTaskDefinition::MULTIPLY_INVERSE_MASS_MATRIX: cout << "MULTIPLY_INVERSE_MASS_MATRIX" << endl; break;
            case CTaskDefinition::ADER_UPDATE_SOLUTION: cout << "ADER_UPDATE_SOLUTION" << endl; break;
            default: cout << "This cannot happen" << endl;
          }
          cout << " Time level: " << tasksList[j].timeLevel
               << " Integration point: " << tasksList[j].intPointADER
               << " Second part: " << tasksList[j].secondPartTimeIntADER << endl;
          cout << " Depends on tasks:";
          for(unsigned short k=0; k<tasksList[j].nIndMustBeCompleted; ++k)
            cout << " " << tasksList[j].indMustBeCompleted[k];
          cout << endl << endl;
        }

        cout << "CFEM_DG_EulerSolver::SetUpTaskList: ADER tasklist printed" << endl;
      }
#ifdef HAVE_MPI
      SU2_MPI::Barrier(SU2_MPI::GetComm());
#endif
    }
    END_SU2_OMP_SINGLE

    exit(1); */

    // END EXTRA FOR DEBUGGING.
  }
  else {

    /*------------------------------------------------------------------------*/
    /* Standard time integration scheme for which the spatial residual must   */
    /* be computed for the DOFS of the owned elements. This results in a      */
    /* relatively short tasks list, which can be set easily.                  */
    /*------------------------------------------------------------------------*/

    tasksList.push_back(CTaskDefinition(CTaskDefinition::INITIATE_MPI_COMMUNICATION,                   0));                   // Task  0
    tasksList.push_back(CTaskDefinition(CTaskDefinition::SHOCK_CAPTURING_VISCOSITY_OWNED_ELEMENTS,     0));                   // Task  1
    tasksList.push_back(CTaskDefinition(CTaskDefinition::VOLUME_RESIDUAL,                              0,  1));               // Task  2
    tasksList.push_back(CTaskDefinition(CTaskDefinition::COMPLETE_MPI_COMMUNICATION,                   0,  0));               // Task  3
    tasksList.push_back(CTaskDefinition(CTaskDefinition::SHOCK_CAPTURING_VISCOSITY_HALO_ELEMENTS,      0,  3));               // Task  4
    tasksList.push_back(CTaskDefinition(CTaskDefinition::SURFACE_RESIDUAL_HALO_ELEMENTS,               0,  1, 4));            // Task  5
    tasksList.push_back(CTaskDefinition(CTaskDefinition::BOUNDARY_CONDITIONS_DEPEND_ON_HALO,           0,  1, 3));            // Task  6
    tasksList.push_back(CTaskDefinition(CTaskDefinition::SUM_UP_RESIDUAL_CONTRIBUTIONS_HALO_ELEMENTS,  0,  5));               // Task  7
    tasksList.push_back(CTaskDefinition(CTaskDefinition::INITIATE_REVERSE_MPI_COMMUNICATION,           0,  7));               // Task  8
    tasksList.push_back(CTaskDefinition(CTaskDefinition::SURFACE_RESIDUAL_OWNED_ELEMENTS,              0,  1));               // Task  9
    tasksList.push_back(CTaskDefinition(CTaskDefinition::BOUNDARY_CONDITIONS_DEPEND_ON_OWNED,          0,  1));               // Task 10
    tasksList.push_back(CTaskDefinition(CTaskDefinition::COMPLETE_REVERSE_MPI_COMMUNICATION,           0,  2, 8));            // Task 11
    tasksList.push_back(CTaskDefinition(CTaskDefinition::SUM_UP_RESIDUAL_CONTRIBUTIONS_OWNED_ELEMENTS, 0,  2, 6, 9, 10, 11)); // Task 12
    tasksList.push_back(CTaskDefinition(CTaskDefinition::MULTIPLY_INVERSE_MASS_MATRIX,                 0, 12));               // Task 13
  }
}

void CFEM_DG_EulerSolver::ConservativeToEntropyVariables(ColMajorMatrix<su2double> &sol) {

  /*--- Easier storage of the number of items to be converted and
        the inverse of gamma-1. ---*/
  const unsigned short nItems = sol.rows();
  const su2double ovgm1       = 1.0/Gamma_Minus_One;

  /*--- Make a distinction between two and three space dimensions
        in order to have the most efficient code. ---*/
  switch( nDim ) {

    case 2: {

      /*--- Two dimensional simulation. Loop over the number of entities
            and carry out the conversion. ---*/
      SU2_OMP_SIMD_IF_NOT_AD
      for(unsigned short i=0; i<nItems; ++i) {
        const su2double rho    = sol(i,0);
        const su2double rhoInv = 1.0/rho;
        const su2double u      = rhoInv*sol(i,1);
        const su2double v      = rhoInv*sol(i,2);
        const su2double kin    = 0.5*(u*u + v*v);
        const su2double p      = Gamma_Minus_One*(sol(i,3) - rho*kin);
        const su2double pInv   = 1.0/p;
        const su2double s      = log(p*pow(rhoInv,Gamma));
        const su2double abv    = pInv*rho;

        sol(i,0) =  (Gamma-s)*ovgm1 - abv*kin;
        sol(i,1) =  abv*u;
        sol(i,2) =  abv*v;
        sol(i,3) = -abv;
      }

      break;
    }

    case 3: {

      /*--- Three dimensional simulation. Loop over the number of entities
            and carry out the conversion. ---*/
      SU2_OMP_SIMD_IF_NOT_AD
      for(unsigned short i=0; i<nItems; ++i) {
        const su2double rho    = sol(i,0);
        const su2double rhoInv = 1.0/rho;
        const su2double u      = rhoInv*sol(i,1);
        const su2double v      = rhoInv*sol(i,2);
        const su2double w      = rhoInv*sol(i,3);
        const su2double kin    = 0.5*(u*u + v*v + w*w);
        const su2double p      = Gamma_Minus_One*(sol(i,4) - rho*kin);
        const su2double pInv   = 1.0/p;
        const su2double s      = log(p*pow(rhoInv,Gamma));
        const su2double abv    = pInv*rho;

        sol(i,0) =  (Gamma-s)*ovgm1 - pInv*rho*kin;
        sol(i,1) =  abv*u;
        sol(i,2) =  abv*v;
        sol(i,3) =  abv*w;
        sol(i,4) = -abv;
      }

      break;
    }
  }
}

void CFEM_DG_EulerSolver::EntropyToPrimitiveVariables(ColMajorMatrix<su2double> &sol) {

  /*--- Easier storage of the number of items to be converted and
        the inverse of 1-gamma. ---*/
  const unsigned short nItems =  sol.rows();
  const su2double gm1         =  Gamma_Minus_One;
  const su2double ov1mg       = -1.0/gm1;

  /*--- Make a distinction between two and three space dimensions
        in order to have the most efficient code. ---*/
  switch( nDim ) {

    case 2: {

      /*--- Two dimensional simulation. Loop over the number of entities
            and carry out the conversion. ---*/
      SU2_OMP_SIMD_IF_NOT_AD
      for(unsigned short i=0; i<nItems; ++i) {
        const su2double V3Inv =  1.0/sol(i,3);
        const su2double u     = -V3Inv*sol(i,1);
        const su2double v     = -V3Inv*sol(i,2);
        const su2double eKin  =  0.5*(u*u + v*v);
        const su2double s     =  Gamma - gm1*(sol(i,0) - sol(i,3)*eKin);
        const su2double tmp   = -sol(i,3)*exp(s);
        const su2double rho   =  pow(tmp, ov1mg);
        const su2double p     = -rho*V3Inv;

        sol(i,0) = rho;
        sol(i,1) = u;
        sol(i,2) = v;
        sol(i,3) = p;
      }

      break;
    }

    case 3: {

      /*--- Three dimensional simulation. Loop over the number of entities
            and carry out the conversion. ---*/
      SU2_OMP_SIMD_IF_NOT_AD
      for(unsigned short i=0; i<nItems; ++i) {
        const su2double V4Inv =  1.0/sol(i,4);
        const su2double u     = -V4Inv*sol(i,1);
        const su2double v     = -V4Inv*sol(i,2);
        const su2double w     = -V4Inv*sol(i,3);
        const su2double eKin  =  0.5*(u*u + v*v + w*w);
        const su2double s     =  Gamma - gm1*(sol(i,0) - sol(i,4)*eKin);
        const su2double tmp   = -sol(i,4)*exp(s);
        const su2double rho   =  pow(tmp, ov1mg);
        const su2double p     = -rho*V4Inv;

        sol(i,0) = rho;
        sol(i,1) = u;
        sol(i,2) = v;
        sol(i,3) = w;
        sol(i,4) = p;
      }

      break;
    }
  }
}

void CFEM_DG_EulerSolver::Initiate_MPI_Communication(CConfig *config,
                                                     const unsigned short timeLevel) {
#ifdef HAVE_MPI

  /*--- Check if there is anything to communicate. ---*/
  if( commRequests[timeLevel].size() ) {

    /*--- Easier storage whether or not an ADER simulation is performed
          and the number of time DOFs to be communicated. ---*/
    const bool ADER = (config->GetKind_TimeIntScheme_Flow() == ADER_DG);
    const unsigned short nTimeDOFs = config->GetnTimeDOFsADER_DG();

    /*--- OpenMP loop over the number of ranks to which
          data must be sent. ---*/
    SU2_OMP(for schedule(static,1) SU2_NOWAIT)
    for(unsigned long i=0; i<ranksSendMPI[timeLevel].size(); ++i) {
      unsigned long ii = 0;

      /*--- Loop over the elements to be sent and copy the solution data
            into the send buffer. ---*/
      su2double *sendBuf = commSendBuf[timeLevel][i].data();
      for(unsigned long j=0; j<elementsSendMPIComm[timeLevel][i].size(); ++j) {
        const unsigned long jj = elementsSendMPIComm[timeLevel][i][j];
        const unsigned long nItems = volElem[jj].nDOFsSol;

        /*--- Make a distinction between ADER and a standard time
              integration scheme. ---*/
        if( ADER ) {
          for(unsigned short k=0; k<nTimeDOFs; ++k) {
            for(unsigned short iVar=0; iVar<nVar; ++iVar) {
              SU2_OMP_SIMD
              for(unsigned long mm=0; mm<nItems; ++mm)
                sendBuf[mm+ii] = volElem[jj].solDOFsADERPredictor[k](mm,iVar);
              ii += nItems;
            }
          }
        }
        else {
          for(unsigned short iVar=0; iVar<nVar; ++iVar) {
            SU2_OMP_SIMD
            for(unsigned long mm=0; mm<nItems; ++mm)
              sendBuf[mm+ii] = volElem[jj].solDOFsWork(mm,iVar);
            ii += nItems;
          }
        }
      }

      /*--- Send the data using non-blocking sends. ---*/
      int dest = ranksSendMPI[timeLevel][i];
      int tag  = dest + timeLevel;
      SU2_MPI::Isend(sendBuf, ii, MPI_DOUBLE, dest, tag, SU2_MPI::GetComm(),
                     &commRequests[timeLevel][i]);
    }

    /*--- OpenMP loop over the number of ranks from which data is received. ---*/
    SU2_OMP_FOR_STAT(1)
    for(unsigned long i=0; i<ranksRecvMPI[timeLevel].size(); ++i) {

      /*--- Post the non-blocking receive. ---*/
      unsigned long indComm = i + ranksSendMPI[timeLevel].size();
      int source = ranksRecvMPI[timeLevel][i];
      int tag    = rank + timeLevel;
      SU2_MPI::Irecv(commRecvBuf[timeLevel][i].data(),
                     commRecvBuf[timeLevel][i].size(),
                     MPI_DOUBLE, source, tag, SU2_MPI::GetComm(),
                     &commRequests[timeLevel][indComm]);
    }
    END_SU2_OMP_FOR
  }
#endif
}

bool CFEM_DG_EulerSolver::Complete_MPI_Communication(CConfig *config,
                                                     const unsigned short timeLevel,
                                                     const bool commMustBeCompleted) {

  /*--- Easier storage whether or not an ADER simulation is performed
        and the number of time DOFs to be communicated. ---*/
  const bool ADER = (config->GetKind_TimeIntScheme_Flow() == ADER_DG);
  const unsigned short nTimeDOFs = config->GetnTimeDOFsADER_DG();

  /*-----------------------------------------------------------------------*/
  /*--- Complete the MPI communication, if needed and if possible, and  ---*/
  /*--- copy the data from the receive buffers into the correct         ---*/
  /*--- location in volElem.                                            ---*/
  /*-----------------------------------------------------------------------*/

#ifdef HAVE_MPI
  if( commRequests[timeLevel].size() ) {

    /*--- There are communication requests to be completed. Check if these
          requests must be completed. In that case Waitall is used.
          Otherwise, Testall is used to check if all the requests have
          been completed. If not, false is returned. Use the member variable
          counter as a flag for all threads. ---*/
    SU2_OMP_SINGLE
    {
      counter = 1;
      if( commMustBeCompleted ) {
        SU2_MPI::Waitall(commRequests[timeLevel].size(),
                         commRequests[timeLevel].data(), MPI_STATUSES_IGNORE);
      }
      else {
        int flag;
        SU2_MPI::Testall(commRequests[timeLevel].size(),
                         commRequests[timeLevel].data(), &flag, MPI_STATUSES_IGNORE);
        if( !flag ) counter = 0;
      }
    }
    END_SU2_OMP_SINGLE

    if( !counter ) return false;

    /*--- OpenMP loop over the number of ranks from which
          this rank has received data. ---*/
    SU2_OMP(for schedule(static,1) SU2_NOWAIT)
    for(unsigned long i=0; i<ranksRecvMPI[timeLevel].size(); ++i) {
      unsigned long ii = 0;

      /*--- Loop over the elements to be received and copy the solution data
            into the appropriate locations in volElem. ---*/
      su2double *recvBuf = commRecvBuf[timeLevel][i].data();
      for(unsigned long j=0; j<elementsRecvMPIComm[timeLevel][i].size(); ++j) {
        const unsigned long jj = elementsRecvMPIComm[timeLevel][i][j];
        const unsigned long nItems = volElem[jj].nDOFsSol;

        /*--- Make a distinction between ADER and a standard time
              integration scheme. ---*/
        if( ADER ) {
          for(unsigned short k=0; k<nTimeDOFs; ++k) {
            for(unsigned short iVar=0; iVar<nVar; ++iVar) {
              SU2_OMP_SIMD
              for(unsigned long mm=0; mm<nItems; ++mm)
                volElem[jj].solDOFsADERPredictor[k](mm,iVar) = recvBuf[mm+ii];
              ii += nItems;
            }
          }
        }
        else {
          for(unsigned short iVar=0; iVar<nVar; ++iVar) {
            SU2_OMP_SIMD
            for(unsigned long mm=0; mm<nItems; ++mm)
              volElem[jj].solDOFsWork(mm,iVar) = recvBuf[mm+ii];
            ii += nItems;
          }
        }
      }
    }
  }

#endif

  /*-----------------------------------------------------------------------*/
  /*---               Carry out the self communication.                 ---*/
  /*-----------------------------------------------------------------------*/

  /*--- Determine the chunk size for the OMP loops, if supported. ---*/
  const unsigned long nSelfCom = elementsSendSelfComm[timeLevel].size();
#ifdef HAVE_OMP
  const size_t omp_chunk_size_elem = computeStaticChunkSize(nSelfCom, omp_get_num_threads(), 64);
#endif

  /*--- Loop over the elements for self-communication. ---*/
  SU2_OMP_FOR_STAT(omp_chunk_size_elem)
  for(unsigned long i=0; i<nSelfCom; ++i) {
    const unsigned long elemS  = elementsSendSelfComm[timeLevel][i];
    const unsigned long elemR  = elementsRecvSelfComm[timeLevel][i];
    const unsigned long nItems = volElem[elemS].nDOFsSol;

    /*--- Make a distinction between ADER and a standard time
          integration scheme. ---*/
    if( ADER ) {
      for(unsigned short k=0; k<nTimeDOFs; ++k) {
        for(unsigned short iVar=0; iVar<nVar; ++iVar) {
          SU2_OMP_SIMD
          for(unsigned long mm=0; mm<nItems; ++mm)
            volElem[elemR].solDOFsADERPredictor[k](mm,iVar) = volElem[elemS].solDOFsADERPredictor[k](mm,iVar);
        }
      }
    }
    else {
      for(unsigned short iVar=0; iVar<nVar; ++iVar) {
        SU2_OMP_SIMD
        for(unsigned long mm=0; mm<nItems; ++mm)
          volElem[elemR].solDOFsWork(mm,iVar) = volElem[elemS].solDOFsWork(mm,iVar);
      }
    }
  }
  END_SU2_OMP_FOR

  /*------------------------------------------------------------------------*/
  /*--- Correct the vector quantities in the rotational periodic halo's. ---*/
  /*------------------------------------------------------------------------*/

  /*--- Loop over the markers for which a rotational periodic
        correction must be applied to the momentum variables. ---*/
  unsigned int ii = 0;
  const unsigned long nRotPerMarkers = halosRotationalPeriodicity[timeLevel].size();
  for(unsigned long l=0; l<nRotPerMarkers; ++l) {

    /*--- Easier storage of the rotational matrix. ---*/
    su2double rotMatrix[3][3];

    rotMatrix[0][0] = rotationMatricesPeriodicity[ii++];
    rotMatrix[0][1] = rotationMatricesPeriodicity[ii++];
    rotMatrix[0][2] = rotationMatricesPeriodicity[ii++];

    rotMatrix[1][0] = rotationMatricesPeriodicity[ii++];
    rotMatrix[1][1] = rotationMatricesPeriodicity[ii++];
    rotMatrix[1][2] = rotationMatricesPeriodicity[ii++];

    rotMatrix[2][0] = rotationMatricesPeriodicity[ii++];
    rotMatrix[2][1] = rotationMatricesPeriodicity[ii++];
    rotMatrix[2][2] = rotationMatricesPeriodicity[ii++];

    /*--- Determine the number of elements for this transformation and
          loop over them. ---*/
    const unsigned long nHaloElem = halosRotationalPeriodicity[timeLevel][l].size();
#ifdef HAVE_OMP
    const size_t omp_chunk_size_halo = computeStaticChunkSize(nHaloElem, omp_get_num_threads(), 64);
#endif
    SU2_OMP_FOR_STAT(omp_chunk_size_halo)
    for(unsigned long j=0; j<nHaloElem; ++j) {
      const unsigned long ind = halosRotationalPeriodicity[timeLevel][l][j];
      const unsigned long nItems = volElem[ind].nDOFsSol;

      /*--- Make a distinction between ADER and a standard time
            integration scheme. ---*/
      if( ADER ) {
        for(unsigned short k=0; k<nTimeDOFs; ++k) {

          SU2_OMP_SIMD_IF_NOT_AD
          for(unsigned long mm=0; mm<nItems; ++mm) {
            const su2double u = volElem[ind].solDOFsADERPredictor[k](mm,1),
                            v = volElem[ind].solDOFsADERPredictor[k](mm,2),
                            w = volElem[ind].solDOFsADERPredictor[k](mm,3);

            volElem[ind].solDOFsADERPredictor[k](mm,1) = rotMatrix[0][0]*u + rotMatrix[0][1]*v + rotMatrix[0][2]*w;
            volElem[ind].solDOFsADERPredictor[k](mm,2) = rotMatrix[1][0]*u + rotMatrix[1][1]*v + rotMatrix[1][2]*w;
            volElem[ind].solDOFsADERPredictor[k](mm,3) = rotMatrix[2][0]*u + rotMatrix[2][1]*v + rotMatrix[2][2]*w;
          }
        }
      }
      else {
        SU2_OMP_SIMD_IF_NOT_AD
        for(unsigned long mm=0; mm<nItems; ++mm) {
          const su2double u = volElem[ind].solDOFsWork(mm,1),
                          v = volElem[ind].solDOFsWork(mm,2),
                          w = volElem[ind].solDOFsWork(mm,3);

          volElem[ind].solDOFsWork(mm,1) = rotMatrix[0][0]*u + rotMatrix[0][1]*v + rotMatrix[0][2]*w;
          volElem[ind].solDOFsWork(mm,2) = rotMatrix[1][0]*u + rotMatrix[1][1]*v + rotMatrix[1][2]*w;
          volElem[ind].solDOFsWork(mm,3) = rotMatrix[2][0]*u + rotMatrix[2][1]*v + rotMatrix[2][2]*w;
        }
      }
    }
    END_SU2_OMP_FOR
  }

  /*--- Return true to indicate that the communication has been completed. ---*/
  return true;
}

void CFEM_DG_EulerSolver::Initiate_MPI_ReverseCommunication(CConfig *config,
                                                            const unsigned short timeLevel) {

  /*--- Easier storage whether or not an ADER simulation is performed. ---*/
  const bool ADER = (config->GetKind_TimeIntScheme_Flow() == ADER_DG);

  /*------------------------------------------------------------------------*/
  /*--- Correct the vector residuals in the rotational periodic halo's.  ---*/
  /*------------------------------------------------------------------------*/

  /*--- Loop over the markers for which a rotational periodic
        correction must be applied to the momentum variables. ---*/
  unsigned int ii = 0;
  const unsigned short nRotPerMarkers = halosRotationalPeriodicity[0].size();
  for(unsigned short l=0; l<nRotPerMarkers; ++l) {

    /* Easier storage of the transpose of the rotational matrix. */
    su2double rotMatrix[3][3];

    rotMatrix[0][0] = rotationMatricesPeriodicity[ii++];
    rotMatrix[1][0] = rotationMatricesPeriodicity[ii++];
    rotMatrix[2][0] = rotationMatricesPeriodicity[ii++];

    rotMatrix[0][1] = rotationMatricesPeriodicity[ii++];
    rotMatrix[1][1] = rotationMatricesPeriodicity[ii++];
    rotMatrix[2][1] = rotationMatricesPeriodicity[ii++];

    rotMatrix[0][2] = rotationMatricesPeriodicity[ii++];
    rotMatrix[1][2] = rotationMatricesPeriodicity[ii++];
    rotMatrix[2][2] = rotationMatricesPeriodicity[ii++];

    /*--- Determine the number of elements for this transformation and
          loop over them. ---*/
    const unsigned long nHaloElem = halosRotationalPeriodicity[timeLevel][l].size();
#ifdef HAVE_OMP
    const size_t omp_chunk_size_halo = computeStaticChunkSize(nHaloElem, omp_get_num_threads(), 64);
#endif
    SU2_OMP_FOR_STAT(omp_chunk_size_halo)
    for(unsigned long j=0; j<nHaloElem; ++j) {
      const unsigned long ind = halosRotationalPeriodicity[timeLevel][l][j];
      const unsigned long nItems = volElem[ind].nDOFsSol;

      /*--- Set the reference for the residual, depending whether
            or not an ADER simulation is carried out. ---*/
      ColMajorMatrix<su2double> &res = ADER ? volElem[ind].resTotDOFsADER
                                            : volElem[ind].resDOFs;

      /*--- Loop over the items and correct the momentum residuals. ---*/
      SU2_OMP_SIMD_IF_NOT_AD
      for(unsigned long mm=0; mm<nItems; ++mm) {
        const su2double ru = res(mm,1), rv = res(mm,2), rw = res(mm,3);

        res(mm,1) = rotMatrix[0][0]*ru + rotMatrix[0][1]*rv + rotMatrix[0][2]*rw;
        res(mm,2) = rotMatrix[1][0]*ru + rotMatrix[1][1]*rv + rotMatrix[1][2]*rw;
        res(mm,3) = rotMatrix[2][0]*ru + rotMatrix[2][1]*rv + rotMatrix[2][2]*rw;
      }
    }
    END_SU2_OMP_FOR
  }

#ifdef HAVE_MPI

  /*--- Check if there is anything to communicate. ---*/
  if( commRequests[timeLevel].size() ) {

    /*--- Loop over the number of ranks from which this rank receives data in
          the original communication pattern. In the reverse pattern, data
          has to be sent. ---*/
    SU2_OMP(for schedule(static,1) SU2_NOWAIT)
    for(unsigned long i=0; i<ranksRecvMPI[timeLevel].size(); ++i) {
      unsigned long ii = 0;

      /*--- Loop over the elements copy the residual data into recvBuf. ---*/
      su2double *recvBuf = commRecvBuf[timeLevel][i].data();
      for(unsigned long j=0; j<elementsRecvMPIComm[timeLevel][i].size(); ++j) {
        const unsigned long jj = elementsRecvMPIComm[timeLevel][i][j];
        const unsigned long nItems = volElem[jj].nDOFsSol;

        /*--- Set the reference to the correct residual to be communicated. ---*/
        ColMajorMatrix<su2double> &res = ADER ? volElem[jj].resTotDOFsADER
                                              : volElem[jj].resDOFs;

        /*--- Copy the data into recvBuf. ---*/
        for(unsigned short iVar=0; iVar<nVar; ++iVar) {
          SU2_OMP_SIMD
          for(unsigned long mm=0; mm<nItems; ++mm)
            recvBuf[mm+ii] = res(mm,iVar);
           ii += nItems;
        }
      }

      /*--- Send the data using non-blocking sends. ---*/
      int dest = ranksRecvMPI[timeLevel][i];
      int tag  = dest + timeLevel + 20;
      SU2_MPI::Isend(recvBuf, ii, MPI_DOUBLE, dest, tag, SU2_MPI::GetComm(),
                     &commRequests[timeLevel][i]);
    }

    /*--- Post the non-blocking receives. As this is the reverse communication,
          a loop over the sending ranks must be carried out. ---*/
    SU2_OMP_FOR_STAT(1)
    for(unsigned long i=0; i<ranksSendMPI[timeLevel].size(); ++i) {

      unsigned long indComm = i + ranksRecvMPI[timeLevel].size();
      int source = ranksSendMPI[timeLevel][i];
      int tag    = rank + timeLevel + 20;
      SU2_MPI::Irecv(commSendBuf[timeLevel][i].data(),
                     commSendBuf[timeLevel][i].size(),
                     MPI_DOUBLE, source, tag, SU2_MPI::GetComm(),
                     &commRequests[timeLevel][indComm]);
    }
    END_SU2_OMP_FOR
  }
#endif
}

bool CFEM_DG_EulerSolver::Complete_MPI_ReverseCommunication(CConfig *config,
                                                            const unsigned short timeLevel,
                                                            const bool commMustBeCompleted) {

  /*--- Easier storage whether or not an ADER simulation is performed. ---*/
  const bool ADER = (config->GetKind_TimeIntScheme_Flow() == ADER_DG);

  /*-----------------------------------------------------------------------*/
  /*--- Complete the MPI communication, if needed and if possible, and  ---*/
  /*--- copy the data from the receive buffers into the correct         ---*/
  /*--- location in volElem.                                            ---*/
  /*-----------------------------------------------------------------------*/

#ifdef HAVE_MPI
  if( commRequests[timeLevel].size() ) {

    /*--- There are communication requests to be completed. Check if these
          requests must be completed. In that case Waitall is used.
          Otherwise, Testall is used to check if all the requests have
          been completed. If not, false is returned. Use the member variable
          counter as a flag for all threads. ---*/
    SU2_OMP_SINGLE
    {
      counter = 1;
      if( commMustBeCompleted ) {
        SU2_MPI::Waitall(commRequests[timeLevel].size(),
                         commRequests[timeLevel].data(), MPI_STATUSES_IGNORE);
      }
      else {
        int flag;
        SU2_MPI::Testall(commRequests[timeLevel].size(),
                         commRequests[timeLevel].data(), &flag, MPI_STATUSES_IGNORE);
        if( !flag ) counter = 0;
      }
    }
    END_SU2_OMP_SINGLE

    if( !counter ) return false;

    /*-------------------------------------------------------------------------*/
    /*---    Update the residuals of the owned DOFs with the data received. ---*/
    /*-------------------------------------------------------------------------*/

    /*--- Loop over the received residual data from all ranks and update the
          residual of the DOFs of the corresponding elements. Note that in
          reverse mode the send communication data must be used. ---*/
    SU2_OMP(for schedule(static,1) SU2_NOWAIT)
    for(unsigned long i=0; i<ranksSendMPI[timeLevel].size(); ++i) {
      unsigned long ii = 0;

      /*--- Loop over the elements that must be updated. ---*/
      su2double *sendBuf = commSendBuf[timeLevel][i].data();
      for(unsigned long j=0; j<elementsSendMPIComm[timeLevel][i].size(); ++j) {
        const unsigned long jj = elementsSendMPIComm[timeLevel][i][j];
        const unsigned long nItems = volElem[jj].nDOFsSol;

        /*--- Set the reference for the residual, depending on the situation. ---*/
        ColMajorMatrix<su2double> &res = ADER ? volElem[jj].resTotDOFsADER
                                              : volElem[jj].resDOFs;

        /*--- Update the residuals of the DOFs. ---*/
        for(unsigned short iVar=0; iVar<nVar; ++iVar) {
          SU2_OMP_SIMD_IF_NOT_AD
          for(unsigned long mm=0; mm<nItems; ++mm)
            res(mm,iVar) += sendBuf[mm+ii];
          ii += nItems;
        }
      }
    }
  }
#endif

  /*-----------------------------------------------------------------------*/
  /*---               Carry out the self communication.                 ---*/
  /*-----------------------------------------------------------------------*/

  /*--- Determine the chunk size for the OMP loops, if supported. ---*/
  const unsigned long nSelfCom = elementsSendSelfComm[timeLevel].size();
#ifdef HAVE_OMP
  const size_t omp_chunk_size_elem = computeStaticChunkSize(nSelfCom, omp_get_num_threads(), 64);
#endif

  /*--- Loop over the elements for self-communication. ---*/
  SU2_OMP_FOR_STAT(omp_chunk_size_elem)
  for(unsigned long i=0; i<nSelfCom; ++i) {
    const unsigned long elemS  = elementsSendSelfComm[timeLevel][i];
    const unsigned long elemR  = elementsRecvSelfComm[timeLevel][i];
    const unsigned long nItems = volElem[elemS].nDOFsSol;

    /*--- Set the references for the residual, depending on the situation. ---*/
    ColMajorMatrix<su2double> &resS = ADER ? volElem[elemS].resTotDOFsADER
                                           : volElem[elemS].resDOFs;
    ColMajorMatrix<su2double> &resR = ADER ? volElem[elemR].resTotDOFsADER
                                           : volElem[elemR].resDOFs;

    /*--- Update the send residual. ---*/
    for(unsigned short iVar=0; iVar<nVar; ++iVar) {
      SU2_OMP_SIMD_IF_NOT_AD
      for(unsigned long j=0; j<nItems; ++j)
        resS(j,iVar) += resR(j,iVar);
    }
  }
  END_SU2_OMP_FOR

  /*-----------------------------------------------------------------------*/
  /*---   Initialize the halo residuals for this time level for ADER.   ---*/
  /*-----------------------------------------------------------------------*/

  if( ADER ) {
    for(unsigned long i=nVolElemHaloPerTimeLevel[timeLevel];
                      i<nVolElemHaloPerTimeLevel[timeLevel+1]; ++i)
      volElem[i].resTotDOFsADER.setConstant(0.0);
  }

  /*--- Return true to indicate that the communication has been completed. ---*/
  return true;
}

void CFEM_DG_EulerSolver::SetInitialCondition(CGeometry **geometry, CSolver ***solver_container, CConfig *config, unsigned long TimeIter) {

  /*--- Check if a verification solution is to be computed. ---*/
  if ((VerificationSolution)  && (TimeIter == 0)) {

    /*--- Start OpenMP parallel region. ---*/
    SU2_OMP_PARALLEL {

      /*--- Loop over the owned elements. ---*/
#ifdef HAVE_OMP
      const size_t omp_chunk_size_vol = computeStaticChunkSize(nVolElemOwned, omp_get_num_threads(), 64);
#endif
      SU2_OMP_FOR_STAT(omp_chunk_size_vol)
      for(unsigned long i=0; i<nVolElemOwned; ++i) {

        /*--- Define the help variables to store the coordinates
              and the solution in the nodal DOFs. ---*/
        su2double coor[3] = {0.0}, solDOF[5] = {0.0};

        /*--- Loop over the DOFs of this element. ---*/
        const unsigned short nDOFs = volElem[i].standardElemFlow->GetNDOFs();
        for(unsigned short j=0; j<nDOFs; ++j) {

          /*--- Store the coordinates of the DOFs in coor. ---*/
          for(unsigned short iDim=0; iDim<nDim; ++iDim)
            coor[iDim] = volElem[i].coorSolDOFs(j,iDim);

          /*--- Compute the initial condition provided by the verification solution
                class. This can be the exact solution, but this is not necessary.
                Note that the conservative variables are computed. ---*/
          VerificationSolution->GetInitialCondition(coor, solDOF);

          /*--- Store the conservative variables in the DOFs for the element
                for the time being. ---*/
          for(unsigned short iVar=0; iVar<nVar; ++iVar)
            volElem[i].solDOFs(j,iVar) = solDOF[iVar];
        }

        /*--- Convert the conservative variables to entropy variables. ---*/
        ConservativeToEntropyVariables(volElem[i].solDOFs);

        /*--- Convert the nodal solution to the modal solution. ---*/
        volElem[i].NodalToModalFlow();
      }
      END_SU2_OMP_FOR
    }
    END_SU2_OMP_PARALLEL
  }
}

void CFEM_DG_EulerSolver::Preprocessing(CGeometry *geometry, CSolver **solver_container, CConfig *config, unsigned short iMesh, unsigned short iStep, unsigned short RunTime_EqSystem, bool Output) {

  /*--- Initialize the norms for the residual monotoring to zero. ---*/
  SetResToZero();

/*--- Determine the chunk size for the OMP loops, if supported. ---*/
#ifdef HAVE_OMP
  const size_t omp_chunk_size_elem = computeStaticChunkSize(nVolElemOwned, omp_get_num_threads(), 64);
#endif

  /*--- Initialize the counter for the number of bad elements to zero. ---*/
  SU2_OMP_SINGLE
  counter = 0;
  END_SU2_OMP_SINGLE

  /*--- Define the local counter for the number of bad elements. ---*/
  unsigned long ErrorCounter = 0;

  /*--- Loop over the number of owned elements and check for non-physical
        solutions in the integration points. When found the solution in the
        element is overwritten with a constant free-stream solution. This
        does not work usually. ---*/
  SU2_OMP_FOR_STAT(omp_chunk_size_elem)
  for(unsigned long l=0; l<nVolElemOwned; ++l) {

    /*--- Determine the solution in the integration points and
          convert it to primitive variables. ---*/
    ColMajorMatrix<su2double> &solInt = volElem[l].ComputeSolIntPoints(volElem[l].solDOFs);
    EntropyToPrimitiveVariables(solInt);

    /*--- Check for negative density and pressure in the integration
          points. If found the element is flag as bad. ---*/
    bool badElement = false;
    const unsigned short nInt = volElem[l].standardElemFlow->GetNIntegration();
    for(unsigned short i=0; i<nInt; ++i)
      if((solInt(i,0) <= 0.0) || (solInt(i,nDim+1) <= 0.0)) badElement = true;

    /*--- If the element is bad, reset the state in the element and
          update the counter ErrorCounter. ---*/
    if( badElement ) {
      volElem[l].SetConstantSolution(EntropyVarFreeStream.data(), nVar, 0);
      ++ErrorCounter;
    }
  }
  END_SU2_OMP_FOR

  /*--- Determine the total number of bad elements in this partition. ---*/
  SU2_OMP_ATOMIC
  counter += ErrorCounter;

  SU2_OMP_BARRIER

  /*--- Collect the number of non-physical points for this iteration. ---*/
  SU2_OMP_SINGLE
  {
    if (config->GetComm_Level() == COMM_FULL) {
#ifdef HAVE_MPI
      ErrorCounter = counter;
      SU2_MPI::Allreduce(&ErrorCounter, &counter, 1, MPI_UNSIGNED_LONG, MPI_SUM, SU2_MPI::GetComm());
#endif
      if(iMesh == MESH_0) config->SetNonphysical_Points(counter);
    }
  }
  END_SU2_OMP_SINGLE

  /*-----------------------------------------------------------------------------*/
  /*                       Check for grid motion.                                */
  /*-----------------------------------------------------------------------------*/

  const bool harmonic_balance = config->GetTime_Marching() == TIME_MARCHING::HARMONIC_BALANCE;
  if(config->GetGrid_Movement() && !harmonic_balance) {

    /*--- Determine the type of grid motion. ---*/
    switch( config->GetKind_GridMovement() ) {

      case ROTATING_FRAME:
      case STEADY_TRANSLATION: {

        /*--- Steady motion. This is accounted for in the general preprocessing,
              where grid velocities are computed. ---*/
        break;
      }

      case RIGID_MOTION: {

        /*--- Rigid body motion described. At the moment this is only
              possible for the Classical Runge Kutta scheme. ---*/
        if(config->GetKind_TimeIntScheme() != CLASSICAL_RK4_EXPLICIT) {
          SU2_OMP_SINGLE
          SU2_MPI::Error("Rigid body motion only possible for CLASSICAL_RK4_EXPLICIT.",
                         CURRENT_FUNCTION);
          END_SU2_OMP_SINGLE
        }

        /*--- Determine whether or not it is needed to compute the motion data. ---*/
        const unsigned long TimeIter = config->GetTimeIter();

        bool computeMotion = false, firstTime = false;
        if(TimeIter == 0 && iStep == 0) computeMotion = firstTime = true;
        if(iStep == 1 || iStep == 3)    computeMotion = true;

        if( computeMotion ) {

          /*--- Determine the number of time levels. For the classical Runge-Kutta
                scheme this should be 1. ---*/
          const unsigned short nTimeLevels = config->GetnLevels_TimeAccurateLTS();

          /*--- Determine the time for which the motion data must be determined. ---*/
          const su2double deltaT = config->GetDelta_UnstTimeND();

          su2double tNew = TimeIter*deltaT;
          if( iStep ) tNew += 0.25*(iStep+1)*deltaT;

          /*--- Determine the time for which the currently stored position was
                calculated. ---*/
          const su2double tOld = tNew - 0.5*deltaT;

          /*--- Hard code the plunging motion in y-direction. ---*/
          const su2double b2New    = 0.25*tNew*tNew*(3.0-tNew);
          const su2double db2Newdt = 0.75*tNew*(2.0-tNew);

          const su2double b2Old = 0.25*tOld*tOld*(3.0-tOld);
          const su2double dB2   = b2New - b2Old;

          /*--- Compute the chunk sizes for the mesh points and internal faces. ---*/
#ifdef HAVE_OMP
          const size_t omp_chunk_size_poin = computeStaticChunkSize(nMeshPoints, omp_get_num_threads(), 64);
          const size_t omp_chunk_size_face = computeStaticChunkSize(nMatchingInternalFacesWithHaloElem[nTimeLevels],
                                                                    omp_get_num_threads(), 64);
#endif

          /*-------------------------------------------------------------------*/
          /*--- Update the coordinates, if this is not the first time step. ---*/
          /*-------------------------------------------------------------------*/

          if( !firstTime ) {

            /*--- Update the grid points. ---*/
            SU2_OMP_FOR_STAT(omp_chunk_size_poin)
            for(unsigned long l=0; l<nMeshPoints; ++l)
              meshPoints[l].coor[1] += dB2;
	    END_SU2_OMP_FOR

            /*--- Update the coordinates of the volume elements. ---*/
            SU2_OMP_FOR_STAT(omp_chunk_size_elem)
            for(unsigned long l=0; l<nVolElemOwned; ++l) {

              /*--- Adapt the coordinates of the volume integration points. ---*/
              unsigned short nItems = volElem[l].coorIntegrationPoints.rows();
              SU2_OMP_SIMD_IF_NOT_AD
              for(unsigned short i=0; i<nItems; ++i)
                volElem[l].coorIntegrationPoints(i,1) += dB2;

              /*--- Update the coordinates of the grid DOFs. ---*/
              nItems = volElem[l].coorGridDOFs.rows();
              SU2_OMP_SIMD_IF_NOT_AD
              for(unsigned short i=0; i<nItems; ++i)
                volElem[l].coorGridDOFs(i,1) += dB2;

              /*--- Update the coordinates of the solution DOFs. ---*/
              nItems = volElem[l].coorSolDOFs.rows();
              SU2_OMP_SIMD_IF_NOT_AD
              for(unsigned short i=0; i<nItems; ++i)
                volElem[l].coorSolDOFs(i,1) += dB2;
            }
            END_SU2_OMP_FOR

            /*--- Loop over the internal matching faces. ---*/
            SU2_OMP_FOR_STAT(omp_chunk_size_face)
            for(unsigned long l=0; l<nMatchingInternalFacesWithHaloElem[nTimeLevels]; ++l) {

              const unsigned short nItems = matchingInternalFaces[l].coorIntegrationPoints.rows();
              SU2_OMP_SIMD_IF_NOT_AD
              for(unsigned short i=0; i<nItems; ++i)
                matchingInternalFaces[l].coorIntegrationPoints(i,1) += dB2;
            }
            END_SU2_OMP_FOR

            /*--- The physical boundary faces. Exclude the periodic boundaries,
                  because these are not physical boundaries. ---*/
            for(unsigned short iMarker=0; iMarker<nMarker; ++iMarker) {
              if( !(boundaries[iMarker].periodicBoundary) ) {

                /*--- Determine the chunk size for the surface elements. ---*/
                const unsigned long nSurfElem = boundaries[iMarker].surfElem.size();
#ifdef HAVE_OMP
                const size_t omp_chunk_size_surf = computeStaticChunkSize(nSurfElem, omp_get_num_threads(), 64);
#endif
                /*--- Loop over the number of surface elements. ---*/
                SU2_OMP_FOR_STAT(nSurfElem)
                for(unsigned long l=0; l<nSurfElem; ++l) {

                  const unsigned short nItems = boundaries[iMarker].surfElem[l].coorIntegrationPoints.rows();
                  SU2_OMP_SIMD_IF_NOT_AD
                  for(unsigned short i=0; i<nItems; ++i)
                    boundaries[iMarker].surfElem[l].coorIntegrationPoints(i,1) += dB2;
                }
                END_SU2_OMP_FOR
              }
            }
          }

          /*-------------------------------------------------------------------*/
          /*---            Compute the all the grid velocities.             ---*/
          /*-------------------------------------------------------------------*/

          /*--- Loop over the volume elements. ---*/
          SU2_OMP_FOR_STAT(omp_chunk_size_elem)
          for(unsigned long l=0; l<nVolElemOwned; ++l) {

            /*--- Grid velocities of the integration points. ---*/
            unsigned short nItems = volElem[l].gridVelocitiesInt.rows();
            SU2_OMP_SIMD_IF_NOT_AD
            for(unsigned short i=0; i<nItems; ++i)
              volElem[l].gridVelocitiesInt(i,1) = db2Newdt;

            /*--- Grid velocities of the solution DOFs. ---*/
            nItems = volElem[l].gridVelocitiesSolDOFs.rows();
            SU2_OMP_SIMD_IF_NOT_AD
            for(unsigned short i=0; i<nItems; ++i)
              volElem[l].gridVelocitiesSolDOFs(i,1) = db2Newdt;
          }
          END_SU2_OMP_FOR

          /*--- Loop over the internal matching faces. ---*/
          SU2_OMP_FOR_STAT(omp_chunk_size_face)
          for(unsigned long l=0; l<nMatchingInternalFacesWithHaloElem[nTimeLevels]; ++l) {

            /*--- Grid velocities of the integration points. ---*/
            const unsigned short nItems = matchingInternalFaces[l].gridVelocities.rows();
            SU2_OMP_SIMD_IF_NOT_AD
            for(unsigned short i=0; i<nItems; ++i)
              matchingInternalFaces[l].gridVelocities(i,1) = db2Newdt;
          }
          END_SU2_OMP_FOR

          /*--- The physical boundary faces. Exclude the periodic boundaries,
                because these are not physical boundaries. ---*/
          for(unsigned short iMarker=0; iMarker<nMarker; ++iMarker) {
            if( !(boundaries[iMarker].periodicBoundary) ) {

              /*--- Determine the chunk size for the surface elements. ---*/
              const unsigned long nSurfElem = boundaries[iMarker].surfElem.size();
#ifdef HAVE_OMP
              const size_t omp_chunk_size_surf = computeStaticChunkSize(nSurfElem, omp_get_num_threads(), 64);
#endif
              /*--- Loop over the number of surface elements. ---*/
              SU2_OMP_FOR_STAT(nSurfElem)
              for(unsigned long l=0; l<nSurfElem; ++l) {

                const unsigned short nItems = boundaries[iMarker].surfElem[l].gridVelocities.rows();
                SU2_OMP_SIMD_IF_NOT_AD
                for(unsigned short i=0; i<nItems; ++i)
                  boundaries[iMarker].surfElem[l].gridVelocities(i,1) = db2Newdt;
              }
              END_SU2_OMP_FOR
            }
          }
        }

        break;
      }

      default: {
        SU2_OMP_SINGLE
        SU2_MPI::Error("Only rigid body motion possible for DG-FEM solver at the moment.",
                       CURRENT_FUNCTION);
        END_SU2_OMP_SINGLE
      }
    }
  }
}

void CFEM_DG_EulerSolver::Postprocessing(CGeometry *geometry, CSolver **solver_container, CConfig *config,
                                      unsigned short iMesh) { }

void CFEM_DG_EulerSolver::ComputeSpatialJacobian(CGeometry *geometry,  CSolver **solver_container,
                                                 CNumerics **numerics, CConfig *config,
                                                 unsigned short iMesh, unsigned short RunTime_EqSystem) {

  for(int i=0; i<size; ++i) {

    if(i == rank) {

      const int thread = omp_get_thread_num();
      for(int j=0; j<omp_get_num_threads(); ++j) {
        if(j == thread) cout << "Rank: " << i << ", thread: " << j << endl << flush;
        SU2_OMP_BARRIER
      }
    }

    SU2_OMP_SINGLE
    SU2_MPI::Barrier(SU2_MPI::GetComm());
    END_SU2_OMP_SINGLE
  }

  SU2_OMP_SINGLE
  SU2_MPI::Error(string("Not implemented yet"), CURRENT_FUNCTION);
  END_SU2_OMP_SINGLE
}

void CFEM_DG_EulerSolver::Set_OldSolution() {

  /*--- Loop over owned elements. ---*/
#ifdef HAVE_OMP
  const size_t omp_chunk_size_elem = computeStaticChunkSize(nVolElemOwned, omp_get_num_threads(), 64);
#endif
  SU2_OMP_FOR_STAT(omp_chunk_size_elem)
  for(unsigned long l=0; l<nVolElemOwned; ++l) {

    /*--- Determine the total number of items to be copied. ---*/
    const unsigned int nItems = volElem[l].solDOFs.rows()*volElem[l].solDOFs.cols();

    /*--- Set the pointers and copy the data. ---*/
    const su2double *solDOFs = volElem[l].solDOFs.data();
    su2double *solDOFsWork   = volElem[l].solDOFsWork.data();

    SU2_OMP_SIMD
    for(unsigned int i=0; i<nItems; ++i)
      solDOFsWork[i] = solDOFs[i];
  }
  END_SU2_OMP_FOR
}

void CFEM_DG_EulerSolver::Set_NewSolution() {

  for(int i=0; i<size; ++i) {

    if(i == rank) {

      const int thread = omp_get_thread_num();
      for(int j=0; j<omp_get_num_threads(); ++j) {
        if(j == thread) cout << "Rank: " << i << ", thread: " << j << endl << flush;
        SU2_OMP_BARRIER
      }
    }

    SU2_OMP_SINGLE
    SU2_MPI::Barrier(SU2_MPI::GetComm());
    END_SU2_OMP_SINGLE
  }

  SU2_OMP_SINGLE
  SU2_MPI::Error(string("Not implemented yet"), CURRENT_FUNCTION);
  END_SU2_OMP_SINGLE
}

void CFEM_DG_EulerSolver::SetTime_Step(CGeometry *geometry, CSolver **solver_container, CConfig *config,
                                    unsigned short iMesh, unsigned long Iteration) {

  /*--- Initialize the minimum and maximum time step. ---*/
  SU2_OMP_SINGLE
  {
    Min_Delta_Time = 1.e25;
    Max_Delta_Time = 0.0;
  }
  END_SU2_OMP_SINGLE

  /*--- Determine the chunk size for the OMP loops, if supported. ---*/
#ifdef HAVE_OMP
  const size_t omp_chunk_size_elem = computeStaticChunkSize(nVolElemOwned, omp_get_num_threads(), 64);
#endif

  /*--- Check whether or not a time stepping scheme is used and store
        the CFL number a bit easier. Note that if we are using explicit
        time stepping, the regular CFL condition has been overwritten with the
        unsteady CFL condition in the config post-processing (if non-zero). ---*/
  const bool time_stepping = config->GetTime_Marching() == TIME_MARCHING::TIME_STEPPING;
  const su2double CFL = config->GetCFL(iMesh);

  /*--- Check for explicit time stepping with imposed time step. If the unsteady
        CFL is set to zero (default), it uses the defined unsteady time step,
        otherwise it computes the time step based on the provided unsteady CFL.
        Note that the regular CFL option in the config is always ignored with
        time stepping. ---*/
  if(time_stepping && (config->GetUnst_CFL() == 0.0)) {

    /*--- Loop over the owned volume elements and set the fixed dt. ---*/
    SU2_OMP_FOR_STAT(omp_chunk_size_elem)
    for(unsigned long i=0; i<nVolElemOwned; ++i)
      volElem[i].deltaTime = config->GetDelta_UnstTimeND();
    END_SU2_OMP_FOR

  } else {

    /*--- Define the thread local variables for the minimum and maximum time step. ---*/
    su2double MaxDeltaT = 0.0, MinDeltaT = 1.e25;

    /*--- Loop over the owned volume elements. ---*/
    SU2_OMP_FOR_STAT(omp_chunk_size_elem)
    for(unsigned long l=0; l<nVolElemOwned; ++l) {

      /*--- Determine the solution in the integration points. ---*/
      ColMajorMatrix<su2double> &solInt = volElem[l].ComputeSolIntPoints(volElem[l].solDOFs);

      /*--- Abbreviate the number of integration points and its padded version. ---*/
      const unsigned short nInt    = volElem[l].standardElemFlow->GetNIntegration();
      const unsigned short nIntPad = volElem[l].standardElemFlow->GetNIntegrationPad();

      /*--- Make a distinction between two and three space dimensions
            in order to have the most efficient code. ---*/
      switch( nDim ) {

        case 2: {

          /*--- Two dimensional simulation. Loop over the padded integration
                points and compute the inviscid spectral radius squared, which
                is stored in the first entry of solInt. Note that the formulation
                used is a rather conservative estimate. ---*/
          SU2_OMP_SIMD_IF_NOT_AD
          for(unsigned short i=0; i<nIntPad; ++i) {

            const su2double pOvRho = -1.0/solInt(i,3);
            const su2double u      =  pOvRho*solInt(i,1) - volElem[l].gridVelocitiesInt(i,0);
            const su2double v      =  pOvRho*solInt(i,2) - volElem[l].gridVelocitiesInt(i,1);
            const su2double a      =  sqrt(fabs(Gamma*pOvRho));

            const su2double radx = fabs(u) + a;
            const su2double rady = fabs(v) + a;

            solInt(i,0) = radx*radx + rady*rady;
          }

          break;
        }

        case 3: {

          /*--- Three dimensional simulation. Loop over the padded integration
                points and compute the inviscid spectral radius squared, which
                is stored in the first entry of solInt. Note that the formulation
                used is a rather conservative estimate. ---*/
          SU2_OMP_SIMD_IF_NOT_AD
          for(unsigned short i=0; i<nIntPad; ++i) {

            const su2double pOvRho = -1.0/solInt(i,4);
            const su2double u      =  pOvRho*solInt(i,1) - volElem[l].gridVelocitiesInt(i,0);
            const su2double v      =  pOvRho*solInt(i,2) - volElem[l].gridVelocitiesInt(i,1);
            const su2double w      =  pOvRho*solInt(i,3) - volElem[l].gridVelocitiesInt(i,2);
            const su2double a      =  sqrt(fabs(Gamma*pOvRho));

            const su2double radx = fabs(u) + a;
            const su2double rady = fabs(v) + a;
            const su2double radz = fabs(w) + a;

            solInt(i,0) = radx*radx + rady*rady + radz*radz;
          }

          break;
        }
      }

      /*--- Determine the maximum value of the inviscid spectral radius
            squared for the integration points. ---*/
      su2double charVel2Max = 0.0;
      for(unsigned short i=0; i<nInt; ++i)
        charVel2Max = max(charVel2Max, solInt(i,0));

      /*--- Compute the time step for the element. Note that for the spectral
            radius a correction factor, which is a function of the polynomial degree
            and the element type, must be taken into account. ---*/
      const passivedouble factInv = volElem[l].standardElemFlow->GetFactorInviscidSpectralRadius();
      volElem[l].deltaTime = CFL*volElem[l].lenScale/(factInv*sqrt(charVel2Max));

      // TEST
      volElem[l].deltaTime = 0.01;
      //volElem[l].deltaTime = 1.e-25;
      // END TEST

      /*--- Update the minimum and maximum value, for which the factor for
            time accurate local time stepping must be taken into account. ---*/
      const su2double dtEff = volElem[l].factTimeLevel*volElem[l].deltaTime;
      MinDeltaT = min(MinDeltaT, dtEff);
      MaxDeltaT = max(MaxDeltaT, dtEff);
    }
    END_SU2_OMP_FOR

    /*--- Update the shared variables Min_Delta_Time and Max_Delta_Time. ---*/
    SU2_OMP_CRITICAL
    {
      Min_Delta_Time = min(Min_Delta_Time, MinDeltaT);
      Max_Delta_Time = max(Max_Delta_Time, MaxDeltaT);
    }
    END_SU2_OMP_CRITICAL

    /*--- Compute the max and the min dt (in parallel). Note that we only
          do this for steady calculations if the high verbosity is set, but we
          always perform the reduction for unsteady calculations where the CFL
          limit is used to set the global time step. ---*/
#ifdef HAVE_MPI
    SU2_OMP_SINGLE
    {
      if ((config->GetComm_Level() == COMM_FULL) || time_stepping) {
        su2double rbuf_time = Min_Delta_Time;
        SU2_MPI::Allreduce(&rbuf_time, &Min_Delta_Time, 1, MPI_DOUBLE, MPI_MIN, SU2_MPI::GetComm());

        rbuf_time = Max_Delta_Time;
        SU2_MPI::Allreduce(&rbuf_time, &Max_Delta_Time, 1, MPI_DOUBLE, MPI_MAX, SU2_MPI::GetComm());
      }
    }
    END_SU2_OMP_SINGLE
#endif

    /*--- For explicit time stepping with an unsteady CFL imposed, use the
          minimum delta time of the entire mesh. As Min_Delta_Time is scaled to
          the time step of the largest time level, a correction must be used
          for the time level when time accurate local time stepping is used. ---*/
    if (time_stepping) {
      SU2_OMP_FOR_STAT(omp_chunk_size_elem)
      for(unsigned long l=0; l<nVolElemOwned; ++l)
        volElem[l].deltaTime = Min_Delta_Time/volElem[l].factTimeLevel;
      END_SU2_OMP_FOR

      SU2_OMP_SINGLE
      config->SetDelta_UnstTimeND(Min_Delta_Time);
      END_SU2_OMP_SINGLE
    }
  }
}

void CFEM_DG_EulerSolver::CheckTimeSynchronization(CConfig         *config,
                                                   const su2double TimeSync,
                                                   su2double       &timeEvolved,
                                                   bool            &syncTimeReached) {

  /*--- Only one thread needs to carry out the first part of this function. ---*/
  SU2_OMP_SINGLE
  {
    /*--- Check if this is the first time this check is carried out
          and determine the new time evolved. ---*/
    const bool firstTime = timeEvolved == 0.0;
    timeEvolved         += Min_Delta_Time;

    /*--- Check for a (too) small a value for the synchronization time and
          print a warning if this happens. ---*/
    if(firstTime && timeEvolved >= 1.5*TimeSync) {

      if(rank == MASTER_NODE) {
        cout << endl << "              WARNING" << endl;
        cout << "The specified synchronization time is " << timeEvolved/TimeSync
             << " times smaller than the time step for stability" << endl;
        cout << "This is inefficient!!!!!" << endl << endl;
      }
    }
  }
  END_SU2_OMP_SINGLE

  /*--- If the current value of timeEvolved is larger or equal than the
        synchronization time, syncTimeReached is set to true and a correction
        to the time step is carried out. The factor for the time accurate local
        time stepping must be taken into account. If the synchronization time
        has not been reached yet, syncTimeReached is set to false. ---*/
  if(timeEvolved >= TimeSync) {

    const su2double newDeltaTime = Min_Delta_Time + (TimeSync - timeEvolved);

#ifdef HAVE_OMP
    const size_t omp_chunk_size_vol = computeStaticChunkSize(nVolElemOwned, omp_get_num_threads(), 64);
#endif
    SU2_OMP_FOR_STAT(omp_chunk_size_vol)
    for(unsigned long i=0; i<nVolElemOwned; ++i)
      volElem[i].deltaTime = newDeltaTime/volElem[i].factTimeLevel;
    END_SU2_OMP_FOR

    SU2_OMP_SINGLE
    syncTimeReached = true;
    END_SU2_OMP_SINGLE
  }
  else {
    SU2_OMP_SINGLE
    syncTimeReached = false;
    END_SU2_OMP_SINGLE
  }
}

void CFEM_DG_EulerSolver::ProcessTaskList_DG(CGeometry *geometry,  CSolver **solver_container,
                                             CNumerics **numerics, CConfig *config,
                                             unsigned short iMesh) {

  /*--- Initialize the bool vector, that indicates whether or
        not the tasks from the list have been completed. ---*/
  SU2_OMP_SINGLE
  taskCompleted.assign(tasksList.size(), false);
  END_SU2_OMP_SINGLE

  /*--- Easier storage of the number of time levels. ---*/
  const unsigned short nTimeLevels = config->GetnLevels_TimeAccurateLTS();

  /*--- While loop to carry out all the tasks in tasksList. ---*/
  unsigned long lowestIndexInList = 0;
  while(lowestIndexInList < tasksList.size()) {

    /*--- Find the next task that can be carried out. The outer loop is there
          to make sure that a communication is completed in case there are no
          other tasks ---*/
    for(unsigned short j=0; j<2; ++j) {
      bool taskCarriedOut = false;
      for(unsigned long i=lowestIndexInList; i<tasksList.size(); ++i) {

        /*--- Determine whether or not it can be attempted to carry out
              this task. ---*/
        bool taskCanBeCarriedOut = !taskCompleted[i];
        for(unsigned short ind=0; ind<tasksList[i].nIndMustBeCompleted; ++ind) {
          if( !taskCompleted[tasksList[i].indMustBeCompleted[ind]] )
            taskCanBeCarriedOut = false;
        }

        if( taskCanBeCarriedOut ) {

          /*--- Determine the actual task to be carried out and do so. The
                only tasks that may fail are the completion of the non-blocking
                communication. If that is the case the next task needs to be
                found. ---*/
          switch( tasksList[i].task ) {

            case CTaskDefinition::ADER_PREDICTOR_STEP_COMM_ELEMENTS: {

              /*--- Carry out the ADER predictor step for the elements whose
                    solution must be communicated for this time level. ---*/
              const unsigned short level   = tasksList[i].timeLevel;
              const unsigned long  elemBeg = nVolElemOwnedPerTimeLevel[level]
                                           + nVolElemInternalPerTimeLevel[level];
              const unsigned long  elemEnd = nVolElemOwnedPerTimeLevel[level+1];

              ADER_DG_PredictorStep(config, elemBeg, elemEnd);
              taskCarriedOut = true;
              SU2_OMP_SINGLE
              taskCompleted[i] = true;
              END_SU2_OMP_SINGLE
              break;
            }

            case CTaskDefinition::ADER_PREDICTOR_STEP_INTERNAL_ELEMENTS: {

              /*--- Carry out the ADER predictor step for the elements whose
                    solution must not be communicated for this time level. ---*/
              const unsigned short level   = tasksList[i].timeLevel;
              const unsigned long  elemBeg = nVolElemOwnedPerTimeLevel[level];
              const unsigned long  elemEnd = nVolElemOwnedPerTimeLevel[level]
                                           + nVolElemInternalPerTimeLevel[level];
              ADER_DG_PredictorStep(config, elemBeg, elemEnd);
              taskCarriedOut = true;
              SU2_OMP_SINGLE
              taskCompleted[i] = true;
              END_SU2_OMP_SINGLE
              break;
            }

            case CTaskDefinition::INITIATE_MPI_COMMUNICATION: {

              /*--- Start the MPI communication of the solution in the halo elements. ---*/
              Initiate_MPI_Communication(config, tasksList[i].timeLevel);
              taskCarriedOut = true;
              SU2_OMP_SINGLE
              taskCompleted[i] = true;
              END_SU2_OMP_SINGLE
              break;
            }

            case CTaskDefinition::COMPLETE_MPI_COMMUNICATION: {

              /*--- Attempt to complete the MPI communication of the solution data.
                    For j==0, SU2_MPI::Testall will be used, which returns false if
                    not all requests can be completed. In that case the next task on
                    the list is carried out. If j==1, this means that the next
                    tasks are waiting for this communication to be completed and
                    hence MPI_Waitall is used. ---*/
              if( Complete_MPI_Communication(config, tasksList[i].timeLevel,
                                             j==1) ) {
                taskCarriedOut = true;
                SU2_OMP_SINGLE
                taskCompleted[i] = true;
                END_SU2_OMP_SINGLE
              }
              break;
            }

            case CTaskDefinition::INITIATE_REVERSE_MPI_COMMUNICATION: {

              /*--- Start the communication of the residuals, for which the
                    reverse communication must be used. ---*/
              Initiate_MPI_ReverseCommunication(config, tasksList[i].timeLevel);
              taskCarriedOut = true;
              SU2_OMP_SINGLE
              taskCompleted[i] = true;
              END_SU2_OMP_SINGLE
              break;
            }

            case CTaskDefinition::COMPLETE_REVERSE_MPI_COMMUNICATION: {

              /*--- Attempt to complete the MPI communication of the residual data.
                    For j==0, SU2_MPI::Testall will be used, which returns false if
                    not all requests can be completed. In that case the next task on
                    the list is carried out. If j==1, this means that the next
                    tasks are waiting for this communication to be completed and
                    hence MPI_Waitall is used. ---*/
              if( Complete_MPI_ReverseCommunication(config, tasksList[i].timeLevel,
                                                    j==1) ) {
                taskCarriedOut = true;
                SU2_OMP_SINGLE
                taskCompleted[i] = true;
                END_SU2_OMP_SINGLE
              }
              break;
            }

            case CTaskDefinition::ADER_TIME_INTERPOLATE_OWNED_ELEMENTS: {

              /*--- Interpolate the predictor solution of the owned elements
                    in time to the given time integration point for the
                    given time level. ---*/
              const unsigned short level = tasksList[i].timeLevel;
              unsigned long nAdjElem = 0, *adjElem = nullptr;
              if(level < (nTimeLevels-1)) {
                nAdjElem = ownedElemAdjLowTimeLevel[level+1].size();
                adjElem  = ownedElemAdjLowTimeLevel[level+1].data();
              }

              ADER_DG_TimeInterpolatePredictorSol(config, tasksList[i].intPointADER,
                                                  nVolElemOwnedPerTimeLevel[level],
                                                  nVolElemOwnedPerTimeLevel[level+1],
                                                  nAdjElem, adjElem,
                                                  tasksList[i].secondPartTimeIntADER);
              taskCarriedOut = true;
              SU2_OMP_SINGLE
              taskCompleted[i] = true;
              END_SU2_OMP_SINGLE
              break;
            }

            case CTaskDefinition::ADER_TIME_INTERPOLATE_HALO_ELEMENTS: {

              /*--- Interpolate the predictor solution of the halo elements
                    in time to the given time integration point for the
                    given time level. ---*/
              const unsigned short level = tasksList[i].timeLevel;
              unsigned long nAdjElem = 0, *adjElem = nullptr;
              if(level < (nTimeLevels-1)) {
                nAdjElem = haloElemAdjLowTimeLevel[level+1].size();
                adjElem  = haloElemAdjLowTimeLevel[level+1].data();
              }

              ADER_DG_TimeInterpolatePredictorSol(config, tasksList[i].intPointADER,
                                                  nVolElemHaloPerTimeLevel[level],
                                                  nVolElemHaloPerTimeLevel[level+1],
                                                  nAdjElem, adjElem,
                                                  tasksList[i].secondPartTimeIntADER);
              taskCarriedOut = true;
              SU2_OMP_SINGLE
              taskCompleted[i] = true;
              END_SU2_OMP_SINGLE
              break;
            }

            case CTaskDefinition::SHOCK_CAPTURING_VISCOSITY_OWNED_ELEMENTS: {

              /*--- Compute the artificial viscosity for shock capturing in DG. ---*/
              const unsigned short level = tasksList[i].timeLevel;
              Shock_Capturing_DG(config, nVolElemOwnedPerTimeLevel[level],
                                 nVolElemOwnedPerTimeLevel[level+1]);
              taskCarriedOut = true;
              SU2_OMP_SINGLE
              taskCompleted[i] = true;
              END_SU2_OMP_SINGLE
              break;
            }

            case CTaskDefinition::SHOCK_CAPTURING_VISCOSITY_HALO_ELEMENTS: {

              /*--- Compute the artificial viscosity for shock capturing in DG. ---*/
              const unsigned short level = tasksList[i].timeLevel;
              Shock_Capturing_DG(config, nVolElemHaloPerTimeLevel[level],
                                 nVolElemHaloPerTimeLevel[level+1]);
              taskCarriedOut = true;
              SU2_OMP_SINGLE
              taskCompleted[i] = true;
              END_SU2_OMP_SINGLE
              break;
            }

            case CTaskDefinition::VOLUME_RESIDUAL: {

              /*--- Compute the volume portion of the residual. ---*/
              const unsigned short level = tasksList[i].timeLevel;
              Volume_Residual(config, nVolElemOwnedPerTimeLevel[level],
                              nVolElemOwnedPerTimeLevel[level+1]);
              taskCarriedOut = true;
              SU2_OMP_SINGLE
              taskCompleted[i] = true;
              END_SU2_OMP_SINGLE
              break;
            }

            case CTaskDefinition::SURFACE_RESIDUAL_OWNED_ELEMENTS: {

              /*--- Compute the residual of the faces that only involve owned elements. ---*/
              const unsigned short level = tasksList[i].timeLevel;
              ResidualFaces(config, nMatchingInternalFacesLocalElem[level],
                            nMatchingInternalFacesLocalElem[level+1],
                            numerics[CONV_TERM]);
              taskCarriedOut = true;
              SU2_OMP_SINGLE
              taskCompleted[i] = true;
              END_SU2_OMP_SINGLE
              break;
            }

            case CTaskDefinition::SURFACE_RESIDUAL_HALO_ELEMENTS: {

              /*--- Compute the residual of the faces that involve a halo element. ---*/
              const unsigned short level = tasksList[i].timeLevel;
              ResidualFaces(config, nMatchingInternalFacesWithHaloElem[level],
                            nMatchingInternalFacesWithHaloElem[level+1],
                            numerics[CONV_TERM]);
              taskCarriedOut = true;
              SU2_OMP_SINGLE
              taskCompleted[i] = true;
              END_SU2_OMP_SINGLE
              break;
            }

            case CTaskDefinition::BOUNDARY_CONDITIONS_DEPEND_ON_OWNED: {

              /*--- Apply the boundary conditions that only depend on data
                    of owned elements. ---*/
              Boundary_Conditions(tasksList[i].timeLevel, config, numerics, false);
              taskCarriedOut = true;
              SU2_OMP_SINGLE
              taskCompleted[i] = true;
              END_SU2_OMP_SINGLE
              break;
            }

            case CTaskDefinition::BOUNDARY_CONDITIONS_DEPEND_ON_HALO: {

              /*--- Apply the boundary conditions that also depend on data
                    of halo elements. ---*/
              Boundary_Conditions(tasksList[i].timeLevel, config, numerics, true);
              taskCarriedOut = true;
              SU2_OMP_SINGLE
              taskCompleted[i] = true;
              END_SU2_OMP_SINGLE
              break;
            }

            case CTaskDefinition::SUM_UP_RESIDUAL_CONTRIBUTIONS_OWNED_ELEMENTS: {

              /*--- Create the final residual by summing up all contributions. ---*/
              CreateFinalResidual(tasksList[i].timeLevel, true);
              taskCarriedOut = true;
              SU2_OMP_SINGLE
              taskCompleted[i] = true;
              END_SU2_OMP_SINGLE
              break;
            }

            case CTaskDefinition::SUM_UP_RESIDUAL_CONTRIBUTIONS_HALO_ELEMENTS: {

              /*--- Create the final residual by summing up all contributions. ---*/
              CreateFinalResidual(tasksList[i].timeLevel, false);
              taskCarriedOut = true;
              SU2_OMP_SINGLE
              taskCompleted[i] = true;
              END_SU2_OMP_SINGLE
              break;
            }

            case CTaskDefinition::ADER_ACCUMULATE_SPACETIME_RESIDUAL_OWNED_ELEMENTS: {

              /*--- Accumulate the space time residuals for the owned elements
                    for ADER-DG. ---*/
              AccumulateSpaceTimeResidualADEROwnedElem(config, tasksList[i].timeLevel,
                                                       tasksList[i].intPointADER);
              taskCarriedOut = true;
              SU2_OMP_SINGLE
              taskCompleted[i] = true;
              END_SU2_OMP_SINGLE
              break;
            }

            case CTaskDefinition::ADER_ACCUMULATE_SPACETIME_RESIDUAL_HALO_ELEMENTS: {

              /*--- Accumulate the space time residuals for the halo elements
                    for ADER-DG. ---*/
              AccumulateSpaceTimeResidualADERHaloElem(config, tasksList[i].timeLevel,
                                                      tasksList[i].intPointADER);
              taskCarriedOut = true;
              SU2_OMP_SINGLE
              taskCompleted[i] = true;
              END_SU2_OMP_SINGLE
              break;
            }

            case CTaskDefinition::MULTIPLY_INVERSE_MASS_MATRIX: {

              /*--- Multiply the residual by the (lumped) mass matrix, to obtain the final value. ---*/
              const unsigned short level = tasksList[i].timeLevel;
              const bool useADER = config->GetKind_TimeIntScheme() == ADER_DG;
              MultiplyResidualByInverseMassMatrix(config, useADER,
                                                  nVolElemOwnedPerTimeLevel[level],
                                                  nVolElemOwnedPerTimeLevel[level+1]);
              taskCarriedOut = true;
              SU2_OMP_SINGLE
              taskCompleted[i] = true;
              END_SU2_OMP_SINGLE
              break;
            }

            case CTaskDefinition::ADER_UPDATE_SOLUTION: {

              /*--- Perform the update step for ADER-DG. ---*/
              const unsigned short level = tasksList[i].timeLevel;
              ADER_DG_Iteration(nVolElemOwnedPerTimeLevel[level],
                                nVolElemOwnedPerTimeLevel[level+1]);
              taskCarriedOut = true;
              SU2_OMP_SINGLE
              taskCompleted[i] = true;
              END_SU2_OMP_SINGLE
              break;
            }

            default: {

              cout << "Task not defined. This should not happen." << endl;
              exit(1);
            }
          }
        }

        /* Break the inner loop if a task has been carried out. */
        if( taskCarriedOut ) break;
      }

      /* Break the outer loop if a task has been carried out. */
      if( taskCarriedOut ) break;
    }

    /* Update the value of lowestIndexInList. */
    for(; lowestIndexInList < tasksList.size(); ++lowestIndexInList)
      if( !taskCompleted[lowestIndexInList] ) break;
  }
}

void CFEM_DG_EulerSolver::ADER_SpaceTimeIntegration(CGeometry *geometry,  CSolver **solver_container,
                                                    CNumerics **numerics, CConfig *config,
                                                    unsigned short iMesh, unsigned short RunTime_EqSystem) {

  /*--- Preprocessing. ---*/
  Preprocessing(geometry, solver_container, config, iMesh, 0, RunTime_EqSystem, false);
  TolerancesADERPredictorStep();

  /*--- Process the tasks list to carry out one ADER space time integration step. ---*/
  ProcessTaskList_DG(geometry, solver_container, numerics, config, iMesh);

  /*--- Postprocessing. ---*/
  Postprocessing(geometry, solver_container, config, iMesh);
}

void CFEM_DG_EulerSolver::TolerancesADERPredictorStep(void) {

  /*--- Initialize the tolerance vector. ---*/
  SU2_OMP_SINGLE
  TolSolADER.assign(nVar, 0.0);
  END_SU2_OMP_SINGLE

  /*--- Parallel loop over the owned elements to determine
        the local values of the tolerances. ---*/
  su2double WRef[5] = {0.0};
#ifdef HAVE_OMP
  const size_t omp_chunk_size_vol = computeStaticChunkSize(nVolElemTot, omp_get_num_threads(), 64);
#endif
  SU2_OMP_FOR_STAT(omp_chunk_size_vol)
  for(unsigned long i=0; i<nVolElemTot; ++i) {

    /*--- Determine the value of the first basis function
          for this element. ---*/
    const passivedouble basis0 = volElem[i].standardElemFlow->ValBasis0();

    /*--- Loop over the number of variables and update WRef. ---*/
    for(unsigned short iVar=0; iVar<nVar; ++iVar)
      WRef[iVar] = max(WRef[iVar], basis0*volElem[i].solDOFs(0,iVar));
  }
  END_SU2_OMP_FOR

  /*--- Determine the maximum values of all threads. ---*/
  SU2_OMP_CRITICAL
  {
    for(unsigned short iVar=0; iVar<nVar; ++iVar)
      TolSolADER[iVar] = max(TolSolADER[iVar], WRef[iVar]);
  }
  END_SU2_OMP_CRITICAL
  SU2_OMP_BARRIER

  /*--- Determine the global maximum when MPI is used. ---*/
#ifdef HAVE_MPI
  SU2_OMP_SINGLE
  {
    for(unsigned short iVar=0; iVar<nVar; ++iVar)
      WRef[iVar] = TolSolADER[iVar];

    SU2_MPI::Allreduce(WRef, TolSolADER.data(), nVar, MPI_DOUBLE, MPI_MAX,
                       SU2_MPI::GetComm());
  }
  END_SU2_OMP_SINGLE
#endif
}

void CFEM_DG_EulerSolver::ADER_DG_PredictorStep(CConfig             *config,
                                                const unsigned long elemBeg,
                                                const unsigned long elemEnd) {

  for(int i=0; i<size; ++i) {

    if(i == rank) {

      const int thread = omp_get_thread_num();
      for(int j=0; j<omp_get_num_threads(); ++j) {
        if(j == thread) cout << "Rank: " << i << ", thread: " << j << endl << flush;
        SU2_OMP_BARRIER
      }
    }

    SU2_OMP_SINGLE
    SU2_MPI::Barrier(SU2_MPI::GetComm());
    END_SU2_OMP_SINGLE
  }

  SU2_OMP_SINGLE
  SU2_MPI::Error(string("Not implemented yet"), CURRENT_FUNCTION);
  END_SU2_OMP_SINGLE
}

void CFEM_DG_EulerSolver::ADER_DG_AliasedPredictorResidual_2D(CConfig              *config,
                                                              CVolumeElementFEM_DG *elem,
                                                              const su2double      *sol,
                                                              const unsigned short nSimul,
                                                              const unsigned short NPad,
                                                              su2double            *res,
                                                              su2double            *work) {

  for(int i=0; i<size; ++i) {

    if(i == rank) {

      const int thread = omp_get_thread_num();
      for(int j=0; j<omp_get_num_threads(); ++j) {
        if(j == thread) cout << "Rank: " << i << ", thread: " << j << endl << flush;
        SU2_OMP_BARRIER
      }
    }

    SU2_OMP_SINGLE
    SU2_MPI::Barrier(SU2_MPI::GetComm());
    END_SU2_OMP_SINGLE
  }

  SU2_OMP_SINGLE
  SU2_MPI::Error(string("Not implemented yet"), CURRENT_FUNCTION);
  END_SU2_OMP_SINGLE
}

void CFEM_DG_EulerSolver::ADER_DG_AliasedPredictorResidual_3D(CConfig              *config,
                                                              CVolumeElementFEM_DG *elem,
                                                              const su2double      *sol,
                                                              const unsigned short nSimul,
                                                              const unsigned short NPad,
                                                              su2double            *res,
                                                              su2double            *work) {

  for(int i=0; i<size; ++i) {

    if(i == rank) {

      const int thread = omp_get_thread_num();
      for(int j=0; j<omp_get_num_threads(); ++j) {
        if(j == thread) cout << "Rank: " << i << ", thread: " << j << endl << flush;
        SU2_OMP_BARRIER
      }
    }

    SU2_OMP_SINGLE
    SU2_MPI::Barrier(SU2_MPI::GetComm());
    END_SU2_OMP_SINGLE
  }

  SU2_OMP_SINGLE
  SU2_MPI::Error(string("Not implemented yet"), CURRENT_FUNCTION);
  END_SU2_OMP_SINGLE
}

void CFEM_DG_EulerSolver::ADER_DG_NonAliasedPredictorResidual_2D(CConfig              *config,
                                                                 CVolumeElementFEM_DG *elem,
                                                                 const su2double      *sol,
                                                                 const unsigned short nSimul,
                                                                 const unsigned short NPad,
                                                                 su2double            *res,
                                                                 su2double            *work) {

  for(int i=0; i<size; ++i) {

    if(i == rank) {

      const int thread = omp_get_thread_num();
      for(int j=0; j<omp_get_num_threads(); ++j) {
        if(j == thread) cout << "Rank: " << i << ", thread: " << j << endl << flush;
        SU2_OMP_BARRIER
      }
    }

    SU2_OMP_SINGLE
    SU2_MPI::Barrier(SU2_MPI::GetComm());
    END_SU2_OMP_SINGLE
  }

  SU2_OMP_SINGLE
  SU2_MPI::Error(string("Not implemented yet"), CURRENT_FUNCTION);
  END_SU2_OMP_SINGLE
}

void CFEM_DG_EulerSolver::ADER_DG_NonAliasedPredictorResidual_3D(CConfig              *config,
                                                                 CVolumeElementFEM_DG *elem,
                                                                 const su2double      *sol,
                                                                 const unsigned short nSimul,
                                                                 const unsigned short NPad,
                                                                 su2double            *res,
                                                                 su2double            *work) {

  for(int i=0; i<size; ++i) {

    if(i == rank) {

      const int thread = omp_get_thread_num();
      for(int j=0; j<omp_get_num_threads(); ++j) {
        if(j == thread) cout << "Rank: " << i << ", thread: " << j << endl << flush;
        SU2_OMP_BARRIER
      }
    }

    SU2_OMP_SINGLE
    SU2_MPI::Barrier(SU2_MPI::GetComm());
    END_SU2_OMP_SINGLE
  }

  SU2_OMP_SINGLE
  SU2_MPI::Error(string("Not implemented yet"), CURRENT_FUNCTION);
  END_SU2_OMP_SINGLE
}

void CFEM_DG_EulerSolver::ADER_DG_TimeInterpolatePredictorSol(CConfig             *config,
                                                              const unsigned short iTime,
                                                              const unsigned long  elemBeg,
                                                              const unsigned long  elemEnd,
                                                              const unsigned long  nAdjElem,
                                                              const unsigned long  *adjElem,
                                                              const bool           secondPartTimeInt) {

  for(int i=0; i<size; ++i) {

    if(i == rank) {

      const int thread = omp_get_thread_num();
      for(int j=0; j<omp_get_num_threads(); ++j) {
        if(j == thread) cout << "Rank: " << i << ", thread: " << j << endl << flush;
        SU2_OMP_BARRIER
      }
    }

    SU2_OMP_SINGLE
    SU2_MPI::Barrier(SU2_MPI::GetComm());
    END_SU2_OMP_SINGLE
  }

  SU2_OMP_SINGLE
  SU2_MPI::Error(string("Not implemented yet"), CURRENT_FUNCTION);
  END_SU2_OMP_SINGLE
}

void CFEM_DG_EulerSolver::Shock_Capturing_DG(CConfig             *config,
                                             const unsigned long elemBeg,
                                             const unsigned long elemEnd) {

  /*--- Run shock capturing algorithm ---*/
  switch( config->GetKind_FEM_DG_Shock() ) {
    case NONE:
      break;
  }
}

void CFEM_DG_EulerSolver::Volume_Residual(CConfig             *config,
                                          const unsigned long elemBeg,
                                          const unsigned long elemEnd) {

  /*--- Abbreviation of 1/(Gamma-1). ---*/
  const su2double ovgm1 = 1.0/Gamma_Minus_One;

  /*--- Determine the chunk size for the OpenMP parallelization. ---*/
#ifdef HAVE_OMP
    const unsigned long nElem = elemEnd - elemBeg;
    const size_t omp_chunk_size = computeStaticChunkSize(nElem, omp_get_num_threads(), 64);
#endif

  /*--- Loop over the given element range. ---*/
  SU2_OMP_FOR_DYN(omp_chunk_size)
  for(unsigned long l=elemBeg; l<elemEnd; ++l) {

    /*------------------------------------------------------------------------*/
    /*--- Step 1: Determine the primitive solution in the integration      ---*/
    /*---         points and store the reference to memory for the fluxes. ---*/
    /*------------------------------------------------------------------------*/

    ColMajorMatrix<su2double>          &solInt = volElem[l].ComputeSolIntPoints(volElem[l].solDOFsWork);
    vector<ColMajorMatrix<su2double> > &fluxes = volElem[l].standardElemFlow->workGradSolInt[omp_get_thread_num()];

    EntropyToPrimitiveVariables(solInt);

    /*--- Compute the transformation matrix between conservative and
          entropy variables in the integration poins. ---*/
    VolumeTransformationMatrix(&volElem[l], solInt);

    /*------------------------------------------------------------------------*/
    /*--- Step 2: Compute the inviscid fluxes, multiplied by minus the     ---*/
    /*---         integration weight, in the integration points.           ---*/
    /*---         If needed, also the source terms are computed.           ---*/
    /*------------------------------------------------------------------------*/

    const unsigned short nIntPad = volElem[l].standardElemFlow->GetNIntegrationPad();
    const passivedouble *weights = volElem[l].standardElemFlow->GetIntegrationWeights();

    /*--- Make a distinction between two and three space dimensions
          in order to have the most efficient code. ---*/
    switch( nDim ) {

      case 2: {

        /*--- Two dimensional simulation. Easier storage of the metric terms. ---*/
        ColMajorMatrix<su2double> &dParDx = volElem[l].metricTermsInt[0];
        ColMajorMatrix<su2double> &dParDy = volElem[l].metricTermsInt[1];
        
        /*--- Loop over the padded number of integration points, such that vectorization
              is more efficient, and compute the fluxes in r- and s-direction. ---*/
        SU2_OMP_SIMD_IF_NOT_AD
        for(unsigned short i=0; i<nIntPad; ++i) {

          /*--- Easier storage of the primitive variables. ---*/
          const su2double rho = solInt(i,0);
          const su2double u   = solInt(i,1);
          const su2double v   = solInt(i,2);
          const su2double p   = solInt(i,3);

          /*--- Compute the total energy per unit volume and the
                relative velocities. ---*/
          const su2double rE   = ovgm1*p + 0.5*rho*(u*u + v*v);
          const su2double uRel = u - volElem[l].gridVelocitiesInt(i,0);
          const su2double vRel = v - volElem[l].gridVelocitiesInt(i,1);

          /*--- Compute the metric terms multiplied by minus the integration weight.
                The minus sign comes from the integration by parts in the weak
                formulation. ---*/
          const su2double drdx = -weights[i]*dParDx(i,0);
          const su2double dsdx = -weights[i]*dParDx(i,1);

          const su2double drdy = -weights[i]*dParDy(i,0);
          const su2double dsdy = -weights[i]*dParDy(i,1);

          /*--- Fluxes in r-direction. */
          const su2double Ur = uRel*drdx + vRel*drdy;

          fluxes[0](i,0) = Ur*rho;
          fluxes[0](i,1) = Ur*rho*u + p*drdx;
          fluxes[0](i,2) = Ur*rho*v + p*drdy;
          fluxes[0](i,3) = Ur*rE + p*(u*drdx + v*drdy);

          /*--- Fluxes in s-direction. */
          const su2double Us = uRel*dsdx + vRel*dsdy;

          fluxes[1](i,0) = Us*rho;
          fluxes[1](i,1) = Us*rho*u + p*dsdx;
          fluxes[1](i,2) = Us*rho*v + p*dsdy;
          fluxes[1](i,3) = Us*rE + p*(u*dsdx + v*dsdy);
        }

        break;
      }

      /*----------------------------------------------------------------------*/

      case 3: {

        /*--- Three dimensional simulation. Easier storage of the metric terms. ---*/
            ColMajorMatrix<su2double> &dParDx = volElem[l].metricTermsInt[0];
            ColMajorMatrix<su2double> &dParDy = volElem[l].metricTermsInt[1];
            ColMajorMatrix<su2double> &dParDz = volElem[l].metricTermsInt[2];

        /*--- Loop over the padded number of integration points, such that vectorization
              is more efficient, and compute the fluxes in r-, s- and t-direction. ---*/
        SU2_OMP_SIMD_IF_NOT_AD
        for(unsigned short i=0; i<nIntPad; ++i) {

          /*--- Easier storage of the primitive variables. ---*/
          const su2double rho = solInt(i,0);
          const su2double u   = solInt(i,1);
          const su2double v   = solInt(i,2);
          const su2double w   = solInt(i,3);
          const su2double p   = solInt(i,4);

          /*--- Compute the total energy per unit volume and the
                relative velocities. ---*/
          const su2double rE   = ovgm1*p + 0.5*rho*(u*u + v*v + w*w);
          const su2double uRel = u - volElem[l].gridVelocitiesInt(i,0);
          const su2double vRel = v - volElem[l].gridVelocitiesInt(i,1);
          const su2double wRel = w - volElem[l].gridVelocitiesInt(i,2);

          /*--- Compute the metric terms multiplied by minus the integration weight.
                The minus sign comes from the integration by parts in the weak
                formulation. ---*/
          const su2double drdx = -weights[i]*dParDx(i,0);
          const su2double dsdx = -weights[i]*dParDx(i,1);
          const su2double dtdx = -weights[i]*dParDx(i,2);

          const su2double drdy = -weights[i]*dParDy(i,0);
          const su2double dsdy = -weights[i]*dParDy(i,1);
          const su2double dtdy = -weights[i]*dParDy(i,2);

          const su2double drdz = -weights[i]*dParDz(i,0);
          const su2double dsdz = -weights[i]*dParDz(i,1);
          const su2double dtdz = -weights[i]*dParDz(i,2);

          /*--- Fluxes in r-direction. */
          const su2double Ur = uRel*drdx + vRel*drdy + wRel*drdz;

          fluxes[0](i,0) = Ur*rho;
          fluxes[0](i,1) = Ur*rho*u + p*drdx;
          fluxes[0](i,2) = Ur*rho*v + p*drdy;
          fluxes[0](i,3) = Ur*rho*w + p*drdz;
          fluxes[0](i,4) = Ur*rE + p*(u*drdx + v*drdy + w*drdz);

          /*--- Fluxes in s-direction. */
          const su2double Us = uRel*dsdx + vRel*dsdy + wRel*dsdz;

          fluxes[1](i,0) = Us*rho;
          fluxes[1](i,1) = Us*rho*u + p*dsdx;
          fluxes[1](i,2) = Us*rho*v + p*dsdy;
          fluxes[1](i,3) = Us*rho*w + p*dsdz;
          fluxes[1](i,4) = Us*rE + p*(u*dsdx + v*dsdy + w*dsdz);

          /*--- Fluxes in t-direction. */
          const su2double Ut = uRel*dtdx + vRel*dtdy + wRel*dtdz;

          fluxes[2](i,0) = Ut*rho;
          fluxes[2](i,1) = Ut*rho*u + p*dtdx;
          fluxes[2](i,2) = Ut*rho*v + p*dtdy;
          fluxes[2](i,3) = Ut*rho*w + p*dtdz;
          fluxes[2](i,4) = Ut*rE + p*(u*dtdx + v*dtdy + w*dtdz);
        }

        break;
      }
    }

    /*--- Compute the volume source terms, if needed. ---*/
    const bool addSourceTerms = VolumeSourceTerms(config, &volElem[l], solInt);

    /*------------------------------------------------------------------------*/
    /*--- Step 3: Compute the contribution to the residuals from the       ---*/
    /*---         integration over the volume element.                     ---*/
    /*------------------------------------------------------------------------*/

    /*--- Initialize the residual to zero. ---*/
    volElem[l].resDOFs.setConstant(0.0);

    /*--- Add the contribution from the fluxes. ---*/
    volElem[l].ResidualGradientBasisFunctions(fluxes);

    /*--- Add the contribution from the source terms, if needed.
          The source terms are stored in solInt. ---*/
    if( addSourceTerms ) volElem[l].ResidualBasisFunctions(solInt);
  }
  END_SU2_OMP_FOR
}

bool CFEM_DG_EulerSolver::VolumeSourceTerms(CConfig                  *config,
                                            CVolumeElementFEM_DG     *elem,
                                            ColMajorMatrix<su2double> &sol) {

  /*--- Determine whether a body force term is present and. ---*/
  const bool body_force = config->GetBody_Force();

  if( body_force ) {
    const su2double *body_force_vector = config->GetBody_Force_Vector();
    const unsigned short nIntPad = elem->standardElemFlow->GetNIntegrationPad();
    const passivedouble *weights = elem->standardElemFlow->GetIntegrationWeights();

    /*--- Loop over the padded number of integration points to initialize
          the source term for the density and energy. ---*/
    const unsigned short indE = nDim+1;
    SU2_OMP_SIMD
    for(unsigned short i=0; i<nIntPad; ++i) {
      sol(i,0)    = 0.0;
      sol(i,indE) = 0.0;
    }

    /*--- Loop over the number of dimensions to set the momentum source terms
          and to update the energy source term. Note that the source terms are
          multiplied with minus the integration weight in order to be consistent
          with the formulation of the residual. Also note that for the energy
          source term the absolute velocity must be taken and not the relative. ---*/
    for(unsigned short iDim=0; iDim<nDim; ++iDim) {
      const unsigned short jDim = iDim+1;
      SU2_OMP_SIMD_IF_NOT_AD
      for(unsigned short i=0; i<nIntPad; ++i) {
        const su2double abv = -weights[i]*elem->JacobiansInt(i)*body_force_vector[iDim];
        sol(i,indE) += abv*sol(i,jDim);
        sol(i,jDim)  = abv;
      }
    }
  }

  /*--- Initialize addSourceTerms to body_force. The value of addSourceTerms
        will be set to true when a manufactured solution is computed. ---*/
  bool addSourceTerms = body_force;

  /*--- Check whether or not a manufactured solution is used. ---*/
  if( VerificationSolution ) {
    if( VerificationSolution->IsManufacturedSolution() ) {

      /*--- Get the physical time if necessary. ---*/
      su2double time = 0.0;
      if (config->GetTime_Marching() != TIME_MARCHING::STEADY) time = config->GetPhysicalTime();

      /*--- Store the number of integration points and the integration weights. ---*/
      const unsigned short nIntPad = elem->standardElemFlow->GetNIntegrationPad();
      const unsigned short nInt    = elem->standardElemFlow->GetNIntegration();
      const passivedouble *weights = elem->standardElemFlow->GetIntegrationWeights();

      /*--- For the manufactured solutions a source term must be added. If a
            standard source term has not been specified, initialize the source
            terms, stored in sol, to zero and set addSourceTerms to true. ---*/
      addSourceTerms = true;
      if( !body_force ) {
        for(unsigned short iVar=0; iVar<nVar; ++iVar) {
          SU2_OMP_SIMD
          for(unsigned short i=0; i<nIntPad; ++i)
            sol(i,iVar) = 0.0;
        }
      }

      /*--- Loop over the integration points. ---*/
      for(unsigned short i=0; i<nInt; ++i) {

        /*--- Copy the coordinates of this integration point and determine
              the source terms for the manufactured solution. ---*/
        su2double coor[3] = {0.0};
        for(unsigned iDim=0; iDim<nDim; ++iDim)
          coor[iDim] = elem->coorIntegrationPoints(i,iDim);

        su2double sourceMan[5] = {0.0};
        VerificationSolution->GetMMSSourceTerm(coor, time, sourceMan);

        /*--- Subtract the source term of the manufactured solution, multiplied
              by the appropriate weight, from the possibly earlier computed
              source term. It is subtracted in order to be consistent with
              the definition of the residual used in this code. ---*/
        const su2double weightJac = weights[i]*elem->JacobiansInt(i);
        for(unsigned short iVar=0; iVar<nVar; ++iVar)
          sol(i,iVar) -= weightJac*sourceMan[iVar];
      }
    }
  }

  /*--- Return the value of addSourceTerms. ---*/
  return addSourceTerms;
}

void CFEM_DG_EulerSolver::VolumeTransformationMatrix(CVolumeElementFEM_DG     *elem,
                                                     ColMajorMatrix<su2double> &sol) {

  /*--- Easier storage of the padded number of integration points
        and the inverse of Gamma-1. ---*/
  const unsigned short nIntPad = elem->standardElemFlow->GetNIntegrationPad();
  const su2double      ovgm1   = 1.0/Gamma_Minus_One;

  /*--- Make a distinction between 2D and 3D. ---*/
  switch( nDim ) {
    case 2: {

      /*--- Two dimensional simulation. Loop over the integration points. ---*/
      SU2_OMP_SIMD_IF_NOT_AD
      for(unsigned short i=0; i<nIntPad; ++i) {

        /*--- Compute the necessary variables that appear in the
              transformation matrix. ---*/
        const su2double rho = sol(i,0);
        const su2double u   = sol(i,1);
        const su2double v   = sol(i,2);
        const su2double p   = sol(i,3);

        const su2double ru   = rho*u;
        const su2double rv   = rho*v;
        const su2double eKin = 0.5*(u*u + v*v);
        const su2double rE   = p*ovgm1 + rho*eKin;
        const su2double rH   = rE + p;

        /*--- Store the elements of the transformation matrix dUdV in this
              integration point. Note that this matrix is symmetric and hence
              only the upper-diagonal part (or lower diagonal part) is stored. ---*/
        elem->dUdVInt(i,0) = rho;                // dUdV(0,0)
        elem->dUdVInt(i,1) = ru;                 // dUdV(0,1) = dUdV(1,0)
        elem->dUdVInt(i,2) = rv;                 // dUdV(0,2) = dUdV(2,0)
        elem->dUdVInt(i,3) = rE;                 // dUdV(0,3) = dUdV(3,0)
        elem->dUdVInt(i,4) = ru*u + p;           // dUdV(1,1)
        elem->dUdVInt(i,5) = ru*v;               // dUdV(1,2) = dUdV(2,1)
        elem->dUdVInt(i,6) = rH*u;               // dUdV(1,3) = dUdV(3,1)
        elem->dUdVInt(i,7) = rv*v + p;           // dUdV(2,2)
        elem->dUdVInt(i,8) = rH*v;               // dUdV(2,3) = dUdV(3,2)
        elem->dUdVInt(i,9) = rE*rH/rho + p*eKin; // dUdV(3,3)
      }

      break;
    }

    case 3: {

      /*--- Two dimensional simulation. Loop over the integration points. ---*/
      SU2_OMP_SIMD_IF_NOT_AD
      for(unsigned short i=0; i<nIntPad; ++i) {

        /*--- Compute the necessary variables that appear in the
              transformation matrix. ---*/
        const su2double rho = sol(i,0);
        const su2double u   = sol(i,1);
        const su2double v   = sol(i,2);
        const su2double w   = sol(i,3);
        const su2double p   = sol(i,4);

        const su2double ru   = rho*u;
        const su2double rv   = rho*v;
        const su2double rw   = rho*w;
        const su2double eKin = 0.5*(u*u + v*v + w*w);
        const su2double rE   = p*ovgm1 + rho*eKin;
        const su2double rH   = rE + p;

        /*--- Store the elements of the transformation matrix dUdV in this
              integration point. Note that this matrix is symmetric and hence
              only the upper-diagonal part (or lower diagonal part) is stored. ---*/
        elem->dUdVInt(i, 0) = rho;                // dUdV(0,0)
        elem->dUdVInt(i, 1) = ru;                 // dUdV(0,1) = dUdV(1,0)
        elem->dUdVInt(i, 2) = rv;                 // dUdV(0,2) = dUdV(2,0)
        elem->dUdVInt(i, 3) = rw;                 // dUdV(0,3) = dUdV(3,0)
        elem->dUdVInt(i, 4) = rE;                 // dUdV(0,4) = dUdV(4,0)
        elem->dUdVInt(i, 5) = ru*u + p;           // dUdV(1,1)
        elem->dUdVInt(i, 6) = ru*v;               // dUdV(1,2) = dUdV(2,1)
        elem->dUdVInt(i, 7) = ru*w;               // dUdV(1,3) = dUdV(3,1)
        elem->dUdVInt(i, 8) = rH*u;               // dUdV(1,4) = dUdV(4,1)
        elem->dUdVInt(i, 9) = rv*v + p;           // dUdV(2,2)
        elem->dUdVInt(i,10) = rv*w;               // dUdV(2,3) = dUdV(3,2)
        elem->dUdVInt(i,11) = rH*v;               // dUdV(2,4) = dUdV(4,2)
        elem->dUdVInt(i,12) = rw*w + p;           // dUdV(3,3)
        elem->dUdVInt(i,13) = rH*w;               // dUdV(3,4) = dUdV(4,3)
        elem->dUdVInt(i,14) = rE*rH/rho + p*eKin; // dUdV(4,4)
      }

      break;
    }
  }
}

void CFEM_DG_EulerSolver::Boundary_Conditions(const unsigned short timeLevel,
                                              CConfig              *config,
                                              CNumerics            **numerics,
                                              const bool           haloInfoNeededForBC){

  /* Loop over all boundaries. */
  for (unsigned short iMarker = 0; iMarker < config->GetnMarker_All(); iMarker++) {

    /* Check if this boundary marker must be treated at all. */
    if(boundaries[iMarker].haloInfoNeededForBC == haloInfoNeededForBC) {

      /* Determine the range of faces for this time level and test if any
         surface element for this marker must be treated at all. */
      const unsigned long surfElemBeg = boundaries[iMarker].nSurfElem[timeLevel];
      const unsigned long surfElemEnd = boundaries[iMarker].nSurfElem[timeLevel+1];

      if(surfElemEnd > surfElemBeg) {

        /* Set the pointer for the boundary faces for readability. */
        CSurfaceElementFEM *surfElem = boundaries[iMarker].surfElem.data();

        /* Apply the appropriate boundary condition. */
        switch (config->GetMarker_All_KindBC(iMarker)) {
          case EULER_WALL:
            BC_Euler_Wall(config, surfElemBeg, surfElemEnd, surfElem,
                          numerics[CONV_BOUND_TERM]);
            break;
          case FAR_FIELD:
            BC_Far_Field(config, surfElemBeg, surfElemEnd, surfElem,
                         numerics[CONV_BOUND_TERM]);
            break;
          case SYMMETRY_PLANE:
            BC_Sym_Plane(config, surfElemBeg, surfElemEnd, surfElem,
                         numerics[CONV_BOUND_TERM]);
            break;
          case SUPERSONIC_INLET: /* Use far field for this. When a more detailed state
                                    needs to be specified, use a Riemann boundary. */
            BC_Far_Field(config, surfElemBeg, surfElemEnd, surfElem,
                         numerics[CONV_BOUND_TERM]);
            break;
          case SUPERSONIC_OUTLET:
            BC_Supersonic_Outlet(config, surfElemBeg, surfElemEnd, surfElem,
                                 numerics[CONV_BOUND_TERM]);
            break;
          case INLET_FLOW:
            BC_Inlet(config, surfElemBeg, surfElemEnd, surfElem,
                     numerics[CONV_BOUND_TERM], iMarker);
            break;
          case OUTLET_FLOW:
            BC_Outlet(config, surfElemBeg, surfElemEnd, surfElem,
                      numerics[CONV_BOUND_TERM], iMarker);
            break;
          case ISOTHERMAL:
            BC_Isothermal_Wall(config, surfElemBeg, surfElemEnd, surfElem,
                               numerics[CONV_BOUND_TERM], iMarker);
            break;
          case HEAT_FLUX:
            BC_HeatFlux_Wall(config, surfElemBeg, surfElemEnd, surfElem,
                             numerics[CONV_BOUND_TERM], iMarker);
            break;
          case RIEMANN_BOUNDARY:
            BC_Riemann(config, surfElemBeg, surfElemEnd, surfElem,
                       numerics[CONV_BOUND_TERM], iMarker);
            break;
          case CUSTOM_BOUNDARY:
            BC_Custom(config, surfElemBeg, surfElemEnd, surfElem,
                      numerics[CONV_BOUND_TERM]);
            break;
          case PERIODIC_BOUNDARY:  // Nothing to be done for a periodic boundary.
            break;
          default:
            SU2_MPI::Error("BC not implemented.", CURRENT_FUNCTION);
        }
      }
    }
  }
}

void CFEM_DG_EulerSolver::ResidualFaces(CConfig             *config,
                                        const unsigned long indFaceBeg,
                                        const unsigned long indFaceEnd,
                                        CNumerics           *numerics) {

  /*--- Determine the chunk size for the OpenMP parallelization. ---*/
#ifdef HAVE_OMP
    const unsigned long nFaces = indFaceEnd - indFaceBeg;
    const size_t omp_chunk_size = computeStaticChunkSize(nFaces, omp_get_num_threads(), 64);
#endif

  /*--- Loop over the given face range. ---*/
  SU2_OMP_FOR_DYN(omp_chunk_size)
  for(unsigned long l=indFaceBeg; l<indFaceEnd; ++l) {

    /*--- Abbreviate the number of padded integration points
          and the integration weights. ---*/
    const unsigned short nIntPad = matchingInternalFaces[l].standardElemFlow->GetNIntegrationPad();
    const passivedouble *weights = matchingInternalFaces[l].standardElemFlow->GetIntegrationWeights();

    /*------------------------------------------------------------------------*/
    /*--- Step 1: Compute the inviscid fluxes in the integration points of ---*/
    /*---         this matching face multiplied by the integration weight. ---*/
    /*------------------------------------------------------------------------*/

    /*--- Compute the primitive variables of the left and right state
          in the integration point of the face. ---*/
    ColMajorMatrix<su2double> &solIntLeft  = matchingInternalFaces[l].ComputeSolSide0IntPoints(volElem);
    ColMajorMatrix<su2double> &solIntRight = matchingInternalFaces[l].ComputeSolSide1IntPoints(volElem);

    EntropyToPrimitiveVariables(solIntLeft);
    EntropyToPrimitiveVariables(solIntRight);

    /*--- Compute the invisid fluxes in the integration points of the face. ---*/
    const unsigned int indFlux = omp_get_num_threads() + omp_get_thread_num();
    ColMajorMatrix<su2double> &fluxes = matchingInternalFaces[l].standardElemFlow->elem0->workSolInt[indFlux];
    ComputeInviscidFluxesFace(config, solIntLeft, solIntRight, matchingInternalFaces[l].JacobiansFace,
                              matchingInternalFaces[l].metricNormalsFace,
                              matchingInternalFaces[l].gridVelocities, numerics, fluxes);

    /*--- Multiply the fluxes with the integration weight of the
          corresponding integration point. ---*/
    for(unsigned short j=0; j<nVar; ++j) {
      SU2_OMP_SIMD_IF_NOT_AD
      for(unsigned short i=0; i<nIntPad; ++i)
        fluxes(i,j) *= weights[i];
    }

    /*------------------------------------------------------------------------*/
    /*--- Step 2: Compute the contribution to the residuals of the DOFs of ---*/
    /*---         the elements on the left and right side of the face.     ---*/
    /*------------------------------------------------------------------------*/

    /*--- Initialize the residual to zero. ---*/
    matchingInternalFaces[l].resDOFsSide0.setConstant(0.0);
    matchingInternalFaces[l].resDOFsSide1.setConstant(0.0);

    /*--- Add the contribution from the fluxes. Note that for side 1 
          the fluxes must be negated because for side 1 the normal
          is inward pointing. ---*/
    matchingInternalFaces[l].ResidualBasisFunctionsSide0(fluxes);
    
    for(unsigned short j=0; j<nVar; ++j) {
      SU2_OMP_SIMD_IF_NOT_AD
      for(unsigned short i=0; i<nIntPad; ++i)
        fluxes(i,j) = -fluxes(i,j);
    }

    matchingInternalFaces[l].ResidualBasisFunctionsSide1(fluxes);
  }
  END_SU2_OMP_FOR
}

void CFEM_DG_EulerSolver::AccumulateSpaceTimeResidualADEROwnedElem(
                                                     CConfig             *config,
                                                     const unsigned short timeLevel,
                                                     const unsigned short intPoint) {

  for(int i=0; i<size; ++i) {

    if(i == rank) {

      const int thread = omp_get_thread_num();
      for(int j=0; j<omp_get_num_threads(); ++j) {
        if(j == thread) cout << "Rank: " << i << ", thread: " << j << endl << flush;
        SU2_OMP_BARRIER
      }
    }

    SU2_OMP_SINGLE
    SU2_MPI::Barrier(SU2_MPI::GetComm());
    END_SU2_OMP_SINGLE
  }

  SU2_OMP_SINGLE
  SU2_MPI::Error(string("Not implemented yet"), CURRENT_FUNCTION);
  END_SU2_OMP_SINGLE
}

void CFEM_DG_EulerSolver::AccumulateSpaceTimeResidualADERHaloElem(
                                                     CConfig             *config,
                                                     const unsigned short timeLevel,
                                                     const unsigned short intPoint) {

  for(int i=0; i<size; ++i) {

    if(i == rank) {

      const int thread = omp_get_thread_num();
      for(int j=0; j<omp_get_num_threads(); ++j) {
        if(j == thread) cout << "Rank: " << i << ", thread: " << j << endl << flush;
        SU2_OMP_BARRIER
      }
    }

    SU2_OMP_SINGLE
    SU2_MPI::Barrier(SU2_MPI::GetComm());
    END_SU2_OMP_SINGLE
  }

  SU2_OMP_SINGLE
  SU2_MPI::Error(string("Not implemented yet"), CURRENT_FUNCTION);
  END_SU2_OMP_SINGLE
}

void CFEM_DG_EulerSolver::CreateFinalResidual(const unsigned short timeLevel,
                                              const bool ownedElements) {


  /* Determine the element range for which the final residual must
     be created. */
  unsigned long elemBeg, elemEnd;
  if( ownedElements ) {
    elemBeg = nVolElemOwnedPerTimeLevel[0];
    elemEnd = nVolElemOwnedPerTimeLevel[timeLevel+1];
  }
  else {
    elemBeg = nVolElemHaloPerTimeLevel[0];
    elemEnd = nVolElemHaloPerTimeLevel[timeLevel+1];
  }

  /*--- Determine the chunk size for the OpenMP parallelization. ---*/
#ifdef HAVE_OMP
    const unsigned long nElem = elemEnd - elemBeg;
    const size_t omp_chunk_size = computeStaticChunkSize(nElem, omp_get_num_threads(), 64);
#endif

  /*--- Loop over the given element range. ---*/
  SU2_OMP_FOR_DYN(omp_chunk_size)
  for(unsigned long l=elemBeg; l<elemEnd; ++l) {

    /* For a halo element the residual is initialized to zero. */
    if( !ownedElements ) volElem[l].resDOFs.setConstant(0.0);

    /* Determine the total number of entries in the residual and set
       the pointer to the actual data. */
    const unsigned int nResTot = volElem[l].resDOFs.cols() * volElem[l].resDOFs.rows();
    su2double *resVol = volElem[l].resDOFs.data();

    /* Loop over the boundary faces of this element and add the residual. */
    for(unsigned long j=0; j<volElem[l].boundaryFaceIDs.size(); ++j) {
      const unsigned long iMarker = volElem[l].boundaryFaceIDs[j].long0;
      const unsigned long jj      = volElem[l].boundaryFaceIDs[j].long1;

      const su2double *resSurf = boundaries[iMarker].surfElem[jj].resDOFsElem.data();

      SU2_OMP_SIMD_IF_NOT_AD
      for(unsigned int i=0; i<nResTot; ++i) resVol[i] += resSurf[i];
    }

    /* Loop over the internal faces of this element and add the residual. */
    for(unsigned long j=0; j<volElem[l].internalFaceIDs.size(); ++j) {
      const unsigned long jj = volElem[l].internalFaceIDs[j];
      const su2double *resSurf;
      if(matchingInternalFaces[jj].elemID0 == l) resSurf = matchingInternalFaces[jj].resDOFsSide0.data();
      else                                       resSurf = matchingInternalFaces[jj].resDOFsSide1.data();

      SU2_OMP_SIMD_IF_NOT_AD
      for(unsigned int i=0; i<nResTot; ++i) resVol[i] += resSurf[i];
    }
  }
  END_SU2_OMP_FOR
}

void CFEM_DG_EulerSolver::MultiplyResidualByInverseMassMatrix(
                                              CConfig            *config,
                                              const bool          useADER,
                                              const unsigned long elemBeg,
                                              const unsigned long elemEnd) {

  /*--- Determine the chunk size for the OpenMP parallelization. ---*/
#ifdef HAVE_OMP
    const unsigned long nElem = elemEnd - elemBeg;
    const size_t omp_chunk_size = computeStaticChunkSize(nElem, omp_get_num_threads(), 64);
#endif

  /*--- Definition of the object for the blas functionalities. ---*/
  CBlasStructure blas;

  /*--- Define the local variables for the reduction of the residuals. ---*/
  su2double L2Res[MAXNVAR] = {0.0}, LInfRes[MAXNVAR] = {0.0}, coorResMax[MAXNVAR][MAXNDIM] = {0.0};
  unsigned long indResMax[MAXNVAR] = {0};

  /*--- Loop over the given element range. ---*/
  SU2_OMP_FOR_DYN(omp_chunk_size)
  for(unsigned long l=elemBeg; l<elemEnd; ++l) {

    /*--- Easier storage of the number of DOFs and integration points
          and the integration weights. ---*/
    const unsigned short nDOFs    = volElem[l].standardElemFlow->GetNDOFs();
    const unsigned short nDOFsPad = volElem[l].standardElemFlow->GetNDOFsPad();
    const unsigned short nIntPad  = volElem[l].standardElemFlow->GetNIntegrationPad();
    const passivedouble *weights  = volElem[l].standardElemFlow->GetIntegrationWeights();

    /*--- Set the reference to the correct residual. This depends
          whether or not the ADER scheme is used. ---*/
    ColMajorMatrix<su2double> &rVec = useADER ? volElem[l].resTotDOFsADER :
                                                volElem[l].resDOFs;

    /*--- The multiplication by the inverse of mass matrix is carried out by solving
          the linear system of equations M x = res, where M is the generalized mass
          matrix  and res the residual. The generalized mass matrix for the entropy
          variables is a positive definite matrix, but, as it depends on the solution,
          it changes during the simulation. Therefore a matrix free preconditioned
          flexible conjugate gradient method is used to solve this system efficiently.
          Abbreviate the required vectors for the algorithm to improve readability. ---*/
    const int thread = omp_get_thread_num();

    ColMajorMatrix<su2double> &zVec   = volElem[l].standardElemFlow->workDOFs[thread][0];
    ColMajorMatrix<su2double> &pVec   = volElem[l].standardElemFlow->workDOFs[thread][1];
    ColMajorMatrix<su2double> &ApVec  = volElem[l].standardElemFlow->workDOFs[thread][2];
    ColMajorMatrix<su2double> &solVec = volElem[l].standardElemFlow->workDOFs[thread][3];

    ColMajorMatrix<su2double> &pInt = volElem[l].standardElemFlow->workSolInt[thread];

    /*--- Easier storage of the transformation matrix dUdV in the
          integration points of the element. ---*/
    const ColMajorMatrix<su2double> &dUdV = volElem[l].dUdVInt;

    /*--- Determine the inverse of the average Jacobian. ---*/
    const su2double JacInv = 1.0/volElem[l].avgJacobian;

    /*--- Determine the maximum value of rVec. This serves as a scaling value
          to determine the convergence. Update the norms of residuals as well. ---*/
    su2double rVecInitMax = 0.0;
    for(unsigned short j=0; j<nVar; ++j) {
      for(unsigned short i=0; i<nDOFs; ++i) {
        rVecInitMax = max(rVecInitMax, fabs(rVec(i,j)));
        const su2double val = fabs(JacInv*rVec(i,j));
        L2Res[j] += val*val;
        if(val > LInfRes[j]) {
          LInfRes[j] = val;
          indResMax[j] = volElem[l].elemIDGlobal;
          for(unsigned short iDim=0; iDim<nDim; ++iDim)
            coorResMax[j][iDim] = volElem[l].coorSolDOFs(i,iDim);
        }
      }
    }

    /*--- Initialize the solution vector to zero. ---*/
    for(unsigned short j=0; j<nVar; ++j) {
      SU2_OMP_SIMD
      for(unsigned short i=0; i<nDOFsPad; ++i)
        solVec(i,j) = 0.0;
    }

    /*--- If the value of rVecInitMax is very small, it does not make sense to
          solve the linear system, because the solution is zero.
          Test if this is not the case. ---*/
    if(rVecInitMax*JacInv > ((su2double) 1.e-15)) {

      /*--- Abbreviations involving gamma. ---*/
      const su2double gm1    =  Gamma_Minus_One;
      const su2double ov1mg  = -1.0/Gamma_Minus_One;
      const su2double govgm1 =  Gamma/gm1;

      /*--- Determine the value of basis function zero, which can be used
            to compute the averaged state of the element. ---*/
      const passivedouble b0 = volElem[l].standardElemFlow->ValBasis0();

      /*--- Make a distinction between two and three space dimensions
            in order to have the most efficient code. ---*/
      switch( nDim ) {

        case 2: {

          /*------------------------------------------------------------------*/
          /*--- Compute the elements of the transformation matrix dVdU     ---*/
          /*--- based on the average solution in the element.              ---*/
          /*------------------------------------------------------------------*/

          /*--- Compute the entropy variables in the center of the element. ---*/
          const su2double V0 = b0*volElem[l].solDOFs(0,0);
          const su2double V1 = b0*volElem[l].solDOFs(0,1);
          const su2double V2 = b0*volElem[l].solDOFs(0,2);
          const su2double V3 = b0*volElem[l].solDOFs(0,3);

          /*--- Compute the primitive variables from the entropy ones. ---*/
          const su2double V3Inv =  1.0/V3;
          const su2double u     = -V3Inv*V1;
          const su2double v     = -V3Inv*V2;
          const su2double eKin  =  0.5*(u*u + v*v);
          const su2double s     =  Gamma - gm1*(V0 - V3*eKin);
          const su2double tmp   = -V3*exp(s);
          const su2double rho   =  pow(tmp, ov1mg);
          const su2double p     = -rho*V3Inv;
          const su2double pInv  =  1.0/p;

          /*--- Two abbreviations that appear in the elements of dVdU. ---*/
          const su2double abv1 = gm1*rho*pInv*pInv;
          const su2double abv2 = eKin*abv1;

          /*--- Store the elements of the transformation matrix dVdU of the
                averaged state. Note that this matrix is symmetric and hence
                only the upper-diagonal part (or lower diagonal part) is stored.
                Multiply the transformation matrix by the inverse of the Jacobian
                to account for the transformation to the standard element. ---*/
          su2double dVdU[10];

          dVdU[0] =  JacInv*(govgm1/rho + abv2*eKin);       // dVdU(0,0)
          dVdU[1] = -JacInv*u*abv2;                         // dVdU(0,1) = dVdU(1,0)
          dVdU[2] = -JacInv*v*abv2;                         // dVdU(0,2) = dVdU(2,0)
          dVdU[3] =  JacInv*(abv2 - pInv);                  // dVdU(0,3) = dVdU(3,0)
          dVdU[4] =  JacInv*(abv1*u*u + pInv);              // dVdU(1,1)
          dVdU[5] =  JacInv*abv1*u*v;                       // dVdU(1,2) = dVdU(2,1)
          dVdU[6] = -JacInv*abv1*u;                         // dVdU(1,3) = dVdU(3,1)
          dVdU[7] =  JacInv*(abv1*v*v + pInv);              // dVdU(2,2)
          dVdU[8] = -JacInv*abv1*v;                         // dVdU(2,3) = dVdU(3,2)
          dVdU[9] =  JacInv*abv1;                           // dVdU(3,3)

          /*------------------------------------------------------------------*/
          /*--- Initialization phase of the preconditioned conjugate       ---*/
          /*--- gradient method.                                           ---*/
          /*------------------------------------------------------------------*/

          /*--- Preconditioning step. Multiply rVec with the dVdU and store the
                result in zVec. Loop over the padded value of nDOFs for
                performance reasons. ---*/
          SU2_OMP_SIMD_IF_NOT_AD
          for(unsigned short i=0; i<nDOFsPad; ++i)
            zVec(i,0) = dVdU[0]*rVec(i,0) + dVdU[1]*rVec(i,1)
                      + dVdU[2]*rVec(i,2) + dVdU[3]*rVec(i,3);

          SU2_OMP_SIMD_IF_NOT_AD
          for(unsigned short i=0; i<nDOFsPad; ++i)
            zVec(i,1) = dVdU[1]*rVec(i,0) + dVdU[4]*rVec(i,1)
                      + dVdU[5]*rVec(i,2) + dVdU[6]*rVec(i,3);

          SU2_OMP_SIMD_IF_NOT_AD
          for(unsigned short i=0; i<nDOFsPad; ++i)
            zVec(i,2) = dVdU[2]*rVec(i,0) + dVdU[5]*rVec(i,1)
                      + dVdU[7]*rVec(i,2) + dVdU[8]*rVec(i,3);

          SU2_OMP_SIMD_IF_NOT_AD
          for(unsigned short i=0; i<nDOFsPad; ++i)
            zVec(i,3) = dVdU[3]*rVec(i,0) + dVdU[6]*rVec(i,1)
                      + dVdU[8]*rVec(i,2) + dVdU[9]*rVec(i,3);

          /*--- Copy zVec into pVec. ---*/
          for(unsigned short j=0; j<nVar; ++j) {
          SU2_OMP_SIMD
            for(unsigned short i=0; i<nDOFsPad; ++i)
              pVec(i,j) = zVec(i,j);
          }

          /*--- Loop over the number of iterations. ---*/
          for(int iter=0;;++iter)
          {
            /*--- Safeguard to avoid an infinite loop. ---*/
            if(iter == 50)
              SU2_MPI::Error(string("Convergence not reached for CG algorithm"),
                             CURRENT_FUNCTION);

            /*--- Compute the dot product of rVec and zVec. ---*/
            su2double dotrz = 0.0;
            for(unsigned short j=0; j<nVar; ++j)
              dotrz += blas.dot(nDOFsPad, &rVec(0,j), &zVec(0,j));

            /*--- The matrix vector product of the modified mass matrix and the
                  vector pVec must be determined. This is done in three steps.
                  Step 1 is to interpolate the data of pVec to the integration
                  points. The result will be stored in pInt. ---*/
            volElem[l].standardElemFlow->SolIntPoints(pVec, pInt);

            /*--- Step 2 of the matrix vector product. Multiply pInt with dUdV,
                  the integration weight and the Jacobian. The loop is carried
                  out over the padded number of integration points for
                  performance reasons. ---*/
            SU2_OMP_SIMD_IF_NOT_AD
            for(unsigned short i=0; i<nIntPad; ++i) {
              const su2double intWeight = weights[i]*volElem[l].JacobiansInt(i);

              const su2double p0 = intWeight*pInt(i,0);
              const su2double p1 = intWeight*pInt(i,1);
              const su2double p2 = intWeight*pInt(i,2);
              const su2double p3 = intWeight*pInt(i,3);

              pInt(i,0) = dUdV(i,0)*p0 + dUdV(i,1)*p1 + dUdV(i,2)*p2 + dUdV(i,3)*p3;
              pInt(i,1) = dUdV(i,1)*p0 + dUdV(i,4)*p1 + dUdV(i,5)*p2 + dUdV(i,6)*p3;
              pInt(i,2) = dUdV(i,2)*p0 + dUdV(i,5)*p1 + dUdV(i,7)*p2 + dUdV(i,8)*p3;
              pInt(i,3) = dUdV(i,3)*p0 + dUdV(i,6)*p1 + dUdV(i,8)*p2 + dUdV(i,9)*p3;
            }

            /*--- Step 3 of the matrix vector product. Scatter the results of pInt
                  back to the DOFs. This is the final result, which is stored in
                  ApVec. This array must be initialized to zero, because the
                  function ResidualBasisFunctions accumulates the data.  ---*/
            ApVec.setConstant(0.0);
            volElem[l].standardElemFlow->ResidualBasisFunctions(pInt, ApVec);

            /*--- Determine the dot product between pVec and ApVec. ---*/
            su2double dotpAp = 0.0;
            for(unsigned short j=0; j<nVar; ++j)
              dotpAp += blas.dot(nDOFsPad, &pVec(0,j), &ApVec(0,j));

            /*--- Determine the coefficient alpha, which is the contribution of
                  pVec to the solution and -ApVec to the right hand side. ---*/
            const su2double alpha = dotrz/dotpAp;

            /*--- Compute the new solution and right hand side. ---*/
            for(unsigned short j=0; j<nVar; ++j) {
              blas.axpy(nDOFsPad,  alpha,  &pVec(0,j), &solVec(0,j));
              blas.axpy(nDOFsPad, -alpha, &ApVec(0,j),   &rVec(0,j));
            }

            /*--- Determine the Linf norm of rVec. Needed to check the convergence
                  of the iterative algorithm. ---*/
            su2double rVecMax = 0.0;
            for(unsigned short j=0; j<nVar; ++j)
              for(unsigned short i=0; i<nDOFs; ++i)
                rVecMax = max(rVecMax, fabs(rVec(i,j)));

            /*--- Convergence criterion. At the moment the convergence criterion is
                  hard coded, but could be replaced by a user defined parameter. ---*/
            if(rVecMax < ((su2double) 1.e-10*rVecInitMax)) break;

            /*--- Preconditioning step. Multiply rVec with the dVdU and store the
                  result in zVec. Loop over the padded value of nDOFs for
                  performance reasons. ---*/
            SU2_OMP_SIMD_IF_NOT_AD
            for(unsigned short i=0; i<nDOFsPad; ++i)
              zVec(i,0) = dVdU[0]*rVec(i,0) + dVdU[1]*rVec(i,1)
                        + dVdU[2]*rVec(i,2) + dVdU[3]*rVec(i,3);
  
            SU2_OMP_SIMD_IF_NOT_AD
            for(unsigned short i=0; i<nDOFsPad; ++i)
              zVec(i,1) = dVdU[1]*rVec(i,0) + dVdU[4]*rVec(i,1)
                        + dVdU[5]*rVec(i,2) + dVdU[6]*rVec(i,3);

            SU2_OMP_SIMD_IF_NOT_AD
            for(unsigned short i=0; i<nDOFsPad; ++i)
              zVec(i,2) = dVdU[2]*rVec(i,0) + dVdU[5]*rVec(i,1)
                        + dVdU[7]*rVec(i,2) + dVdU[8]*rVec(i,3);

            SU2_OMP_SIMD_IF_NOT_AD
            for(unsigned short i=0; i<nDOFsPad; ++i)
              zVec(i,3) = dVdU[3]*rVec(i,0) + dVdU[6]*rVec(i,1)
                        + dVdU[8]*rVec(i,2) + dVdU[9]*rVec(i,3);

            /*--- Compute the value of the coefficient beta. This is a flexible CG,
                  hence the Polak-Ribiere formula must be used. ---*/
            su2double dotzAp = 0.0;
            for(unsigned short j=0; j<nVar; ++j)
              dotzAp += blas.dot(nDOFsPad, &zVec(0,j), &ApVec(0,j));

            const su2double beta = -alpha*dotzAp/dotrz;

            /*--- Compute the new p-vector. ---*/
            for(unsigned short j=0; j<nVar; ++j) {
              SU2_OMP_SIMD_IF_NOT_AD
              for(unsigned short i=0; i<nDOFsPad; ++i)
                pVec(i,j) = beta*pVec(i,j) + zVec(i,j);
            }
          }

          break;
        }

        /*--------------------------------------------------------------------*/

        case 3: {

          /*------------------------------------------------------------------*/
          /*--- Compute the elements of the transformation matrix dVdU     ---*/
          /*--- based on the average solution in the element.              ---*/
          /*------------------------------------------------------------------*/

          /*--- Compute the entropy variables in the center of the element. ---*/
          const su2double V0 = b0*volElem[l].solDOFs(0,0);
          const su2double V1 = b0*volElem[l].solDOFs(0,1);
          const su2double V2 = b0*volElem[l].solDOFs(0,2);
          const su2double V3 = b0*volElem[l].solDOFs(0,3);
          const su2double V4 = b0*volElem[l].solDOFs(0,4);

          /*--- Compute the primitive variables from the entropy ones. ---*/
          const su2double V4Inv =  1.0/V4;
          const su2double u     = -V4Inv*V1;
          const su2double v     = -V4Inv*V2;
          const su2double w     = -V4Inv*V3;
          const su2double eKin  =  0.5*(u*u + v*v + w*w);
          const su2double s     =  Gamma - gm1*(V0 - V4*eKin);
          const su2double tmp   = -V4*exp(s);
          const su2double rho   =  pow(tmp, ov1mg);
          const su2double p     = -rho*V4Inv;
          const su2double pInv  =  1.0/p;

          /*--- Two abbreviations that appear in the elements of dVdU. ---*/
          const su2double abv1 = gm1*rho*pInv*pInv;
          const su2double abv2 = eKin*abv1;

          /*--- Store the elements of the transformation matrix dVdU of the
                averaged state. Note that this matrix is symmetric and hence
                only the upper-diagonal part (or lower diagonal part) is stored.
                Multiply the transformation matrix by the inverse of the Jacobian
                to account for the transformation to the standard element. ---*/
          su2double dVdU[15];

          dVdU[0]  =  JacInv*(govgm1/rho + abv2*eKin);      // dVdU(0,0)
          dVdU[1]  = -JacInv*u*abv2;                        // dVdU(0,1) = dVdU(1,0)
          dVdU[2]  = -JacInv*v*abv2;                        // dVdU(0,2) = dVdU(2,0)
          dVdU[3]  = -JacInv*w*abv2;                        // dVdU(0,3) = dVdU(3,0)
          dVdU[4]  =  JacInv*(abv2 - pInv);                 // dVdU(0,4) = dVdU(4,0)
          dVdU[5]  =  JacInv*(abv1*u*u + pInv);             // dVdU(1,1)
          dVdU[6]  =  JacInv*abv1*u*v;                      // dVdU(1,2) = dVdU(2,1)
          dVdU[7]  =  JacInv*abv1*u*w;                      // dVdU(1,3) = dVdU(3,1)
          dVdU[8]  = -JacInv*abv1*u;                        // dVdU(1,4) = dVdU(4,1)
          dVdU[9]  =  JacInv*(abv1*v*v + pInv);             // dVdU(2,2)
          dVdU[10] =  JacInv*abv1*v*w;                      // dVdU(2,3) = dVdU(3,2)
          dVdU[11] = -JacInv*abv1*v;                        // dVdU(2,4) = dVdU(4,2)
          dVdU[12] =  JacInv*(abv1*w*w + pInv);             // dVdU(3,3)
          dVdU[13] = -JacInv*abv1*w;                        // dVdU(3,4) = dVdU(4,3)
          dVdU[14] =  JacInv*abv1;                          // dVdU(4,4)

          /*------------------------------------------------------------------*/
          /*--- Initialization phase of the preconditioned conjugate       ---*/
          /*--- gradient method.                                           ---*/
          /*------------------------------------------------------------------*/

          /*--- Preconditioning step. Multiply rVec with the dVdU and store the
                result in zVec. Loop over the padded value of nDOFs for
                performance reasons. ---*/
          SU2_OMP_SIMD_IF_NOT_AD
          for(unsigned short i=0; i<nDOFsPad; ++i)
            zVec(i,0) = dVdU[0] *rVec(i,0) + dVdU[1] *rVec(i,1) + dVdU[2] *rVec(i,2)
                      + dVdU[3] *rVec(i,3) + dVdU[4] *rVec(i,4);

          SU2_OMP_SIMD_IF_NOT_AD
          for(unsigned short i=0; i<nDOFsPad; ++i)
            zVec(i,1) = dVdU[1] *rVec(i,0) + dVdU[5] *rVec(i,1) + dVdU[6] *rVec(i,2)
                      + dVdU[7] *rVec(i,3) + dVdU[8] *rVec(i,4);

          SU2_OMP_SIMD_IF_NOT_AD
          for(unsigned short i=0; i<nDOFsPad; ++i)
            zVec(i,2) = dVdU[2] *rVec(i,0) + dVdU[6] *rVec(i,1) + dVdU[9] *rVec(i,2)
                      + dVdU[10]*rVec(i,3) + dVdU[11]*rVec(i,4);

          SU2_OMP_SIMD_IF_NOT_AD
          for(unsigned short i=0; i<nDOFsPad; ++i)
            zVec(i,3) = dVdU[3] *rVec(i,0) + dVdU[7] *rVec(i,1) + dVdU[10]*rVec(i,2)
                      + dVdU[12]*rVec(i,3) + dVdU[13]*rVec(i,4);

          SU2_OMP_SIMD_IF_NOT_AD
          for(unsigned short i=0; i<nDOFsPad; ++i)
            zVec(i,4) = dVdU[4] *rVec(i,0) + dVdU[8] *rVec(i,1) + dVdU[11]*rVec(i,2)
                      + dVdU[13]*rVec(i,3) + dVdU[14]*rVec(i,4);

          /*--- Copy zVec into pVec. ---*/
          for(unsigned short j=0; j<nVar; ++j) {
          SU2_OMP_SIMD
            for(unsigned short i=0; i<nDOFsPad; ++i)
              pVec(i,j) = zVec(i,j);
          }

          /*------------------------------------------------------------------*/
          /*--- Iterative phase of the preconditioned conjugate gradient   ---*/
          /*--- method.                                                    ---*/
          /*------------------------------------------------------------------*/

          /*--- Loop over the number of iterations. ---*/
          for(int iter=0;;++iter)
          {
            /*--- Safeguard to avoid an infinite loop. ---*/
            if(iter == 50)
              SU2_MPI::Error(string("Convergence not reached for CG algorithm"),
                             CURRENT_FUNCTION);

            /*--- Compute the dot product of rVec and zVec. ---*/
            su2double dotrz = 0.0;
            for(unsigned short j=0; j<nVar; ++j)
              dotrz += blas.dot(nDOFsPad, &rVec(0,j), &zVec(0,j));

            /*--- The matrix vector product of the modified mass matrix and the
                  vector pVec must be determined. This is done in three steps.
                  Step 1 is to interpolate the data of pVec to the integration
                  points. The result will be stored in pInt. ---*/
            volElem[l].standardElemFlow->SolIntPoints(pVec, pInt);

            /*--- Step 2 of the matrix vector product. Multiply pInt with dUdV,
                  the integration weight and the Jacobian. The loop is carried
                  out over the padded number of integration points for
                  performance reasons. ---*/
            SU2_OMP_SIMD_IF_NOT_AD
            for(unsigned short i=0; i<nIntPad; ++i) {
              const su2double intWeight = weights[i]*volElem[l].JacobiansInt(i);

              const su2double p0 = intWeight*pInt(i,0);
              const su2double p1 = intWeight*pInt(i,1);
              const su2double p2 = intWeight*pInt(i,2);
              const su2double p3 = intWeight*pInt(i,3);
              const su2double p4 = intWeight*pInt(i,4);

              pInt(i,0) = dUdV(i,0)*p0 + dUdV(i,1)*p1 + dUdV(i, 2)*p2 + dUdV(i, 3)*p3 + dUdV(i, 4)*p4;
              pInt(i,1) = dUdV(i,1)*p0 + dUdV(i,5)*p1 + dUdV(i, 6)*p2 + dUdV(i, 7)*p3 + dUdV(i, 8)*p4;
              pInt(i,2) = dUdV(i,2)*p0 + dUdV(i,6)*p1 + dUdV(i, 9)*p2 + dUdV(i,10)*p3 + dUdV(i,11)*p4;
              pInt(i,3) = dUdV(i,3)*p0 + dUdV(i,7)*p1 + dUdV(i,10)*p2 + dUdV(i,12)*p3 + dUdV(i,13)*p4;
              pInt(i,4) = dUdV(i,4)*p0 + dUdV(i,8)*p1 + dUdV(i,11)*p2 + dUdV(i,13)*p3 + dUdV(i,14)*p4;
            }

            /*--- Step 3 of the matrix vector product. Scatter the results of pInt
                  back to the DOFs. This is the final result, which is stored in
                  ApVec. This array must be initialized to zero, because the
                  function ResidualBasisFunctions accumulates the data.  ---*/
            ApVec.setConstant(0.0);
            volElem[l].standardElemFlow->ResidualBasisFunctions(pInt, ApVec);

            /*--- Determine the dot product between pVec and ApVec. ---*/
            su2double dotpAp = 0.0;
            for(unsigned short j=0; j<nVar; ++j)
              dotpAp += blas.dot(nDOFsPad, &pVec(0,j), &ApVec(0,j));

            /*--- Determine the coefficient alpha, which is the contribution of
                  pVec to the solution and -ApVec to the right hand side. ---*/
            const su2double alpha = dotrz/dotpAp;
            /*--- Compute the new solution and right hand side. ---*/
            for(unsigned short j=0; j<nVar; ++j) {
              blas.axpy(nDOFsPad,  alpha,  &pVec(0,j), &solVec(0,j));
              blas.axpy(nDOFsPad, -alpha, &ApVec(0,j),   &rVec(0,j));
            }

            /*--- Determine the Linf norm of rVec. Needed to check the convergence
                  of the iterative algorithm. ---*/
            su2double rVecMax = 0.0;
            for(unsigned short j=0; j<nVar; ++j)
              for(unsigned short i=0; i<nDOFs; ++i)
                rVecMax = max(rVecMax, fabs(rVec(i,j)));

            /*--- Convergence criterion. At the moment the convergence criterion is
                  hard coded, but could be replaced by a user defined parameter. ---*/
            if(rVecMax < ((su2double) 1.e-10*rVecInitMax)) break;

            /*--- Preconditioning step. Multiply rVec with the dVdU and store the
                  result in zVec. Loop over the padded value of nDOFs for
                  performance reasons. ---*/
            SU2_OMP_SIMD_IF_NOT_AD
            for(unsigned short i=0; i<nDOFsPad; ++i)
              zVec(i,0) = dVdU[0] *rVec(i,0) + dVdU[1] *rVec(i,1) + dVdU[2] *rVec(i,2)
                        + dVdU[3] *rVec(i,3) + dVdU[4] *rVec(i,4);

            SU2_OMP_SIMD_IF_NOT_AD
            for(unsigned short i=0; i<nDOFsPad; ++i)
              zVec(i,1) = dVdU[1] *rVec(i,0) + dVdU[5] *rVec(i,1) + dVdU[6] *rVec(i,2)
                        + dVdU[7] *rVec(i,3) + dVdU[8] *rVec(i,4);

            SU2_OMP_SIMD_IF_NOT_AD
            for(unsigned short i=0; i<nDOFsPad; ++i)
              zVec(i,2) = dVdU[2] *rVec(i,0) + dVdU[6] *rVec(i,1) + dVdU[9] *rVec(i,2)
                        + dVdU[10]*rVec(i,3) + dVdU[11]*rVec(i,4);

            SU2_OMP_SIMD_IF_NOT_AD
            for(unsigned short i=0; i<nDOFsPad; ++i)
              zVec(i,3) = dVdU[3] *rVec(i,0) + dVdU[7] *rVec(i,1) + dVdU[10]*rVec(i,2)
                        + dVdU[12]*rVec(i,3) + dVdU[13]*rVec(i,4);

            SU2_OMP_SIMD_IF_NOT_AD
            for(unsigned short i=0; i<nDOFsPad; ++i)
              zVec(i,4) = dVdU[4] *rVec(i,0) + dVdU[8] *rVec(i,1) + dVdU[11]*rVec(i,2)
                        + dVdU[13]*rVec(i,3) + dVdU[14]*rVec(i,4);

            /*--- Compute the value of the coefficient beta. This is a flexible CG,
                  hence the Polak-Ribiere formula must be used. ---*/
            su2double dotzAp = 0.0;
            for(unsigned short j=0; j<nVar; ++j)
              dotzAp += blas.dot(nDOFsPad, &zVec(0,j), &ApVec(0,j));

            const su2double beta = -alpha*dotzAp/dotrz;

            /*--- Compute the new p-vector. ---*/
            for(unsigned short j=0; j<nVar; ++j) {
              SU2_OMP_SIMD_IF_NOT_AD
              for(unsigned short i=0; i<nDOFsPad; ++i)
                pVec(i,j) = beta*pVec(i,j) + zVec(i,j);
            }
          }

          break;
        }
      }
    }

    /*------------------------------------------------------------------------*/
    /*--- Copy the data from solVec back into resVec.                      ---*/
    /*------------------------------------------------------------------------*/

    for(unsigned short j=0; j<nVar; ++j) {
      SU2_OMP_SIMD
      for(unsigned short i=0; i<nDOFsPad; ++i)
        rVec(i,j) = solVec(i,j);
    }
  }
  END_SU2_OMP_FOR

  /*--- Reduce residual information over all threads in this rank. ---*/
  SU2_OMP_CRITICAL
  for (unsigned short iVar = 0; iVar < nVar; iVar++) {
    Residual_RMS[iVar] += L2Res[iVar];
    AddRes_Max(iVar, LInfRes[iVar], indResMax[iVar], coorResMax[iVar]);
  }
  END_SU2_OMP_CRITICAL
}

void CFEM_DG_EulerSolver::Pressure_Forces(const CGeometry *geometry, const CConfig *config) {

  /*--- Loop over the Euler and Navier-Stokes markers ---*/
  for(unsigned short iMarker=0; iMarker<nMarker; ++iMarker) {

    /* Check if this boundary must be monitored. */
    const unsigned short Monitoring = config->GetMarker_All_Monitoring(iMarker);
    if(Monitoring == YES) {

      for(int i=0; i<size; ++i) {

        if(i == rank) {

          const int thread = omp_get_thread_num();
          for(int j=0; j<omp_get_num_threads(); ++j) {
            if(j == thread) cout << "Rank: " << i << ", thread: " << j << endl << flush;
            SU2_OMP_BARRIER
          }
        }

        SU2_OMP_SINGLE
        SU2_MPI::Barrier(SU2_MPI::GetComm());
        END_SU2_OMP_SINGLE
      }

      SU2_OMP_SINGLE
      SU2_MPI::Error(string("Not implemented yet"), CURRENT_FUNCTION);
      END_SU2_OMP_SINGLE
    }
  }
}

void CFEM_DG_EulerSolver::ExplicitRK_Iteration(CGeometry *geometry, CSolver **solver_container,
                                               CConfig *config, unsigned short iRKStep) {

  /*--- Get the required parameters for the Runge-Kutta time integration. ---*/
  const su2double      RK_AlphaCoeff = config->Get_Alpha_RKStep(iRKStep);
  const unsigned short nRKStages     = config->GetnRKStep();

  /*--- Loop over owned elements. ---*/
#ifdef HAVE_OMP
  const size_t omp_chunk_size_elem = computeStaticChunkSize(nVolElemOwned, omp_get_num_threads(), 64);
#endif
  SU2_OMP_FOR_STAT(omp_chunk_size_elem)
  for(unsigned long l=0; l<nVolElemOwned; ++l) {

    /*--- Set the reference for the variable where the new solution must be stored. ---*/
    ColMajorMatrix<su2double> &solNew = (iRKStep == (nRKStages-1)) ? volElem[l].solDOFs :
                                                                     volElem[l].solDOFsWork;

    /*--- Determine the update coefficient for this time step. ---*/
    const su2double tmp = RK_AlphaCoeff*volElem[l].deltaTime;

    /*--- Compute the new state. ---*/
    const unsigned short nDOFs = volElem[l].standardElemFlow->GetNDOFs();

    // TEST
    //for(unsigned short i=0; i<nDOFs; ++i)
    //  std::cout << volElem[l].solDOFs(i,4) << std::endl;
    // END TEST
    //std::cout << std::endl;

    for(unsigned short j=0; j<nVar; ++j) {

      SU2_OMP_SIMD
      for(unsigned short i=0; i<nDOFs; ++i)
        solNew(i,j) = volElem[l].solDOFs(i,j) - tmp*volElem[l].resDOFs(i,j);
    }
  }

  /*--- Test for the last RK step. ---*/
  if(iRKStep == (nRKStages-1)) {

    /*--- Compute the root mean square residual. Note that the SetResidual_RMS
          function of CSolver cannot be used, because that is for the FV solver. ---*/
    SetResidual_RMS_FEM(geometry, config);

    /*--- For verification cases, compute the global error metrics. ---*/
    ComputeVerificationError(geometry, config);
  }
}

void CFEM_DG_EulerSolver::ClassicalRK4_Iteration(CGeometry *geometry, CSolver **solver_container,
                                                 CConfig *config, unsigned short iRKStep) {

  for(int i=0; i<size; ++i) {

    if(i == rank) {

      const int thread = omp_get_thread_num();
      for(int j=0; j<omp_get_num_threads(); ++j) {
        if(j == thread) cout << "Rank: " << i << ", thread: " << j << endl << flush;
        SU2_OMP_BARRIER
      }
    }

    SU2_OMP_SINGLE
    SU2_MPI::Barrier(SU2_MPI::GetComm());
    END_SU2_OMP_SINGLE
  }

  SU2_OMP_SINGLE
  SU2_MPI::Error(string("Not implemented yet"), CURRENT_FUNCTION);
  END_SU2_OMP_SINGLE
}

void CFEM_DG_EulerSolver::SetResidual_RMS_FEM(CGeometry *geometry,
                                              CConfig *config) {

  SU2_OMP_SINGLE
  {
#ifdef HAVE_MPI
    /* Parallel mode. Disable the reduce for the residual to avoid overhead if requested. */
    if (config->GetComm_Level() == COMM_FULL) {

      /*--- The local L2 norms must be added to obtain the
            global value. Also check for divergence. ---*/
      vector<su2double> rbufRes(nVar);
      SU2_MPI::Allreduce(Residual_RMS.data(), rbufRes.data(), nVar, MPI_DOUBLE, MPI_SUM, SU2_MPI::GetComm());

      for(unsigned short iVar=0; iVar<nVar; ++iVar) {
        if (rbufRes[iVar] != rbufRes[iVar])
          SU2_MPI::Error("SU2 has diverged. (NaN detected)", CURRENT_FUNCTION);

        Residual_RMS[iVar] = max(EPS*EPS, sqrt(rbufRes[iVar]/nDOFsGlobal));
      }

      /*--- The global maximum norms must be obtained. ---*/
      rbufRes.resize(nVar*size);
      SU2_MPI::Allgather(Residual_Max.data(), nVar, MPI_DOUBLE, rbufRes.data(),
                         nVar, MPI_DOUBLE, SU2_MPI::GetComm());

      vector<unsigned long> rbufPoint(nVar*size);
      SU2_MPI::Allgather(Point_Max.data(), nVar, MPI_UNSIGNED_LONG, rbufPoint.data(),
                         nVar, MPI_UNSIGNED_LONG, SU2_MPI::GetComm());

      vector<su2double> sbufCoor(nDim*nVar);
      for(unsigned short iVar=0; iVar<nVar; ++iVar) {
        for(unsigned short iDim=0; iDim<nDim; ++iDim)
          sbufCoor[iVar*nDim+iDim] = Point_Max_Coord[iVar][iDim];
      }

      vector<su2double> rbufCoor(nDim*nVar*size);
      SU2_MPI::Allgather(sbufCoor.data(), nVar*nDim, MPI_DOUBLE, rbufCoor.data(),
                         nVar*nDim, MPI_DOUBLE, SU2_MPI::GetComm());

      for(unsigned short iVar=0; iVar<nVar; ++iVar) {
        for(int proc=0; proc<size; ++proc)
          AddRes_Max(iVar, rbufRes[proc*nVar+iVar], rbufPoint[proc*nVar+iVar],
                     &rbufCoor[proc*nVar*nDim+iVar*nDim]);
      }
    }

#else
    /*--- Sequential mode. Check for a divergence of the solver and compute
          the L2-norm of the residuals. ---*/
    for(unsigned short iVar=0; iVar<nVar; ++iVar) {

      if(GetRes_RMS(iVar) != GetRes_RMS(iVar))
        SU2_MPI::Error("SU2 has diverged. (NaN detected)", CURRENT_FUNCTION);

      Residual_RMS[iVar] = max(EPS*EPS, sqrt(GetRes_RMS(iVar)/nDOFsGlobal));
    }
#endif
  }
  END_SU2_OMP_SINGLE
}

void CFEM_DG_EulerSolver::ComputeVerificationError(CGeometry *geometry,
                                                   CConfig   *config) {

  /*--- The errors only need to be computed on the finest grid. ---*/
  if(MGLevel != MESH_0) return;

  /*--- If this is a verification case, we can compute the global
   error metrics by using the difference between the local error
   and the known solution at each DOF. This is then collected into
   RMS (L2) and maximum (Linf) global error norms. From these
   global measures, one can compute the order of accuracy. ---*/

  bool write_heads = ((((config->GetTimeIter() % (config->GetScreen_Wrt_Freq(2)*40)) == 0)
                       && (config->GetTimeIter()!= 0))
                      || (config->GetTimeIter() == 1));
  if( !write_heads ) return;

  /*--- Check if there actually is an exact solution for this
        verification case, if computed at all. ---*/
  if (VerificationSolution) {
    if (VerificationSolution->ExactSolutionKnown()) {

      /*--- Get the physical time if necessary. ---*/
      su2double time = 0.0;
      if (config->GetTime_Marching() != TIME_MARCHING::STEADY) time = config->GetPhysicalTime();

      /*--- Reset the global error measures to zero. ---*/
      SU2_OMP_SINGLE
      {
        for (unsigned short iVar = 0; iVar < nVar; iVar++) {
          VerificationSolution->SetError_RMS(iVar, 0.0);
          VerificationSolution->SetError_Max(iVar, 0.0, 0);
        }
      }
      END_SU2_OMP_SINGLE


      for(int i=0; i<size; ++i) {

        if(i == rank) {

          const int thread = omp_get_thread_num();
          for(int j=0; j<omp_get_num_threads(); ++j) {
            if(j == thread) cout << "Rank: " << i << ", thread: " << j << endl << flush;
            SU2_OMP_BARRIER
          }
        }

        SU2_OMP_SINGLE
        SU2_MPI::Barrier(SU2_MPI::GetComm());
        END_SU2_OMP_SINGLE
      }

      SU2_OMP_SINGLE
      SU2_MPI::Error(string("Not implemented yet"), CURRENT_FUNCTION);
      END_SU2_OMP_SINGLE
    }
  }
}

void CFEM_DG_EulerSolver::ADER_DG_Iteration(const unsigned long elemBeg,
                                            const unsigned long elemEnd) {

  for(int i=0; i<size; ++i) {

    if(i == rank) {

      const int thread = omp_get_thread_num();
      for(int j=0; j<omp_get_num_threads(); ++j) {
        if(j == thread) cout << "Rank: " << i << ", thread: " << j << endl << flush;
        SU2_OMP_BARRIER
      }
    }

    SU2_OMP_SINGLE
    SU2_MPI::Barrier(SU2_MPI::GetComm());
    END_SU2_OMP_SINGLE
  }

  SU2_OMP_SINGLE
  SU2_MPI::Error(string("Not implemented yet"), CURRENT_FUNCTION);
  END_SU2_OMP_SINGLE
}

void CFEM_DG_EulerSolver::BoundaryStates_Euler_Wall(CConfig                  *config,
                                                    const unsigned short     nFaceSimul,
                                                    const unsigned short     NPad,
                                                    const CSurfaceElementFEM *surfElem,
                                                    const su2double          *solIntL,
                                                    su2double                *solIntR) {

  for(int i=0; i<size; ++i) {

    if(i == rank) {

      const int thread = omp_get_thread_num();
      for(int j=0; j<omp_get_num_threads(); ++j) {
        if(j == thread) cout << "Rank: " << i << ", thread: " << j << endl << flush;
        SU2_OMP_BARRIER
      }
    }

    SU2_OMP_SINGLE
    SU2_MPI::Barrier(SU2_MPI::GetComm());
    END_SU2_OMP_SINGLE
  }

  SU2_OMP_SINGLE
  SU2_MPI::Error(string("Not implemented yet"), CURRENT_FUNCTION);
  END_SU2_OMP_SINGLE
}

void CFEM_DG_EulerSolver::BoundaryStates_Inlet(CConfig                  *config,
                                               const unsigned short     nFaceSimul,
                                               const unsigned short     NPad,
                                               const CSurfaceElementFEM *surfElem,
                                               unsigned short           val_marker,
                                               const su2double          *solIntL,
                                               su2double                *solIntR) {

  for(int i=0; i<size; ++i) {

    if(i == rank) {

      const int thread = omp_get_thread_num();
      for(int j=0; j<omp_get_num_threads(); ++j) {
        if(j == thread) cout << "Rank: " << i << ", thread: " << j << endl << flush;
        SU2_OMP_BARRIER
      }
    }

    SU2_OMP_SINGLE
    SU2_MPI::Barrier(SU2_MPI::GetComm());
    END_SU2_OMP_SINGLE
  }

  SU2_OMP_SINGLE
  SU2_MPI::Error(string("Not implemented yet"), CURRENT_FUNCTION);
  END_SU2_OMP_SINGLE
}

void CFEM_DG_EulerSolver::BoundaryStates_Outlet(CConfig                  *config,
                                                const unsigned short     nFaceSimul,
                                                const unsigned short     NPad,
                                                const CSurfaceElementFEM *surfElem,
                                                unsigned short           val_marker,
                                                const su2double          *solIntL,
                                                su2double                *solIntR) {

  for(int i=0; i<size; ++i) {

    if(i == rank) {

      const int thread = omp_get_thread_num();
      for(int j=0; j<omp_get_num_threads(); ++j) {
        if(j == thread) cout << "Rank: " << i << ", thread: " << j << endl << flush;
        SU2_OMP_BARRIER
      }
    }

    SU2_OMP_SINGLE
    SU2_MPI::Barrier(SU2_MPI::GetComm());
    END_SU2_OMP_SINGLE
  }

  SU2_OMP_SINGLE
  SU2_MPI::Error(string("Not implemented yet"), CURRENT_FUNCTION);
  END_SU2_OMP_SINGLE
}

void CFEM_DG_EulerSolver::BoundaryStates_Riemann(CConfig                  *config,
                                                 const unsigned short     nFaceSimul,
                                                 const unsigned short     NPad,
                                                 const CSurfaceElementFEM *surfElem,
                                                 unsigned short           val_marker,
                                                 const su2double          *solIntL,
                                                 su2double                *solIntR) {

  for(int i=0; i<size; ++i) {

    if(i == rank) {

      const int thread = omp_get_thread_num();
      for(int j=0; j<omp_get_num_threads(); ++j) {
        if(j == thread) cout << "Rank: " << i << ", thread: " << j << endl << flush;
        SU2_OMP_BARRIER
      }
    }

    SU2_OMP_SINGLE
    SU2_MPI::Barrier(SU2_MPI::GetComm());
    END_SU2_OMP_SINGLE
  }

  SU2_OMP_SINGLE
  SU2_MPI::Error(string("Not implemented yet"), CURRENT_FUNCTION);
  END_SU2_OMP_SINGLE
}

void CFEM_DG_EulerSolver::BC_Euler_Wall(CConfig             *config,
                                        const unsigned long surfElemBeg,
                                        const unsigned long surfElemEnd,
                                        CSurfaceElementFEM  *surfElem,
                                        CNumerics           *conv_numerics) {

  for(int i=0; i<size; ++i) {

    if(i == rank) {

      const int thread = omp_get_thread_num();
      for(int j=0; j<omp_get_num_threads(); ++j) {
        if(j == thread) cout << "Rank: " << i << ", thread: " << j << endl << flush;
        SU2_OMP_BARRIER
      }
    }

    SU2_OMP_SINGLE
    SU2_MPI::Barrier(SU2_MPI::GetComm());
    END_SU2_OMP_SINGLE
  }

  SU2_OMP_SINGLE
  SU2_MPI::Error(string("Not implemented yet"), CURRENT_FUNCTION);
  END_SU2_OMP_SINGLE
}

void CFEM_DG_EulerSolver::BC_Far_Field(CConfig             *config,
                                       const unsigned long surfElemBeg,
                                       const unsigned long surfElemEnd,
                                       CSurfaceElementFEM  *surfElem,
                                       CNumerics           *conv_numerics) {

  /*--- Determine the chunk size for the OpenMP parallelization. ---*/
#ifdef HAVE_OMP
    const unsigned long nFaces = surfElemEnd - surfElemBeg;
    const size_t omp_chunk_size = computeStaticChunkSize(nFaces, omp_get_num_threads(), 64);
#endif

  /*--- Loop over the requested range of surface faces. ---*/
  SU2_OMP_FOR_DYN(omp_chunk_size)
  for(unsigned long l=surfElemBeg; l<surfElemEnd; ++l) {

    /*--- Compute the variables of the left state in the integration point of the face. ---*/
    ColMajorMatrix<su2double> &solIntLeft = surfElem[l].ComputeSolSide0IntPoints(volElem);

    /*--- Set the right state in the integration points to the free stream value. ---*/
    const unsigned int indRight = omp_get_num_threads() + omp_get_thread_num();
    ColMajorMatrix<su2double> &solIntRight = surfElem[l].standardElemFlow->workSolInt[indRight];

    for(unsigned short j=0; j<nVar; ++j) {
      const unsigned short nRows = solIntRight.rows();
      SU2_OMP_SIMD
      for(unsigned short i=0; i<nRows; ++i)
        solIntRight(i,j) = EntropyVarFreeStream[j];
    }

    /*--- Convert the entropy variables to the primitive variables. ---*/
    EntropyToPrimitiveVariables(solIntLeft);
    EntropyToPrimitiveVariables(solIntRight);

    /*--- The remainder of the contribution of this boundary face to the residual
          is the same for all boundary conditions. Hence a generic function can
          be used to carry out this task. ---*/
    ResidualInviscidBoundaryFace(config, conv_numerics, &surfElem[l], solIntLeft, solIntRight);
  }
  END_SU2_OMP_FOR
}

void CFEM_DG_EulerSolver::BC_Sym_Plane(CConfig             *config,
                                       const unsigned long surfElemBeg,
                                       const unsigned long surfElemEnd,
                                       CSurfaceElementFEM  *surfElem,
                                       CNumerics           *conv_numerics) {

  for(int i=0; i<size; ++i) {

    if(i == rank) {

      const int thread = omp_get_thread_num();
      for(int j=0; j<omp_get_num_threads(); ++j) {
        if(j == thread) cout << "Rank: " << i << ", thread: " << j << endl << flush;
        SU2_OMP_BARRIER
      }
    }

    SU2_OMP_SINGLE
    SU2_MPI::Barrier(SU2_MPI::GetComm());
    END_SU2_OMP_SINGLE
  }

  SU2_OMP_SINGLE
  SU2_MPI::Error(string("Not implemented yet"), CURRENT_FUNCTION);
  END_SU2_OMP_SINGLE
}

void CFEM_DG_EulerSolver::BC_Supersonic_Outlet(CConfig             *config,
                                               const unsigned long surfElemBeg,
                                               const unsigned long surfElemEnd,
                                               CSurfaceElementFEM  *surfElem,
                                               CNumerics           *conv_numerics) {

  for(int i=0; i<size; ++i) {

    if(i == rank) {

      const int thread = omp_get_thread_num();
      for(int j=0; j<omp_get_num_threads(); ++j) {
        if(j == thread) cout << "Rank: " << i << ", thread: " << j << endl << flush;
        SU2_OMP_BARRIER
      }
    }

    SU2_OMP_SINGLE
    SU2_MPI::Barrier(SU2_MPI::GetComm());
    END_SU2_OMP_SINGLE
  }

  SU2_OMP_SINGLE
  SU2_MPI::Error(string("Not implemented yet"), CURRENT_FUNCTION);
  END_SU2_OMP_SINGLE
}

void CFEM_DG_EulerSolver::BC_Inlet(CConfig             *config,
                                   const unsigned long surfElemBeg,
                                   const unsigned long surfElemEnd,
                                   CSurfaceElementFEM  *surfElem,
                                   CNumerics           *conv_numerics,
                                   unsigned short      val_marker) {

  for(int i=0; i<size; ++i) {

    if(i == rank) {

      const int thread = omp_get_thread_num();
      for(int j=0; j<omp_get_num_threads(); ++j) {
        if(j == thread) cout << "Rank: " << i << ", thread: " << j << endl << flush;
        SU2_OMP_BARRIER
      }
    }

    SU2_OMP_SINGLE
    SU2_MPI::Barrier(SU2_MPI::GetComm());
    END_SU2_OMP_SINGLE
  }

  SU2_OMP_SINGLE
  SU2_MPI::Error(string("Not implemented yet"), CURRENT_FUNCTION);
  END_SU2_OMP_SINGLE
}

void CFEM_DG_EulerSolver::BC_Outlet(CConfig             *config,
                                    const unsigned long surfElemBeg,
                                    const unsigned long surfElemEnd,
                                    CSurfaceElementFEM  *surfElem,
                                    CNumerics           *conv_numerics,
                                    unsigned short      val_marker) {

  for(int i=0; i<size; ++i) {

    if(i == rank) {

      const int thread = omp_get_thread_num();
      for(int j=0; j<omp_get_num_threads(); ++j) {
        if(j == thread) cout << "Rank: " << i << ", thread: " << j << endl << flush;
        SU2_OMP_BARRIER
      }
    }

    SU2_OMP_SINGLE
    SU2_MPI::Barrier(SU2_MPI::GetComm());
    END_SU2_OMP_SINGLE
  }

  SU2_OMP_SINGLE
  SU2_MPI::Error(string("Not implemented yet"), CURRENT_FUNCTION);
  END_SU2_OMP_SINGLE
}

void CFEM_DG_EulerSolver::BC_Riemann(CConfig             *config,
                                     const unsigned long surfElemBeg,
                                     const unsigned long surfElemEnd,
                                     CSurfaceElementFEM  *surfElem,
                                     CNumerics           *conv_numerics,
                                     unsigned short      val_marker) {

  for(int i=0; i<size; ++i) {

    if(i == rank) {

      const int thread = omp_get_thread_num();
      for(int j=0; j<omp_get_num_threads(); ++j) {
        if(j == thread) cout << "Rank: " << i << ", thread: " << j << endl << flush;
        SU2_OMP_BARRIER
      }
    }

    SU2_OMP_SINGLE
    SU2_MPI::Barrier(SU2_MPI::GetComm());
    END_SU2_OMP_SINGLE
  }

  SU2_OMP_SINGLE
  SU2_MPI::Error(string("Not implemented yet"), CURRENT_FUNCTION);
  END_SU2_OMP_SINGLE
}

void CFEM_DG_EulerSolver::BC_Custom(CConfig             *config,
                                    const unsigned long surfElemBeg,
                                    const unsigned long surfElemEnd,
                                    CSurfaceElementFEM  *surfElem,
                                    CNumerics           *conv_numerics) {

  for(int i=0; i<size; ++i) {

    if(i == rank) {

      const int thread = omp_get_thread_num();
      for(int j=0; j<omp_get_num_threads(); ++j) {
        if(j == thread) cout << "Rank: " << i << ", thread: " << j << endl << flush;
        SU2_OMP_BARRIER
      }
    }

    SU2_OMP_SINGLE
    SU2_MPI::Barrier(SU2_MPI::GetComm());
    END_SU2_OMP_SINGLE
  }

  SU2_OMP_SINGLE
  SU2_MPI::Error(string("Not implemented yet"), CURRENT_FUNCTION);
  END_SU2_OMP_SINGLE
}

void CFEM_DG_EulerSolver::ResidualInviscidBoundaryFace(
                                      CConfig                  *config,
                                      CNumerics                 *conv_numerics,
                                      CSurfaceElementFEM        *surfElem,
                                      ColMajorMatrix<su2double> &solInt0,
                                      ColMajorMatrix<su2double> &solInt1) {

  /*--------------------------------------------------------------------------*/
  /*--- Step 1: Compute the fluxes in the integration points using the     ---*/
  /*---         approximate Riemann solver.                                ---*/
  /*--------------------------------------------------------------------------*/

  /*--- Abbreviate the number of padded integration points
        and the integration weights. ---*/
  const unsigned short nIntPad = surfElem->standardElemFlow->GetNIntegrationPad();
  const passivedouble *weights = surfElem->standardElemFlow->GetIntegrationWeights();

  /*--- Compute the invisid fluxes in the integration points of the face.
        Notethat solInt0 is used to store the fluxes. ---*/
  ComputeInviscidFluxesFace(config, solInt0, solInt1, surfElem->JacobiansFace,
                            surfElem->metricNormalsFace, surfElem->gridVelocities,
                            conv_numerics, solInt0);

  /*--- Multiply the fluxes with the integration weight of the
          corresponding integration point. ---*/
  for(unsigned short j=0; j<nVar; ++j) {
    SU2_OMP_SIMD_IF_NOT_AD
    for(unsigned short i=0; i<nIntPad; ++i)
      solInt0(i,j) *= weights[i];
  }

  /*--------------------------------------------------------------------------*/
  /*--- Step 2: Compute the contribution to the residuals of the DOFs of   ---*/
  /*---         the elements on the left and right side of the face.       ---*/
  /*--------------------------------------------------------------------------*/

  /*--- Initialize the residual to zero and add the contribution
        from the fluxes. ---*/
  surfElem->resDOFsElem.setConstant(0.0);
  surfElem->ResidualBasisFunctions(solInt0);
}

void CFEM_DG_EulerSolver::LeftStatesIntegrationPointsBoundaryFace(
                                             CConfig                  *config,
                                             const unsigned short     nFaceSimul,
                                             const unsigned short     NPad,
                                             const CSurfaceElementFEM *surfElem,
                                             su2double                *solFace,
                                             su2double                *solIntL) {

  for(int i=0; i<size; ++i) {

    if(i == rank) {

      const int thread = omp_get_thread_num();
      for(int j=0; j<omp_get_num_threads(); ++j) {
        if(j == thread) cout << "Rank: " << i << ", thread: " << j << endl << flush;
        SU2_OMP_BARRIER
      }
    }

    SU2_OMP_SINGLE
    SU2_MPI::Barrier(SU2_MPI::GetComm());
    END_SU2_OMP_SINGLE
  }

  SU2_OMP_SINGLE
  SU2_MPI::Error(string("Not implemented yet"), CURRENT_FUNCTION);
  END_SU2_OMP_SINGLE
}

void CFEM_DG_EulerSolver::ComputeInviscidFluxesFace(CConfig                   *config,
                                                    ColMajorMatrix<su2double> &solLeft,
                                                    ColMajorMatrix<su2double> &solRight,
                                                    su2activevector           &JacobiansFace,
                                                    ColMajorMatrix<su2double> &normalsFace,
                                                    ColMajorMatrix<su2double> &gridVelocities,
                                                    CNumerics                 *numerics,
                                                    ColMajorMatrix<su2double> &fluxes) {

  /*--- Some abbreviations for terms involving the specific heat ratio and
        the number of items for which the flux must be computed. ---*/
  const su2double gm1 = Gamma_Minus_One;
  const su2double ovgm1 = 1.0/gm1;
  const unsigned int nItems = gridVelocities.rows();

  /*--- Make a distinction between the several Riemann solvers. ---*/
  switch( config->GetRiemann_Solver_FEM() ) {

    case ROE: {

      /*--- Roe's approximate Riemann solver. Easier storage of the cut off
            value for the entropy correction. ---*/
      const su2double Delta = config->GetEntropyFix_Coeff();

      /*--- Make a distinction between two and three space dimensions
            in order to have the most efficient code. ---*/
      switch( nDim ) {

        case 2: {

          /*--- Loop over the items. ---*/
          SU2_OMP_SIMD_IF_NOT_AD
          for(unsigned int i=0; i<nItems; ++i) {

            /*--- Easier storage of the components of the unit normal and
                  half the Jacobian (which is half the area of the face). ---*/
            const su2double nx = normalsFace(i,0);
            const su2double ny = normalsFace(i,1);
            const su2double halfArea = 0.5*JacobiansFace(i);

            /*--- Compute the normal grid velocity. ---*/
            const su2double gridVelNorm = gridVelocities(i,0)*nx + gridVelocities(i,1)*ny;

            /*--- Easier storage of the primitive variables of
                  the left and right state. ---*/
            const su2double rhoL = solLeft(i,0), rhoR = solRight(i,0);
            const su2double uL   = solLeft(i,1), uR   = solRight(i,1);
            const su2double vL   = solLeft(i,2), vR   = solRight(i,2);
            const su2double pL   = solLeft(i,3), pR   = solRight(i,3);

            /*--- Compute the total energy of the left and right state. ---*/
            const su2double rEL = ovgm1*pL + 0.5*rhoL*(uL*uL + vL*vL);
            const su2double rER = ovgm1*pR + 0.5*rhoR*(uR*uR + vR*vR);

            /*--- Compute the difference of the conservative mean flow variables. ---*/
            const su2double dr  = rhoR    - rhoL;
            const su2double dru = rhoR*uR - rhoL*uL;
            const su2double drv = rhoR*vR - rhoL*vL;
            const su2double drE = rER     - rEL;

            /*--- Compute the Roe average state. ---*/
            const su2double zL = sqrt(rhoL);
            const su2double zR = sqrt(rhoR);
            su2double tmp      = 1.0/(zL + zR);

            const su2double rHL = rEL + pL;
            const su2double rHR = rER + pR;

            const su2double uAvg = tmp*(zL*uL + zR*uR);
            const su2double vAvg = tmp*(zL*vL + zR*vR);
            const su2double HAvg = tmp*(rHL/zL + rHR/zR);

            /*--- Compute from the Roe average state some variables, which occur
                  quite often in the matrix vector product to be computed. ---*/
            const su2double alphaAvg = 0.5*(uAvg*uAvg + vAvg*vAvg);
            tmp                      = gm1*(HAvg - alphaAvg);
            const su2double a2Avg    = fabs(tmp);
            const su2double aAvg     = sqrt(a2Avg);
            const su2double vnAvg    = uAvg*nx + vAvg*ny;
            const su2double unAvg    = vnAvg - gridVelNorm;
            const su2double ovaAvg   = 1.0/aAvg;
            const su2double ova2Avg  = 1.0/a2Avg;

            /*--- Compute the absolute values of the three eigenvalues and
                  apply the entropy correction. ---*/
            su2double lam1 = fabs(unAvg + aAvg);
            su2double lam2 = fabs(unAvg - aAvg);
            su2double lam3 = fabs(unAvg);

            tmp  = Delta*max(lam1, lam2);
            lam1 = max(lam1, tmp);
            lam2 = max(lam2, tmp);
            lam3 = max(lam3, tmp);

            /*--- Some abbreviations, which occur quite often in the dissipation terms. ---*/
            const su2double abv1 = 0.5*(lam1 + lam2);
            const su2double abv2 = 0.5*(lam1 - lam2);
            const su2double abv3 = abv1 - lam3;

            const su2double abv4 = gm1*(alphaAvg*dr - uAvg*dru - vAvg*drv + drE);
            const su2double abv5 = nx*dru + ny*drv - vnAvg*dr;
            const su2double abv6 = abv3*abv4*ova2Avg + abv2*abv5*ovaAvg;
            const su2double abv7 = abv2*abv4*ovaAvg  + abv3*abv5;

            /*--- Compute the Roe flux vector, which is 0.5*(FL + FR - |A|(UR-UL)). ---*/
            const su2double vnL = uL*nx + vL*ny;
            const su2double vnR = uR*nx + vR*ny;
            const su2double unL = vnL - gridVelNorm;
            const su2double unR = vnR - gridVelNorm;
            const su2double pa  = pL + pR;

            fluxes(i,0) = halfArea*(rhoL*unL + rhoR*unR - (lam3*dr + abv6));
            fluxes(i,1) = halfArea*(rhoL*uL*unL + rhoR*uR*unR + pa*nx
                        -           (lam3*dru + uAvg*abv6 + nx*abv7));
            fluxes(i,2) = halfArea*(rhoL*vL*unL + rhoR*vR*unR + pa*ny
                        -           (lam3*drv + vAvg*abv6 + ny*abv7));
            fluxes(i,3) = halfArea*(rEL*unL + rER*unR + pL*vnL + pR*vnR
                        -           (lam3*drE + HAvg*abv6 + vnAvg*abv7));
          }

          break;
        }

        /*--------------------------------------------------------------------*/

        case 3: {

          /*--- Loop over the items. ---*/
          SU2_OMP_SIMD_IF_NOT_AD
          for(unsigned int i=0; i<nItems; ++i) {

            /*--- Easier storage of the components of the unit normal and
                  half the Jacobian (which is half the area of the face). ---*/
            const su2double nx = normalsFace(i,0);
            const su2double ny = normalsFace(i,1);
            const su2double nz = normalsFace(i,2);
            const su2double halfArea = 0.5*JacobiansFace(i);

            /*--- Compute the normal grid velocity. ---*/
            const su2double gridVelNorm = gridVelocities(i,0)*nx + gridVelocities(i,1)*ny
                                        + gridVelocities(i,2)*ny;

            /*--- Easier storage of the primitive variables of
                  the left and right state. ---*/
            const su2double rhoL = solLeft(i,0), rhoR = solRight(i,0);
            const su2double uL   = solLeft(i,1), uR   = solRight(i,1);
            const su2double vL   = solLeft(i,2), vR   = solRight(i,2);
            const su2double wL   = solLeft(i,3), wR   = solRight(i,3);
            const su2double pL   = solLeft(i,4), pR   = solRight(i,4);

            /*--- Compute the total energy of the left and right state. ---*/
            const su2double rEL = ovgm1*pL + 0.5*rhoL*(uL*uL + vL*vL + wL*wL);
            const su2double rER = ovgm1*pR + 0.5*rhoR*(uR*uR + vR*vR + wR*wR);

            /*--- Compute the difference of the conservative mean flow variables. ---*/
            const su2double dr  = rhoR    - rhoL;
            const su2double dru = rhoR*uR - rhoL*uL;
            const su2double drv = rhoR*vR - rhoL*vL;
            const su2double drw = rhoR*wR - rhoL*wL;
            const su2double drE = rER     - rEL;

            /*--- Compute the Roe average state. ---*/
            const su2double zL = sqrt(rhoL);
            const su2double zR = sqrt(rhoR);
            su2double tmp      = 1.0/(zL + zR);

            const su2double rHL = rEL + pL;
            const su2double rHR = rER + pR;

            const su2double uAvg = tmp*(zL*uL + zR*uR);
            const su2double vAvg = tmp*(zL*vL + zR*vR);
            const su2double wAvg = tmp*(zL*wL + zR*wR);
            const su2double HAvg = tmp*(rHL/zL + rHR/zR);

            /*--- Compute from the Roe average state some variables, which occur
                  quite often in the matrix vector product to be computed. ---*/
            const su2double alphaAvg = 0.5*(uAvg*uAvg + vAvg*vAvg + wAvg*wAvg);
            tmp                      = gm1*(HAvg - alphaAvg);
            const su2double a2Avg    = fabs(tmp);
            const su2double aAvg     = sqrt(a2Avg);
            const su2double vnAvg    = uAvg*nx + vAvg*ny + wAvg*nz;
            const su2double unAvg    = vnAvg - gridVelNorm;
            const su2double ovaAvg   = 1.0/aAvg;
            const su2double ova2Avg  = 1.0/a2Avg;

            /*--- Compute the absolute values of the three eigenvalues and
                  apply the entropy correction. ---*/
            su2double lam1 = fabs(unAvg + aAvg);
            su2double lam2 = fabs(unAvg - aAvg);
            su2double lam3 = fabs(unAvg);

            tmp  = Delta*max(lam1, lam2);
            lam1 = max(lam1, tmp);
            lam2 = max(lam2, tmp);
            lam3 = max(lam3, tmp);

            /*--- Some abbreviations, which occur quite often in the dissipation terms. ---*/
            const su2double abv1 = 0.5*(lam1 + lam2);
            const su2double abv2 = 0.5*(lam1 - lam2);
            const su2double abv3 = abv1 - lam3;

            const su2double abv4 = gm1*(alphaAvg*dr - uAvg*dru - vAvg*drv -wAvg*drw + drE);
            const su2double abv5 = nx*dru + ny*drv + nz*drw - vnAvg*dr;
            const su2double abv6 = abv3*abv4*ova2Avg + abv2*abv5*ovaAvg;
            const su2double abv7 = abv2*abv4*ovaAvg  + abv3*abv5;

            /*--- Compute the Roe flux vector, which is 0.5*(FL + FR - |A|(UR-UL)). ---*/
            const su2double vnL = uL*nx + vL*ny + wL*nz;
            const su2double vnR = uR*nx + vR*ny + wR*nz;
            const su2double unL = vnL - gridVelNorm;
            const su2double unR = vnR - gridVelNorm;
            const su2double pa  = pL + pR;

            fluxes(i,0) = halfArea*(rhoL*unL + rhoR*unR - (lam3*dr + abv6));
            fluxes(i,1) = halfArea*(rhoL*uL*unL + rhoR*uR*unR + pa*nx
                        -           (lam3*dru + uAvg*abv6 + nx*abv7));
            fluxes(i,2) = halfArea*(rhoL*vL*unL + rhoR*vR*unR + pa*ny
                        -           (lam3*drv + vAvg*abv6 + ny*abv7));
            fluxes(i,3) = halfArea*(rhoL*wL*unL + rhoR*wR*unR + pa*nz
                        -           (lam3*drw + wAvg*abv6 + nz*abv7));
            fluxes(i,4) = halfArea*(rEL*unL + rER*unR + pL*vnL + pR*vnR
                        -           (lam3*drE + HAvg*abv6 + vnAvg*abv7));
          }

          break;
        }
      }

      break;
    }

    /*------------------------------------------------------------------------*/

    case LAX_FRIEDRICH: {

      /*--- Local Lax-Friedrich (Rusanov) flux Make a distinction between two and
            three space dimensions in order to have the most efficient code. ---*/
      switch( nDim ) {

        case 2: {

          break;
        }

        /*--------------------------------------------------------------------*/

        case 3: {

          break;
        }
      }

      break;
    }

    /*------------------------------------------------------------------------*/

    default: {

      if(rank == MASTER_NODE) {
        SU2_OMP_SINGLE
        SU2_MPI::Error(string("Riemann solver not implemented yet"), CURRENT_FUNCTION);
        END_SU2_OMP_SINGLE
      }

      SU2_OMP_SINGLE
      SU2_MPI::Barrier(SU2_MPI::GetComm());
      END_SU2_OMP_SINGLE
    }
  }
}

void CFEM_DG_EulerSolver::LoadRestart(CGeometry **geometry,
                                      CSolver   ***solver,
                                      CConfig   *config,
                                      int       val_iter,
                                      bool      val_update_geo) {

  /*--- Read the restart data from either an ASCII or binary SU2 file. ---*/
  string restart_filename = config->GetSolution_FileName();
  restart_filename = config->GetFilename(restart_filename, "", val_iter);

  if (config->GetRead_Binary_Restart()) {
    Read_SU2_Restart_Binary(geometry[MESH_0], config, restart_filename);
  } else {
    Read_SU2_Restart_ASCII(geometry[MESH_0], config, restart_filename);
  }

  /*--- Determine a map from the ID of the global DOF to the local
        element and DOF of the element. ---*/
  map<unsigned long, CUnsignedLong2T>  mapGlobalDOFToLocal;
  for(unsigned long i=0; i<nVolElemOwned; ++i) {
    for(unsigned short j=0; j<volElem[i].nDOFsSol; ++j) {
      unsigned long GlobalDOF = volElem[i].offsetDOFsSolGlobal+j;
      mapGlobalDOFToLocal[GlobalDOF] = CUnsignedLong2T(i,j);
    }
  }

  /*--- Skip coordinates ---*/
  unsigned short skipVars = nDim;

  /*--- Loop over the global DOFs and determine whether they are
        stored locally. ---*/
  unsigned long counter = 0;
  for (unsigned long iPoint_Global=0; iPoint_Global<geometry[MESH_0]->GetGlobal_nPointDomain(); ++iPoint_Global) {

    /*--- Check if the DOF is stored on this rank. ---*/
    auto it = mapGlobalDOFToLocal.find(iPoint_Global);
    if(it != mapGlobalDOFToLocal.cend()) {

      /*--- Retrieve the element and DOF inside the element. ---*/
      const unsigned long i = it->second.long0;
      const unsigned long j = it->second.long1;

      /*--- Determine the start index in the read buffer and
            update the counter afterwards. ---*/
      const unsigned long index = counter*Restart_Vars[1] + skipVars;
      ++counter;

      /*--- Store the conservative variables in the local data structures. ---*/
      for(unsigned short iVar=0; iVar<nVar; ++iVar)
        volElem[i].solDOFs(j,iVar) = Restart_Data[index+iVar];
    }
  }

  /*--- Delete the class memory that is used to load the restart. ---*/
  delete[] Restart_Vars;
  delete[] Restart_Data;
  Restart_Vars = nullptr; Restart_Data = nullptr;

  /*--- Detect a wrong solution file ---*/
  unsigned short rbuf_NotMatching = 0;
  if(counter < nDOFsLocOwned) rbuf_NotMatching = 1;

#ifdef HAVE_MPI
  unsigned short sbuf_NotMatching = rbuf_NotMatching;
  SU2_MPI::Allreduce(&sbuf_NotMatching, &rbuf_NotMatching, 1, MPI_UNSIGNED_SHORT, MPI_MAX, SU2_MPI::GetComm());
#endif

  if (rbuf_NotMatching != 0)
    SU2_MPI::Error(string("The solution file ") + restart_filename.data() +
                   string(" doesn't match with the mesh file!\n") +
                   string("It could be empty lines at the end of the file."),
                   CURRENT_FUNCTION);

  /*--- Start of the parallel region. ---*/
  unsigned long nBadDOFs = 0;
  SU2_OMP_PARALLEL
  {
    /*--- Definition of the number of bad elements for this thread.
          The reduction is handled manually to avoid complications
          with CODIPACK. ---*/
    unsigned long nDOFsBad = 0;

    /*--- Loop over the owned elements. ---*/
#ifdef HAVE_OMP
    const size_t omp_chunk_size_vol = computeStaticChunkSize(nVolElemOwned, omp_get_num_threads(), 64);
#endif
    SU2_OMP_FOR_STAT(omp_chunk_size_vol)
    for(unsigned long i=0; i<nVolElemOwned; ++i) {

      /*--- Loop over the DOFs of this element, which currently
            stores the conservative variables. ---*/
      for(unsigned short j=0; j<volElem[i].nDOFsSol; ++j) {

        /*--- Compute the primitive variables. ---*/
        const su2double rho    = volElem[i].solDOFs(j,0);
        const su2double rhoInv = 1.0/rho;

        su2double Velocity2 = 0.0;
        for(unsigned short iDim=1; iDim<=nDim; ++iDim) {
          const su2double vel = volElem[i].solDOFs(j,iDim)*rhoInv;
          Velocity2 += vel*vel;
        }

        const su2double StaticEnergy = volElem[i].solDOFs(j,nDim+1)*rhoInv - 0.5*Velocity2;

        GetFluidModel()->SetTDState_rhoe(rho, StaticEnergy);
        const su2double Pressure = GetFluidModel()->GetPressure();
        const su2double Temperature = GetFluidModel()->GetTemperature();

        /*--- Check for negative pressure, density or temperature. ---*/
        if((Pressure < 0.0) || (rho < 0.0) || (Temperature < 0.0)) {

          /*--- Reset the state to the infinity state and update nDOFsBad. ---*/
          for(unsigned short k=0; k<nVar; ++k)
            volElem[i].solDOFs(j,k) = ConsVarFreeStream[k];
          ++nDOFsBad;
        }
      }

      /*--- Convert the conservative variables to entropy variables. ---*/
      ConservativeToEntropyVariables(volElem[i].solDOFs);

      /*--- Convert the nodal solution to the modal solution. ---*/
      volElem[i].NodalToModalFlow();
    }
    END_SU2_OMP_FOR

    /*--- Carry out the reduction over the threads. ---*/
    if (config->GetComm_Level() == COMM_FULL) {
      SU2_OMP_CRITICAL
      {
        nBadDOFs += nDOFsBad;
      }
      END_SU2_OMP_CRITICAL
    }
  }
  END_SU2_OMP_PARALLEL

  /*--- Warning message about non-physical points ---*/
  if (config->GetComm_Level() == COMM_FULL) {
#ifdef HAVE_MPI
    unsigned long nBadDOFsLoc = nBadDOFs;
    SU2_MPI::Reduce(&nBadDOFsLoc, &nBadDOFs, 1, MPI_UNSIGNED_LONG, MPI_SUM, MASTER_NODE, SU2_MPI::GetComm());
#endif

    if((rank == MASTER_NODE) && (nBadDOFs != 0))
      cout << "Warning. The initial solution contains "<< nBadDOFs << " DOFs that are not physical." << endl;
  }
}<|MERGE_RESOLUTION|>--- conflicted
+++ resolved
@@ -444,7 +444,7 @@
     config->SetMu_Temperature_RefND(config->GetMu_Temperature_Ref()/config->GetTemperature_Ref());
 
     /*--- Constant thermal conductivity model. ---*/
-    config->SetKt_ConstantND(config->GetKt_Constant()/Conductivity_Ref);
+    config->SetThermal_Conductivity_ConstantND(config->GetThermal_Conductivity_Constant()/Conductivity_Ref);
   }
   
 
@@ -479,7 +479,6 @@
                                                  config->GetTemperature_Critical()/config->GetTemperature_Ref());
         break;
 
-<<<<<<< HEAD
       case PR_GAS:
         FluidModel[thread] = new CPengRobinson(Gamma, Gas_ConstantND,
                                                config->GetPressure_Critical() /config->GetPressure_Ref(),
@@ -487,10 +486,6 @@
                                                config->GetAcentric_Factor());
         break;
     }
-=======
-    /* constant thermal conductivity model */
-    config->SetThermal_Conductivity_ConstantND(config->GetThermal_Conductivity_Constant()/Conductivity_Ref);
->>>>>>> df2469f6
 
     GetFluidModel()->SetEnergy_Prho(Pressure_FreeStreamND, Density_FreeStreamND);
     if (viscous) {
@@ -4466,6 +4461,7 @@
         solNew(i,j) = volElem[l].solDOFs(i,j) - tmp*volElem[l].resDOFs(i,j);
     }
   }
+  END_SU2_OMP_FOR
 
   /*--- Test for the last RK step. ---*/
   if(iRKStep == (nRKStages-1)) {
