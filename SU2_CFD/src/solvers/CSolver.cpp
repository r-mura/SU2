/*!
 * \file CSolver.cpp
 * \brief Main subroutines for CSolver class.
 * \author F. Palacios, T. Economon
 * \version 7.1.1 "Blackbird"
 *
 * SU2 Project Website: https://su2code.github.io
 *
 * The SU2 Project is maintained by the SU2 Foundation
 * (http://su2foundation.org)
 *
 * Copyright 2012-2021, SU2 Contributors (cf. AUTHORS.md)
 *
 * SU2 is free software; you can redistribute it and/or
 * modify it under the terms of the GNU Lesser General Public
 * License as published by the Free Software Foundation; either
 * version 2.1 of the License, or (at your option) any later version.
 *
 * SU2 is distributed in the hope that it will be useful,
 * but WITHOUT ANY WARRANTY; without even the implied warranty of
 * MERCHANTABILITY or FITNESS FOR A PARTICULAR PURPOSE. See the GNU
 * Lesser General Public License for more details.
 *
 * You should have received a copy of the GNU Lesser General Public
 * License along with SU2. If not, see <http://www.gnu.org/licenses/>.
 */


#include "../../include/solvers/CSolver.hpp"
#include "../../include/gradients/computeGradientsGreenGauss.hpp"
#include "../../include/gradients/computeGradientsLeastSquares.hpp"
#include "../../include/limiters/computeLimiters.hpp"
#include "../../../Common/include/toolboxes/MMS/CIncTGVSolution.hpp"
#include "../../../Common/include/toolboxes/MMS/CInviscidVortexSolution.hpp"
#include "../../../Common/include/toolboxes/MMS/CMMSIncEulerSolution.hpp"
#include "../../../Common/include/toolboxes/MMS/CMMSIncNSSolution.hpp"
#include "../../../Common/include/toolboxes/MMS/CMMSNSTwoHalfCirclesSolution.hpp"
#include "../../../Common/include/toolboxes/MMS/CMMSNSTwoHalfSpheresSolution.hpp"
#include "../../../Common/include/toolboxes/MMS/CMMSNSUnitQuadSolution.hpp"
#include "../../../Common/include/toolboxes/MMS/CMMSNSUnitQuadSolutionWallBC.hpp"
#include "../../../Common/include/toolboxes/MMS/CNSUnitQuadSolution.hpp"
#include "../../../Common/include/toolboxes/MMS/CRinglebSolution.hpp"
#include "../../../Common/include/toolboxes/MMS/CTGVSolution.hpp"
#include "../../../Common/include/toolboxes/MMS/CUserDefinedSolution.hpp"
#include "../../../Common/include/toolboxes/printing_toolbox.hpp"
#include "../../../Common/include/toolboxes/C1DInterpolation.hpp"
#include "../../../Common/include/toolboxes/geometry_toolbox.hpp"
#include "../../../Common/include/toolboxes/CLinearPartitioner.hpp"
#include "../../../Common/include/adt/CADTPointsOnlyClass.hpp"
#include "../../include/CMarkerProfileReaderFVM.hpp"


CSolver::CSolver(bool mesh_deform_mode) : System(mesh_deform_mode) {

  rank = SU2_MPI::GetRank();
  size = SU2_MPI::GetSize();

  adjoint = false;

  /*--- Set the multigrid level to the finest grid. This can be
        overwritten in the constructors of the derived classes. ---*/
  MGLevel = MESH_0;

  /*--- Array initialization ---*/

  OutputHeadingNames = nullptr;
  Residual           = nullptr;
  Residual_i         = nullptr;
  Residual_j         = nullptr;
  Solution           = nullptr;
  Solution_i         = nullptr;
  Solution_j         = nullptr;
  Vector             = nullptr;
  Vector_i           = nullptr;
  Vector_j           = nullptr;
  Res_Conv           = nullptr;
  Res_Visc           = nullptr;
  Res_Sour           = nullptr;
  Res_Conv_i         = nullptr;
  Res_Visc_i         = nullptr;
  Res_Conv_j         = nullptr;
  Res_Visc_j         = nullptr;
  Jacobian_i         = nullptr;
  Jacobian_j         = nullptr;
  Jacobian_ii        = nullptr;
  Jacobian_ij        = nullptr;
  Jacobian_ji        = nullptr;
  Jacobian_jj        = nullptr;
  Restart_Vars       = nullptr;
  Restart_Data       = nullptr;
  base_nodes         = nullptr;
  nOutputVariables   = 0;
  ResLinSolver       = 0.0;

  /*--- Variable initialization to avoid valgrid warnings when not used. ---*/

  IterLinSolver = 0;

  /*--- Initialize pointer for any verification solution. ---*/
  VerificationSolution  = nullptr;

  /*--- Flags for the periodic BC communications. ---*/

  rotate_periodic   = false;
  implicit_periodic = false;

  /*--- Containers to store the markers. ---*/
  nMarker = 0;

  /*--- Flags for the dynamic grid (rigid movement or unsteady deformation). ---*/
  dynamic_grid = false;

  /*--- Auxiliary data needed for CFL adaption. ---*/

  Old_Func = 0;
  New_Func = 0;
  NonLinRes_Counter = 0;

  nPrimVarGrad = 0;
  nPrimVar     = 0;

}

CSolver::~CSolver(void) {

  unsigned short iVar;

  /*--- Public variables, may be accessible outside ---*/

  delete [] OutputHeadingNames;

  /*--- Private ---*/

  delete [] Residual;
  delete [] Residual_i;
  delete [] Residual_j;
  delete [] Solution;
  delete [] Solution_i;
  delete [] Solution_j;
  delete [] Vector;
  delete [] Vector_i;
  delete [] Vector_j;
  delete [] Res_Conv;
  delete [] Res_Visc;
  delete [] Res_Sour;
  delete [] Res_Conv_i;
  delete [] Res_Visc_i;
  delete [] Res_Visc_j;

  if (Jacobian_i != nullptr) {
    for (iVar = 0; iVar < nVar; iVar++)
      delete [] Jacobian_i[iVar];
    delete [] Jacobian_i;
  }

  if (Jacobian_j != nullptr) {
    for (iVar = 0; iVar < nVar; iVar++)
      delete [] Jacobian_j[iVar];
    delete [] Jacobian_j;
  }

  if (Jacobian_ii != nullptr) {
    for (iVar = 0; iVar < nVar; iVar++)
      delete [] Jacobian_ii[iVar];
    delete [] Jacobian_ii;
  }

  if (Jacobian_ij != nullptr) {
    for (iVar = 0; iVar < nVar; iVar++)
      delete [] Jacobian_ij[iVar];
    delete [] Jacobian_ij;
  }

  if (Jacobian_ji != nullptr) {
    for (iVar = 0; iVar < nVar; iVar++)
      delete [] Jacobian_ji[iVar];
    delete [] Jacobian_ji;
  }

  if (Jacobian_jj != nullptr) {
    for (iVar = 0; iVar < nVar; iVar++)
      delete [] Jacobian_jj[iVar];
    delete [] Jacobian_jj;
  }

  delete [] Restart_Vars;
  delete [] Restart_Data;

  delete VerificationSolution;
}

void CSolver::GetPeriodicCommCountAndType(const CConfig* config,
                                          unsigned short commType,
                                          unsigned short &COUNT_PER_POINT,
                                          unsigned short &MPI_TYPE,
                                          unsigned short &ICOUNT,
                                          unsigned short &JCOUNT) const {
  switch (commType) {
    case PERIODIC_VOLUME:
      COUNT_PER_POINT  = 1;
      MPI_TYPE         = COMM_TYPE_DOUBLE;
      break;
    case PERIODIC_NEIGHBORS:
      COUNT_PER_POINT  = 1;
      MPI_TYPE         = COMM_TYPE_UNSIGNED_SHORT;
      break;
    case PERIODIC_RESIDUAL:
      COUNT_PER_POINT  = nVar + nVar*nVar + 1;
      MPI_TYPE         = COMM_TYPE_DOUBLE;
      break;
    case PERIODIC_IMPLICIT:
      COUNT_PER_POINT  = nVar;
      MPI_TYPE         = COMM_TYPE_DOUBLE;
      break;
    case PERIODIC_LAPLACIAN:
      COUNT_PER_POINT  = nVar;
      MPI_TYPE         = COMM_TYPE_DOUBLE;
      break;
    case PERIODIC_MAX_EIG:
      COUNT_PER_POINT  = 1;
      MPI_TYPE         = COMM_TYPE_DOUBLE;
      break;
    case PERIODIC_SENSOR:
      COUNT_PER_POINT  = 2;
      MPI_TYPE         = COMM_TYPE_DOUBLE;
      break;
    case PERIODIC_SOL_GG:
    case PERIODIC_SOL_GG_R:
      COUNT_PER_POINT  = nVar*nDim;
      MPI_TYPE         = COMM_TYPE_DOUBLE;
      ICOUNT           = nVar;
      JCOUNT           = nDim;
      break;
    case PERIODIC_PRIM_GG:
    case PERIODIC_PRIM_GG_R:
      COUNT_PER_POINT  = nPrimVarGrad*nDim;
      MPI_TYPE         = COMM_TYPE_DOUBLE;
      ICOUNT           = nPrimVarGrad;
      JCOUNT           = nDim;
      break;
    case PERIODIC_SOL_LS:
    case PERIODIC_SOL_ULS:
    case PERIODIC_SOL_LS_R:
    case PERIODIC_SOL_ULS_R:
      COUNT_PER_POINT  = nDim*nDim + nVar*nDim;
      MPI_TYPE         = COMM_TYPE_DOUBLE;
      ICOUNT           = nVar;
      JCOUNT           = nDim;
      break;
    case PERIODIC_PRIM_LS:
    case PERIODIC_PRIM_ULS:
    case PERIODIC_PRIM_LS_R:
    case PERIODIC_PRIM_ULS_R:
      COUNT_PER_POINT  = nDim*nDim + nPrimVarGrad*nDim;
      MPI_TYPE         = COMM_TYPE_DOUBLE;
      ICOUNT           = nPrimVarGrad;
      JCOUNT           = nDim;
      break;
    case PERIODIC_LIM_PRIM_1:
      COUNT_PER_POINT  = nPrimVarGrad*2;
      MPI_TYPE         = COMM_TYPE_DOUBLE;
      ICOUNT           = nPrimVarGrad;
      break;
    case PERIODIC_LIM_PRIM_2:
      COUNT_PER_POINT  = nPrimVarGrad;
      MPI_TYPE         = COMM_TYPE_DOUBLE;
      ICOUNT           = nPrimVarGrad;
      break;
    case PERIODIC_LIM_SOL_1:
      COUNT_PER_POINT  = nVar*2;
      MPI_TYPE         = COMM_TYPE_DOUBLE;
      ICOUNT           = nVar;
      break;
    case PERIODIC_LIM_SOL_2:
      COUNT_PER_POINT  = nVar;
      MPI_TYPE         = COMM_TYPE_DOUBLE;
      ICOUNT           = nVar;
      break;
    default:
      SU2_MPI::Error("Unrecognized quantity for periodic communication.",
                     CURRENT_FUNCTION);
      break;
  }
}

namespace PeriodicCommHelpers {
  CVectorOfMatrix& selectGradient(CVariable* nodes, unsigned short commType) {
    switch(commType) {
      case PERIODIC_PRIM_GG:
      case PERIODIC_PRIM_LS:
      case PERIODIC_PRIM_ULS:
        return nodes->GetGradient_Primitive();
        break;
      case PERIODIC_SOL_GG:
      case PERIODIC_SOL_LS:
      case PERIODIC_SOL_ULS:
        return nodes->GetGradient();
        break;
      default:
        return nodes->GetGradient_Reconstruction();
        break;
    }
  }

  const su2activematrix& selectField(CVariable* nodes, unsigned short commType) {
    switch(commType) {
      case PERIODIC_PRIM_GG:
      case PERIODIC_PRIM_LS:
      case PERIODIC_PRIM_ULS:
      case PERIODIC_PRIM_GG_R:
      case PERIODIC_PRIM_LS_R:
      case PERIODIC_PRIM_ULS_R:
      case PERIODIC_LIM_PRIM_1:
      case PERIODIC_LIM_PRIM_2:
        return nodes->GetPrimitive();
        break;
      default:
        return nodes->GetSolution();
        break;
    }
  }

  su2activematrix& selectLimiter(CVariable* nodes, unsigned short commType) {
    switch(commType) {
      case PERIODIC_LIM_PRIM_1:
      case PERIODIC_LIM_PRIM_2:
        return nodes->GetLimiter_Primitive();
        break;
      default:
        return nodes->GetLimiter();
        break;
    }
  }
}

void CSolver::InitiatePeriodicComms(CGeometry *geometry,
                                    const CConfig *config,
                                    unsigned short val_periodic_index,
                                    unsigned short commType) {

  /*--- Check for dummy communication. ---*/

  if (commType == PERIODIC_NONE) return;

  /*--- Local variables ---*/

  bool boundary_i, boundary_j;
  bool weighted = true;

  unsigned short iVar, jVar, iDim;
  unsigned short nNeighbor       = 0;
  unsigned short COUNT_PER_POINT = 0;
  unsigned short MPI_TYPE        = 0;
  unsigned short ICOUNT          = nVar;
  unsigned short JCOUNT          = nVar;

  int iMessage, iSend, nSend;

  unsigned long iPoint, msg_offset, buf_offset, iPeriodic;

  su2double *Diff      = new su2double[nVar];
  su2double *Und_Lapl  = new su2double[nVar];
  su2double *Sol_Min   = new su2double[nPrimVarGrad];
  su2double *Sol_Max   = new su2double[nPrimVarGrad];
  su2double *rotPrim_i = new su2double[nPrimVar];
  su2double *rotPrim_j = new su2double[nPrimVar];

  su2double Sensor_i = 0.0, Sensor_j = 0.0, Pressure_i, Pressure_j;
  const su2double *Coord_i, *Coord_j;
  su2double r11, r12, r13, r22, r23_a, r23_b, r33, weight;
  const su2double *center, *angles, *trans;
  su2double rotMatrix2D[2][2] = {{1.0,0.0},{0.0,1.0}};
  su2double rotMatrix3D[3][3] = {{1.0,0.0,0.0},{0.0,1.0,0.0},{0.0,0.0,1.0}};
  su2double rotCoord_i[3] = {0.0}, rotCoord_j[3] = {0.0};
  su2double translation[3] = {0.0}, distance[3] = {0.0};
  const su2double zeros[3] = {0.0};
  su2activematrix Cvector;

  auto Rotate = [&](const su2double* origin, const su2double* direction, su2double* rotated) {
    if(nDim==2) GeometryToolbox::Rotate(rotMatrix2D, origin, direction, rotated);
    else GeometryToolbox::Rotate(rotMatrix3D, origin, direction, rotated);
  };

  string Marker_Tag;

  /*--- Set the size of the data packet and type depending on quantity. ---*/

  GetPeriodicCommCountAndType(config, commType, COUNT_PER_POINT, MPI_TYPE, ICOUNT, JCOUNT);

  /*--- Allocate buffers for matrices that need rotation. ---*/

  su2activematrix jacBlock(ICOUNT,JCOUNT);
  su2activematrix rotBlock(ICOUNT,JCOUNT);

  /*--- Check to make sure we have created a large enough buffer
   for these comms during preprocessing. It will be reallocated whenever
   we find a larger count per point than currently exists. After the
   first cycle of comms, this should be inactive. ---*/

  geometry->AllocatePeriodicComms(COUNT_PER_POINT);

  /*--- Set some local pointers to make access simpler. ---*/

  su2double *bufDSend = geometry->bufD_PeriodicSend;

  unsigned short *bufSSend = geometry->bufS_PeriodicSend;

  /*--- Handle the different types of gradient and limiter. ---*/

  auto& gradient = PeriodicCommHelpers::selectGradient(base_nodes, commType);
  auto& limiter = PeriodicCommHelpers::selectLimiter(base_nodes, commType);
  auto& field = PeriodicCommHelpers::selectField(base_nodes, commType);

  /*--- Load the specified quantity from the solver into the generic
   communication buffer in the geometry class. ---*/

  if (geometry->nPeriodicSend > 0) {

    /*--- Post all non-blocking recvs first before sends. ---*/

    geometry->PostPeriodicRecvs(geometry, config, MPI_TYPE, COUNT_PER_POINT);

    for (iMessage = 0; iMessage < geometry->nPeriodicSend; iMessage++) {

      /*--- Get the offset in the buffer for the start of this message. ---*/

      msg_offset = geometry->nPoint_PeriodicSend[iMessage];

      /*--- Get the number of periodic points we need to
       communicate on the current periodic marker. ---*/

      nSend = (geometry->nPoint_PeriodicSend[iMessage+1] -
               geometry->nPoint_PeriodicSend[iMessage]);

      SU2_OMP_FOR_STAT(OMP_MIN_SIZE)
      for (iSend = 0; iSend < nSend; iSend++) {

        /*--- Get the local index for this communicated data. We need
         both the node and periodic face index (for rotations). ---*/

        iPoint    = geometry->Local_Point_PeriodicSend[msg_offset  + iSend];
        iPeriodic = geometry->Local_Marker_PeriodicSend[msg_offset + iSend];

        /*--- Retrieve the supplied periodic information. ---*/

        Marker_Tag = config->GetMarker_All_TagBound(iPeriodic);
        center     = config->GetPeriodicRotCenter(Marker_Tag);
        angles     = config->GetPeriodicRotAngles(Marker_Tag);
        trans      = config->GetPeriodicTranslation(Marker_Tag);

        /*--- Store (center+trans) as it is constant and will be added. ---*/

        translation[0] = center[0] + trans[0];
        translation[1] = center[1] + trans[1];
        translation[2] = center[2] + trans[2];

        /*--- Store angles separately for clarity. Compute sines/cosines. ---*/

        su2double Theta = angles[0];
        su2double Phi = angles[1];
        su2double Psi = angles[2];

        /*--- Compute the rotation matrix. Note that the implicit
         ordering is rotation about the x-axis, y-axis, then z-axis. ---*/

        if (nDim==2) {
          GeometryToolbox::RotationMatrix(Theta, rotMatrix2D);
        } else {
          GeometryToolbox::RotationMatrix(Theta, Phi, Psi, rotMatrix3D);
        }

        /*--- Compute the offset in the recv buffer for this point. ---*/

        buf_offset = (msg_offset + iSend)*COUNT_PER_POINT;

        /*--- Load the send buffers depending on the particular value
         that has been requested for communication. ---*/

        switch (commType) {

          case PERIODIC_VOLUME:

            /*--- Load the volume of the current periodic CV so that
             we can accumulate the total control volume size on all
             periodic faces. ---*/

            bufDSend[buf_offset] = geometry->nodes->GetVolume(iPoint) +
            geometry->nodes->GetPeriodicVolume(iPoint);

            break;

          case PERIODIC_NEIGHBORS:

            nNeighbor = 0;
            for (auto jPoint : geometry->nodes->GetPoints(iPoint)) {

              /*--- Check if this neighbor lies on the periodic face so
               that we avoid double counting neighbors on both sides. If
               not, increment the count of neighbors for the donor. ---*/

              if (!geometry->nodes->GetPeriodicBoundary(jPoint))
                nNeighbor++;
            }

            /*--- Store the number of neighbors in bufffer. ---*/

            bufSSend[buf_offset] = nNeighbor;

            break;

          case PERIODIC_RESIDUAL:

            /*--- Communicate the residual from our partial control
             volume to the other side of the periodic face. ---*/

            for (iVar = 0; iVar < nVar; iVar++) {
              bufDSend[buf_offset+iVar] = LinSysRes(iPoint, iVar);
            }

            /*--- Rotate the momentum components of the residual array. ---*/

            if (rotate_periodic) {
              Rotate(zeros, &LinSysRes(iPoint,1), &bufDSend[buf_offset+1]);
            }
            buf_offset += nVar;

            /*--- Load the time step for the current point. ---*/

            bufDSend[buf_offset] = base_nodes->GetDelta_Time(iPoint);
            buf_offset++;

            /*--- For implicit calculations, we will communicate the
             contributions to the Jacobian block diagonal, i.e., the
             impact of the point upon itself, J_ii. ---*/

            if (implicit_periodic) {

              for (iVar = 0; iVar < nVar; iVar++) {
                for (jVar = 0; jVar < nVar; jVar++) {
                  jacBlock[iVar][jVar] = Jacobian.GetBlock(iPoint, iPoint, iVar, jVar);
                }
              }

              /*--- Rotate the momentum columns of the Jacobian. ---*/

              if (rotate_periodic) {
                for (iVar = 0; iVar < nVar; iVar++) {
                  if (nDim == 2) {
                    jacBlock[1][iVar] = (rotMatrix2D[0][0]*Jacobian.GetBlock(iPoint, iPoint, 1, iVar) +
                                         rotMatrix2D[0][1]*Jacobian.GetBlock(iPoint, iPoint, 2, iVar));
                    jacBlock[2][iVar] = (rotMatrix2D[1][0]*Jacobian.GetBlock(iPoint, iPoint, 1, iVar) +
                                         rotMatrix2D[1][1]*Jacobian.GetBlock(iPoint, iPoint, 2, iVar));
                  } else {

                    jacBlock[1][iVar] = (rotMatrix3D[0][0]*Jacobian.GetBlock(iPoint, iPoint, 1, iVar) +
                                         rotMatrix3D[0][1]*Jacobian.GetBlock(iPoint, iPoint, 2, iVar) +
                                         rotMatrix3D[0][2]*Jacobian.GetBlock(iPoint, iPoint, 3, iVar));
                    jacBlock[2][iVar] = (rotMatrix3D[1][0]*Jacobian.GetBlock(iPoint, iPoint, 1, iVar) +
                                         rotMatrix3D[1][1]*Jacobian.GetBlock(iPoint, iPoint, 2, iVar) +
                                         rotMatrix3D[1][2]*Jacobian.GetBlock(iPoint, iPoint, 3, iVar));
                    jacBlock[3][iVar] = (rotMatrix3D[2][0]*Jacobian.GetBlock(iPoint, iPoint, 1, iVar) +
                                         rotMatrix3D[2][1]*Jacobian.GetBlock(iPoint, iPoint, 2, iVar) +
                                         rotMatrix3D[2][2]*Jacobian.GetBlock(iPoint, iPoint, 3, iVar));
                  }
                }
              }

              /*--- Load the Jacobian terms into the buffer for sending. ---*/

              for (iVar = 0; iVar < nVar; iVar++) {
                for (jVar = 0; jVar < nVar; jVar++) {
                  bufDSend[buf_offset] = jacBlock[iVar][jVar];
                  buf_offset++;
                }
              }
            }

            break;

          case PERIODIC_IMPLICIT:

            /*--- Communicate the solution from our master set of periodic
             nodes (from the linear solver perspective) to the passive
             periodic nodes on the matching face. This is done at the
             end of the iteration to synchronize the solution after the
             linear solve. ---*/

            for (iVar = 0; iVar < nVar; iVar++) {
              bufDSend[buf_offset+iVar] = base_nodes->GetSolution(iPoint, iVar);
            }

            /*--- Rotate the momentum components of the solution array. ---*/

            if (rotate_periodic) {
              Rotate(zeros, &base_nodes->GetSolution(iPoint)[1], &bufDSend[buf_offset+1]);
            }

            break;

          case PERIODIC_LAPLACIAN:

            /*--- For JST, the undivided Laplacian must be computed
             consistently by using the complete control volume info
             from both sides of the periodic face. ---*/

            for (iVar = 0; iVar < nVar; iVar++)
              Und_Lapl[iVar] = 0.0;

            for (auto jPoint : geometry->nodes->GetPoints(iPoint)) {

              /*--- Avoid periodic boundary points so that we do not
               duplicate edges on both sides of the periodic BC. ---*/

              if (!geometry->nodes->GetPeriodicBoundary(jPoint)) {

                /*--- Solution differences ---*/

                for (iVar = 0; iVar < nVar; iVar++)
                Diff[iVar] = (base_nodes->GetSolution(iPoint, iVar) -
                              base_nodes->GetSolution(jPoint,iVar));

                /*--- Correction for compressible flows (use enthalpy) ---*/

                if (!(config->GetKind_Regime() == ENUM_REGIME::INCOMPRESSIBLE)) {
                  Pressure_i   = base_nodes->GetPressure(iPoint);
                  Pressure_j   = base_nodes->GetPressure(jPoint);
                  Diff[nVar-1] = ((base_nodes->GetSolution(iPoint,nVar-1) + Pressure_i) -
                                  (base_nodes->GetSolution(jPoint,nVar-1) + Pressure_j));
                }

                boundary_i = geometry->nodes->GetPhysicalBoundary(iPoint);
                boundary_j = geometry->nodes->GetPhysicalBoundary(jPoint);

                /*--- Both points inside the domain, or both in the boundary ---*/
                /*--- iPoint inside the domain, jPoint on the boundary ---*/

                if (!(boundary_i && !boundary_j)) {
                  if (geometry->nodes->GetDomain(iPoint)){
                    for (iVar = 0; iVar< nVar; iVar++)
                    Und_Lapl[iVar] -= Diff[iVar];
                  }
                }
              }
            }

            /*--- Store the components to be communicated in the buffer. ---*/

            for (iVar = 0; iVar < nVar; iVar++)
              bufDSend[buf_offset+iVar] = Und_Lapl[iVar];

            /*--- Rotate the momentum components of the Laplacian. ---*/

            if (rotate_periodic) {
              Rotate(zeros, &Und_Lapl[1], &bufDSend[buf_offset+1]);
            }

            break;

          case PERIODIC_MAX_EIG:

            /*--- Simple summation of eig calc on both periodic faces. ---*/

            bufDSend[buf_offset] = base_nodes->GetLambda(iPoint);

            break;

          case PERIODIC_SENSOR:

            /*--- For the centered schemes, the sensor must be computed
             consistently using info from the entire control volume
             on both sides of the periodic face. ---*/

            Sensor_i = 0.0; Sensor_j = 0.0;
            for (auto jPoint : geometry->nodes->GetPoints(iPoint)) {

              /*--- Avoid halos and boundary points so that we don't
               duplicate edges on both sides of the periodic BC. ---*/

              if (!geometry->nodes->GetPeriodicBoundary(jPoint)) {

                /*--- Use density instead of pressure for incomp. flows. ---*/

                if ((config->GetKind_Regime() == ENUM_REGIME::INCOMPRESSIBLE)) {
                  Pressure_i = base_nodes->GetDensity(iPoint);
                  Pressure_j = base_nodes->GetDensity(jPoint);
                } else {
                  Pressure_i = base_nodes->GetPressure(iPoint);
                  Pressure_j = base_nodes->GetPressure(jPoint);
                }

                boundary_i = geometry->nodes->GetPhysicalBoundary(iPoint);
                boundary_j = geometry->nodes->GetPhysicalBoundary(jPoint);

                /*--- Both points inside domain, or both on boundary ---*/
                /*--- iPoint inside the domain, jPoint on the boundary ---*/

                if (!(boundary_i && !boundary_j)) {
                  if (geometry->nodes->GetDomain(iPoint)) {
                    Sensor_i += (Pressure_j - Pressure_i);
                    Sensor_j += (Pressure_i + Pressure_j);
                  }
                }

              }
            }

            /*--- Store the sensor increments to buffer. After summing
             all contributions, these will be divided. ---*/

            bufDSend[buf_offset] = Sensor_i;
            buf_offset++;
            bufDSend[buf_offset] = Sensor_j;

            break;

          case PERIODIC_SOL_GG:
          case PERIODIC_SOL_GG_R:
          case PERIODIC_PRIM_GG:
          case PERIODIC_PRIM_GG_R:

            /*--- Access and rotate the partial G-G gradient. These will be
             summed on both sides of the periodic faces before dividing
             by the volume to complete the Green-Gauss gradient calc. ---*/

            for (iVar = 0; iVar < ICOUNT; iVar++) {
              for (iDim = 0; iDim < nDim; iDim++) {
                jacBlock[iVar][iDim] = gradient(iPoint, iVar, iDim);
              }
            }

            /*--- Rotate the gradients in x,y,z space for all variables. ---*/

            for (iVar = 0; iVar < ICOUNT; iVar++) {
              Rotate(zeros, jacBlock[iVar], rotBlock[iVar]);
            }

            /*--- Store the partial gradient in the buffer. ---*/

            for (iVar = 0; iVar < ICOUNT; iVar++) {
              for (iDim = 0; iDim < nDim; iDim++) {
                bufDSend[buf_offset+iVar*nDim+iDim] = rotBlock[iVar][iDim];
              }
            }

            break;

          case PERIODIC_SOL_LS: case PERIODIC_SOL_ULS:
          case PERIODIC_SOL_LS_R: case PERIODIC_SOL_ULS_R:
          case PERIODIC_PRIM_LS: case PERIODIC_PRIM_ULS:
          case PERIODIC_PRIM_LS_R: case PERIODIC_PRIM_ULS_R:

            /*--- For L-S gradient calculations with rotational periodicity,
             we will need to rotate the x,y,z components. To make the process
             easier, we choose to rotate the initial periodic point and their
             neighbor points into their location on the donor marker before
             computing the terms that we need to communicate. ---*/

            /*--- Set a flag for unweighted or weighted least-squares. ---*/

            switch(commType) {
              case PERIODIC_SOL_ULS:
              case PERIODIC_SOL_ULS_R:
              case PERIODIC_PRIM_ULS:
              case PERIODIC_PRIM_ULS_R:
                weighted = false;
                break;
              default:
                weighted = true;
                break;
            }

            /*--- Get coordinates for the current point. ---*/

            Coord_i = geometry->nodes->GetCoord(iPoint);

            /*--- Get the position vector from rotation center to point. ---*/

            GeometryToolbox::Distance(nDim, Coord_i, center, distance);

            /*--- Compute transformed point coordinates. ---*/

            Rotate(translation, distance, rotCoord_i);

            /*--- Get conservative solution and rotate if necessary. ---*/

            for (iVar = 0; iVar < ICOUNT; iVar++)
              rotPrim_i[iVar] = field(iPoint, iVar);

            if (rotate_periodic) {
              Rotate(zeros, &field(iPoint,1), &rotPrim_i[1]);
            }

            /*--- Inizialization of variables ---*/

            Cvector.resize(ICOUNT,nDim) = su2double(0.0);

            r11 = 0.0;   r12 = 0.0;   r22 = 0.0;
            r13 = 0.0; r23_a = 0.0; r23_b = 0.0;  r33 = 0.0;

            for (auto jPoint : geometry->nodes->GetPoints(iPoint)) {

              /*--- Avoid periodic boundary points so that we do not
               duplicate edges on both sides of the periodic BC. ---*/

              if (!geometry->nodes->GetPeriodicBoundary(jPoint)) {

                /*--- Get coordinates for the neighbor point. ---*/

                Coord_j = geometry->nodes->GetCoord(jPoint);

                /*--- Get the position vector from rotation center. ---*/

                GeometryToolbox::Distance(nDim, Coord_j, center, distance);

                /*--- Compute transformed point coordinates. ---*/

                Rotate(translation, distance, rotCoord_j);

                /*--- Get conservative solution and rotte if necessary. ---*/

                for (iVar = 0; iVar < ICOUNT; iVar++)
                  rotPrim_j[iVar] = field(jPoint,iVar);

                if (rotate_periodic) {
                  Rotate(zeros, &field(jPoint,1), &rotPrim_j[1]);
                }

                if (weighted) {
                  weight = GeometryToolbox::SquaredDistance(nDim, rotCoord_j, rotCoord_i);
                } else {
                  weight = 1.0;
                }

                /*--- Sumations for entries of upper triangular matrix R ---*/

                if (weight != 0.0) {

                  r11 += ((rotCoord_j[0]-rotCoord_i[0])*
                          (rotCoord_j[0]-rotCoord_i[0])/weight);
                  r12 += ((rotCoord_j[0]-rotCoord_i[0])*
                          (rotCoord_j[1]-rotCoord_i[1])/weight);
                  r22 += ((rotCoord_j[1]-rotCoord_i[1])*
                          (rotCoord_j[1]-rotCoord_i[1])/weight);

                  if (nDim == 3) {
                    r13   += ((rotCoord_j[0]-rotCoord_i[0])*
                              (rotCoord_j[2]-rotCoord_i[2])/weight);
                    r23_a += ((rotCoord_j[1]-rotCoord_i[1])*
                              (rotCoord_j[2]-rotCoord_i[2])/weight);
                    r23_b += ((rotCoord_j[0]-rotCoord_i[0])*
                              (rotCoord_j[2]-rotCoord_i[2])/weight);
                    r33   += ((rotCoord_j[2]-rotCoord_i[2])*
                              (rotCoord_j[2]-rotCoord_i[2])/weight);
                  }

                  /*--- Entries of c:= transpose(A)*b ---*/

                  for (iVar = 0; iVar < ICOUNT; iVar++)
                  for (iDim = 0; iDim < nDim; iDim++)
                  Cvector(iVar,iDim) += ((rotCoord_j[iDim]-rotCoord_i[iDim])*
                                          (rotPrim_j[iVar]-rotPrim_i[iVar])/weight);

                }
              }
            }

            /*--- We store and communicate the increments for the matching
             upper triangular matrix (weights) and the r.h.s. vector.
             These will be accumulated before completing the L-S gradient
             calculation for each periodic point. ---*/

            if (nDim == 2) {
              bufDSend[buf_offset] = r11;   buf_offset++;
              bufDSend[buf_offset] = r12;   buf_offset++;
              bufDSend[buf_offset] = 0.0;   buf_offset++;
              bufDSend[buf_offset] = r22;   buf_offset++;
            }
            if (nDim == 3) {
              bufDSend[buf_offset] = r11;   buf_offset++;
              bufDSend[buf_offset] = r12;   buf_offset++;
              bufDSend[buf_offset] = r13;   buf_offset++;

              bufDSend[buf_offset] = 0.0;   buf_offset++;
              bufDSend[buf_offset] = r22;   buf_offset++;
              bufDSend[buf_offset] = r23_a; buf_offset++;

              bufDSend[buf_offset] = 0.0;   buf_offset++;
              bufDSend[buf_offset] = r23_b; buf_offset++;
              bufDSend[buf_offset] = r33;   buf_offset++;
            }

            for (iVar = 0; iVar < ICOUNT; iVar++) {
              for (iDim = 0; iDim < nDim; iDim++) {
                bufDSend[buf_offset] = Cvector(iVar,iDim);
                buf_offset++;
              }
            }

            break;

          case PERIODIC_LIM_PRIM_1:
          case PERIODIC_LIM_SOL_1:

            /*--- The first phase of the periodic limiter calculation
             ensures that the proper min and max of the solution are found
             among all nodes adjacent to periodic faces. ---*/

            /*--- We send the min and max over "our" neighbours. ---*/

            for (iVar = 0; iVar < ICOUNT; iVar++) {
              Sol_Min[iVar] = base_nodes->GetSolution_Min()(iPoint, iVar);
              Sol_Max[iVar] = base_nodes->GetSolution_Max()(iPoint, iVar);
            }

            for (auto jPoint : geometry->nodes->GetPoints(iPoint)) {
              for (iVar = 0; iVar < ICOUNT; iVar++) {
                Sol_Min[iVar] = min(Sol_Min[iVar], field(jPoint, iVar));
                Sol_Max[iVar] = max(Sol_Max[iVar], field(jPoint, iVar));
              }
            }

            for (iVar = 0; iVar < ICOUNT; iVar++) {
              bufDSend[buf_offset+iVar]        = Sol_Min[iVar];
              bufDSend[buf_offset+ICOUNT+iVar] = Sol_Max[iVar];
            }

            /*--- Rotate the momentum components of the min/max. ---*/

            if (rotate_periodic) {
              Rotate(zeros, &Sol_Min[1], &bufDSend[buf_offset+1]);
              Rotate(zeros, &Sol_Max[1], &bufDSend[buf_offset+ICOUNT+1]);
            }

            break;

          case PERIODIC_LIM_PRIM_2:
          case PERIODIC_LIM_SOL_2:

            /*--- The second phase of the periodic limiter calculation
             ensures that the correct minimum value of the limiter is
             found for a node on a periodic face and stores it. ---*/

            for (iVar = 0; iVar < ICOUNT; iVar++) {
              bufDSend[buf_offset+iVar] = limiter(iPoint, iVar);
            }

            if (rotate_periodic) {
              Rotate(zeros, &limiter(iPoint,1), &bufDSend[buf_offset+1]);
            }

            break;

          default:
            SU2_MPI::Error("Unrecognized quantity for periodic communication.",
                           CURRENT_FUNCTION);
            break;
        }
      }
      END_SU2_OMP_FOR

      /*--- Launch the point-to-point MPI send for this message. ---*/

      geometry->PostPeriodicSends(geometry, config, MPI_TYPE, COUNT_PER_POINT, iMessage);

    }
  }

  delete [] Diff;
  delete [] Und_Lapl;
  delete [] Sol_Min;
  delete [] Sol_Max;
  delete [] rotPrim_i;
  delete [] rotPrim_j;

}

void CSolver::CompletePeriodicComms(CGeometry *geometry,
                                    const CConfig *config,
                                    unsigned short val_periodic_index,
                                    unsigned short commType) {

  /*--- Check for dummy communication. ---*/

  if (commType == PERIODIC_NONE) return;

  /*--- Set the size of the data packet and type depending on quantity. ---*/

  unsigned short COUNT_PER_POINT = 0, MPI_TYPE = 0, ICOUNT = 0, JCOUNT = 0;
  GetPeriodicCommCountAndType(config, commType, COUNT_PER_POINT, MPI_TYPE, ICOUNT, JCOUNT);

  /*--- Local variables ---*/

  unsigned short nPeriodic = config->GetnMarker_Periodic();
  unsigned short iDim, jDim, iVar, jVar, iPeriodic, nNeighbor;

  unsigned long iPoint, iRecv, nRecv, msg_offset, buf_offset, total_index;

  int source, iMessage, jRecv;

  /*--- Status is global so all threads can see the result of Waitany. ---*/
  static SU2_MPI::Status status;

  su2double *Diff = new su2double[nVar];

  su2double Time_Step, Volume;

  su2double **Jacobian_i = nullptr;
  if ((commType == PERIODIC_RESIDUAL) && implicit_periodic) {
    Jacobian_i = new su2double* [nVar];
    for (iVar = 0; iVar < nVar; iVar++)
      Jacobian_i[iVar] = new su2double [nVar];
  }

  /*--- Set some local pointers to make access simpler. ---*/

  const su2double *bufDRecv = geometry->bufD_PeriodicRecv;

  const unsigned short *bufSRecv = geometry->bufS_PeriodicRecv;

  /*--- Handle the different types of gradient and limiter. ---*/

  auto& gradient = PeriodicCommHelpers::selectGradient(base_nodes, commType);
  auto& limiter = PeriodicCommHelpers::selectLimiter(base_nodes, commType);

  /*--- Store the data that was communicated into the appropriate
   location within the local class data structures. ---*/

  if (geometry->nPeriodicRecv > 0) {

    for (iMessage = 0; iMessage < geometry->nPeriodicRecv; iMessage++) {

      /*--- For efficiency, recv the messages dynamically based on
       the order they arrive. ---*/

#ifdef HAVE_MPI
      /*--- Once we have recv'd a message, get the source rank. ---*/
      int ind;
      SU2_OMP_MASTER
      SU2_MPI::Waitany(geometry->nPeriodicRecv,
                       geometry->req_PeriodicRecv,
                       &ind, &status);
      END_SU2_OMP_MASTER
      SU2_OMP_BARRIER
      source = status.MPI_SOURCE;
#else
      /*--- For serial calculations, we know the rank. ---*/
      source = rank;
      SU2_OMP_BARRIER
#endif

      /*--- We know the offsets based on the source rank. ---*/

      jRecv = geometry->PeriodicRecv2Neighbor[source];

      /*--- Get the offset in the buffer for the start of this message. ---*/

      msg_offset = geometry->nPoint_PeriodicRecv[jRecv];

      /*--- Get the number of packets to be received in this message. ---*/

      nRecv = (geometry->nPoint_PeriodicRecv[jRecv+1] -
               geometry->nPoint_PeriodicRecv[jRecv]);

      SU2_OMP_FOR_STAT(OMP_MIN_SIZE)
      for (iRecv = 0; iRecv < nRecv; iRecv++) {

        /*--- Get the local index for this communicated data. ---*/

        iPoint    = geometry->Local_Point_PeriodicRecv[msg_offset  + iRecv];
        iPeriodic = geometry->Local_Marker_PeriodicRecv[msg_offset + iRecv];

        /*--- While all periodic face data was accumulated, we only store
         the values for the current pair of periodic faces. This is slightly
         inefficient when we have multiple pairs of periodic faces, but
         it simplifies the communications. ---*/

        if ((iPeriodic == val_periodic_index) ||
            (iPeriodic == val_periodic_index + nPeriodic/2)) {

          /*--- Compute the offset in the recv buffer for this point. ---*/

          buf_offset = (msg_offset + iRecv)*COUNT_PER_POINT;

          /*--- Store the data correctly depending on the quantity. ---*/

          switch (commType) {

            case PERIODIC_VOLUME:

              /*--- The periodic points need to keep track of their
               total volume spread across the periodic faces. ---*/

              Volume = (bufDRecv[buf_offset] +
                        geometry->nodes->GetPeriodicVolume(iPoint));
              geometry->nodes->SetPeriodicVolume(iPoint, Volume);

              break;

            case PERIODIC_NEIGHBORS:

              /*--- Store the extra neighbors on the periodic face. ---*/

              nNeighbor = (geometry->nodes->GetnNeighbor(iPoint) +
                           bufSRecv[buf_offset]);
              geometry->nodes->SetnNeighbor(iPoint, nNeighbor);

              break;

            case PERIODIC_RESIDUAL:

              /*--- Add contributions to total residual. ---*/

              LinSysRes.AddBlock(iPoint, &bufDRecv[buf_offset]);
              buf_offset += nVar;

              /*--- Check the computed time step against the donor
               value and keep the minimum in order to be conservative. ---*/

              Time_Step = base_nodes->GetDelta_Time(iPoint);
              if (bufDRecv[buf_offset] < Time_Step)
                base_nodes->SetDelta_Time(iPoint,bufDRecv[buf_offset]);
              buf_offset++;

              /*--- For implicit integration, we choose the first
               periodic face of each pair to be the master/owner of
               the solution for the linear system while fixing the
               solution at the matching face during the solve. Here,
               we remove the Jacobian and residual contributions from
               the passive face such that it does not participate in
               the linear solve. ---*/

              if (implicit_periodic) {

                for (iVar = 0; iVar < nVar; iVar++) {
                  for (jVar = 0; jVar < nVar; jVar++) {
                    Jacobian_i[iVar][jVar] = bufDRecv[buf_offset];
                    buf_offset++;
                  }
                }

                Jacobian.AddBlock2Diag(iPoint, Jacobian_i);

                if (iPeriodic == val_periodic_index + nPeriodic/2) {
                  for (iVar = 0; iVar < nVar; iVar++) {
                    LinSysRes(iPoint, iVar) = 0.0;
                    total_index = iPoint*nVar+iVar;
                    Jacobian.DeleteValsRowi(total_index);
                  }
                }

              }

              break;

            case PERIODIC_IMPLICIT:

              /*--- For implicit integration, we choose the first
               periodic face of each pair to be the master/owner of
               the solution for the linear system while fixing the
               solution at the matching face during the solve. Here,
               we are updating the solution at the passive nodes
               using the new solution from the master. ---*/

              if ((implicit_periodic) &&
                  (iPeriodic == val_periodic_index + nPeriodic/2)) {

                /*--- Directly set the solution on the passive periodic
                 face that is provided from the master. ---*/

                for (iVar = 0; iVar < nVar; iVar++) {
                  base_nodes->SetSolution(iPoint, iVar, bufDRecv[buf_offset]);
                  base_nodes->SetSolution_Old(iPoint, iVar, bufDRecv[buf_offset]);
                  buf_offset++;
                }

              }

              break;

            case PERIODIC_LAPLACIAN:

              /*--- Adjust the undivided Laplacian. The accumulation was
               with a subtraction before communicating, so now just add. ---*/

              for (iVar = 0; iVar < nVar; iVar++)
                base_nodes->AddUnd_Lapl(iPoint, iVar, bufDRecv[buf_offset+iVar]);

              break;

            case PERIODIC_MAX_EIG:

              /*--- Simple accumulation of the max eig on periodic faces. ---*/

              base_nodes->AddLambda(iPoint,bufDRecv[buf_offset]);

              break;

            case PERIODIC_SENSOR:

              /*--- Simple accumulation of the sensors on periodic faces. ---*/

              iPoint_UndLapl[iPoint] += bufDRecv[buf_offset]; buf_offset++;
              jPoint_UndLapl[iPoint] += bufDRecv[buf_offset];

              break;

            case PERIODIC_SOL_GG:
            case PERIODIC_SOL_GG_R:
            case PERIODIC_PRIM_GG:
            case PERIODIC_PRIM_GG_R:

              /*--- For G-G, we accumulate partial gradients then compute
               the final value using the entire volume of the periodic cell. ---*/

              for (iVar = 0; iVar < ICOUNT; iVar++)
                for (iDim = 0; iDim < nDim; iDim++)
                  gradient(iPoint, iVar, iDim) += bufDRecv[buf_offset+iVar*nDim+iDim];

              break;

            case PERIODIC_SOL_LS: case PERIODIC_SOL_ULS:
            case PERIODIC_SOL_LS_R: case PERIODIC_SOL_ULS_R:
            case PERIODIC_PRIM_LS: case PERIODIC_PRIM_ULS:
            case PERIODIC_PRIM_LS_R: case PERIODIC_PRIM_ULS_R:

              /*--- For L-S, we build the upper triangular matrix and the
               r.h.s. vector by accumulating from all periodic partial
               control volumes. ---*/

              for (iDim = 0; iDim < nDim; iDim++) {
                for (jDim = 0; jDim < nDim; jDim++) {
                  base_nodes->AddRmatrix(iPoint, iDim,jDim,bufDRecv[buf_offset]);
                  buf_offset++;
                }
              }
              for (iVar = 0; iVar < ICOUNT; iVar++) {
                for (iDim = 0; iDim < nDim; iDim++) {
                  gradient(iPoint, iVar, iDim) += bufDRecv[buf_offset];
                  buf_offset++;
                }
              }

              break;

            case PERIODIC_LIM_PRIM_1:
            case PERIODIC_LIM_SOL_1:

              /*--- Update solution min/max with min/max between "us" and
               the periodic match plus its neighbors, computation will need to
               be concluded on "our" side to account for "our" neighbors. ---*/

              for (iVar = 0; iVar < ICOUNT; iVar++) {

                /*--- Solution minimum. ---*/

                su2double Solution_Min = min(base_nodes->GetSolution_Min()(iPoint, iVar),
                                             bufDRecv[buf_offset+iVar]);
                base_nodes->GetSolution_Min()(iPoint, iVar) = Solution_Min;

                /*--- Solution maximum. ---*/

                su2double Solution_Max = max(base_nodes->GetSolution_Max()(iPoint, iVar),
                                             bufDRecv[buf_offset+ICOUNT+iVar]);
                base_nodes->GetSolution_Max()(iPoint, iVar) = Solution_Max;
              }

              break;

            case PERIODIC_LIM_PRIM_2:
            case PERIODIC_LIM_SOL_2:

              /*--- Check the min values found on the matching periodic
               faces for the limiter, and store the proper min value. ---*/

              for (iVar = 0; iVar < ICOUNT; iVar++)
                limiter(iPoint, iVar) = min(limiter(iPoint, iVar), bufDRecv[buf_offset+iVar]);

              break;

            default:

              SU2_MPI::Error("Unrecognized quantity for periodic communication.",
                             CURRENT_FUNCTION);
              break;

          }
        }
      }
      END_SU2_OMP_FOR
    }

    /*--- Verify that all non-blocking point-to-point sends have finished.
     Note that this should be satisfied, as we have received all of the
     data in the loop above at this point. ---*/

#ifdef HAVE_MPI
    SU2_OMP_MASTER
    SU2_MPI::Waitall(geometry->nPeriodicSend,
                     geometry->req_PeriodicSend,
                     MPI_STATUS_IGNORE);
    END_SU2_OMP_MASTER
#endif
    SU2_OMP_BARRIER
  }

  delete [] Diff;

  if (Jacobian_i)
    for (iVar = 0; iVar < nVar; iVar++)
      delete [] Jacobian_i[iVar];
  delete [] Jacobian_i;

}

void CSolver::GetCommCountAndType(const CConfig* config,
                                  unsigned short commType,
                                  unsigned short &COUNT_PER_POINT,
                                  unsigned short &MPI_TYPE) const {
  switch (commType) {
    case SOLUTION:
    case SOLUTION_OLD:
    case UNDIVIDED_LAPLACIAN:
    case SOLUTION_LIMITER:
      COUNT_PER_POINT  = nVar;
      MPI_TYPE         = COMM_TYPE_DOUBLE;
      break;
    case MAX_EIGENVALUE:
    case SENSOR:
      COUNT_PER_POINT  = 1;
      MPI_TYPE         = COMM_TYPE_DOUBLE;
      break;
    case SOLUTION_GRADIENT:
    case SOLUTION_GRAD_REC:
      COUNT_PER_POINT  = nVar*nDim;
      MPI_TYPE         = COMM_TYPE_DOUBLE;
      break;
    case PRIMITIVE_GRADIENT:
    case PRIMITIVE_GRAD_REC:
      COUNT_PER_POINT  = nPrimVarGrad*nDim;
      MPI_TYPE         = COMM_TYPE_DOUBLE;
      break;
    case PRIMITIVE_LIMITER:
      COUNT_PER_POINT  = nPrimVarGrad;
      MPI_TYPE         = COMM_TYPE_DOUBLE;
      break;
    case SOLUTION_EDDY:
      COUNT_PER_POINT  = nVar+1;
      MPI_TYPE         = COMM_TYPE_DOUBLE;
      break;
    case SOLUTION_FEA:
      if (config->GetTime_Domain())
        COUNT_PER_POINT  = nVar*3;
      else
        COUNT_PER_POINT  = nVar;
      MPI_TYPE         = COMM_TYPE_DOUBLE;
      break;
    case AUXVAR_GRADIENT:
      COUNT_PER_POINT  = nDim*base_nodes->GetnAuxVar();
      MPI_TYPE         = COMM_TYPE_DOUBLE;
      break;
    case MESH_DISPLACEMENTS:
      COUNT_PER_POINT  = nDim;
      MPI_TYPE         = COMM_TYPE_DOUBLE;
      break;
    case SOLUTION_TIME_N:
      COUNT_PER_POINT  = nVar;
      MPI_TYPE         = COMM_TYPE_DOUBLE;
      break;
    case SOLUTION_TIME_N1:
      COUNT_PER_POINT  = nVar;
      MPI_TYPE         = COMM_TYPE_DOUBLE;
      break;
    default:
      SU2_MPI::Error("Unrecognized quantity for point-to-point MPI comms.",
                     CURRENT_FUNCTION);
      break;
  }
}

namespace CommHelpers {
  CVectorOfMatrix& selectGradient(CVariable* nodes, unsigned short commType) {
    switch(commType) {
      case SOLUTION_GRAD_REC: return nodes->GetGradient_Reconstruction();
      case PRIMITIVE_GRADIENT: return nodes->GetGradient_Primitive();
      case PRIMITIVE_GRAD_REC: return nodes->GetGradient_Reconstruction();
      case AUXVAR_GRADIENT: return nodes->GetAuxVarGradient();
      default: return nodes->GetGradient();
    }
  }

  su2activematrix& selectLimiter(CVariable* nodes, unsigned short commType) {
    if (commType == PRIMITIVE_LIMITER) return nodes->GetLimiter_Primitive();
    return nodes->GetLimiter();
  }
}

void CSolver::InitiateComms(CGeometry *geometry,
                            const CConfig *config,
                            unsigned short commType) {

  /*--- Local variables ---*/

  unsigned short iVar, iDim;
  unsigned short COUNT_PER_POINT = 0;
  unsigned short MPI_TYPE        = 0;

  unsigned long iPoint, msg_offset, buf_offset;

  int iMessage, iSend, nSend;

  /*--- Set the size of the data packet and type depending on quantity. ---*/

  GetCommCountAndType(config, commType, COUNT_PER_POINT, MPI_TYPE);

  /*--- Check to make sure we have created a large enough buffer
   for these comms during preprocessing. This is only for the su2double
   buffer. It will be reallocated whenever we find a larger count
   per point. After the first cycle of comms, this should be inactive. ---*/

  geometry->AllocateP2PComms(COUNT_PER_POINT);

  /*--- Set some local pointers to make access simpler. ---*/

  su2double *bufDSend = geometry->bufD_P2PSend;

  /*--- Handle the different types of gradient and limiter. ---*/

  const auto nVarGrad = COUNT_PER_POINT / nDim;
  auto& gradient = CommHelpers::selectGradient(base_nodes, commType);
  auto& limiter = CommHelpers::selectLimiter(base_nodes, commType);

  /*--- Load the specified quantity from the solver into the generic
   communication buffer in the geometry class. ---*/

  if (geometry->nP2PSend > 0) {

    /*--- Post all non-blocking recvs first before sends. ---*/

    geometry->PostP2PRecvs(geometry, config, MPI_TYPE, COUNT_PER_POINT, false);

    for (iMessage = 0; iMessage < geometry->nP2PSend; iMessage++) {

      /*--- Get the offset in the buffer for the start of this message. ---*/

      msg_offset = geometry->nPoint_P2PSend[iMessage];

      /*--- Total count can include multiple pieces of data per element. ---*/

      nSend = (geometry->nPoint_P2PSend[iMessage+1] -
               geometry->nPoint_P2PSend[iMessage]);

      SU2_OMP_FOR_STAT(OMP_MIN_SIZE)
      for (iSend = 0; iSend < nSend; iSend++) {

        /*--- Get the local index for this communicated data. ---*/

        iPoint = geometry->Local_Point_P2PSend[msg_offset + iSend];

        /*--- Compute the offset in the recv buffer for this point. ---*/

        buf_offset = (msg_offset + iSend)*COUNT_PER_POINT;

        switch (commType) {
          case SOLUTION:
            for (iVar = 0; iVar < nVar; iVar++)
              bufDSend[buf_offset+iVar] = base_nodes->GetSolution(iPoint, iVar);
            break;
          case SOLUTION_OLD:
            for (iVar = 0; iVar < nVar; iVar++)
              bufDSend[buf_offset+iVar] = base_nodes->GetSolution_Old(iPoint, iVar);
            break;
          case SOLUTION_EDDY:
            for (iVar = 0; iVar < nVar; iVar++)
              bufDSend[buf_offset+iVar] = base_nodes->GetSolution(iPoint, iVar);
            bufDSend[buf_offset+nVar]   = base_nodes->GetmuT(iPoint);
            break;
          case UNDIVIDED_LAPLACIAN:
            for (iVar = 0; iVar < nVar; iVar++)
              bufDSend[buf_offset+iVar] = base_nodes->GetUndivided_Laplacian(iPoint, iVar);
            break;
          case SOLUTION_LIMITER:
          case PRIMITIVE_LIMITER:
            for (iVar = 0; iVar < COUNT_PER_POINT; iVar++)
              bufDSend[buf_offset+iVar] = limiter(iPoint, iVar);
            break;
          case MAX_EIGENVALUE:
            bufDSend[buf_offset] = base_nodes->GetLambda(iPoint);
            break;
          case SENSOR:
            bufDSend[buf_offset] = base_nodes->GetSensor(iPoint);
            break;
          case SOLUTION_GRADIENT:
          case PRIMITIVE_GRADIENT:
          case SOLUTION_GRAD_REC:
          case PRIMITIVE_GRAD_REC:
          case AUXVAR_GRADIENT:
            for (iVar = 0; iVar < nVarGrad; iVar++)
              for (iDim = 0; iDim < nDim; iDim++)
                bufDSend[buf_offset+iVar*nDim+iDim] = gradient(iPoint, iVar, iDim);
            break;
          case SOLUTION_FEA:
            for (iVar = 0; iVar < nVar; iVar++) {
              bufDSend[buf_offset+iVar] = base_nodes->GetSolution(iPoint, iVar);
              if (config->GetTime_Domain()) {
                bufDSend[buf_offset+nVar+iVar]   = base_nodes->GetSolution_Vel(iPoint, iVar);
                bufDSend[buf_offset+nVar*2+iVar] = base_nodes->GetSolution_Accel(iPoint, iVar);
              }
            }
            break;
          case MESH_DISPLACEMENTS:
            for (iDim = 0; iDim < nDim; iDim++)
              bufDSend[buf_offset+iDim] = base_nodes->GetBound_Disp(iPoint, iDim);
            break;
          case SOLUTION_TIME_N:
            for (iVar = 0; iVar < nVar; iVar++)
              bufDSend[buf_offset+iVar] = base_nodes->GetSolution_time_n(iPoint, iVar);
            break;
          case SOLUTION_TIME_N1:
            for (iVar = 0; iVar < nVar; iVar++)
              bufDSend[buf_offset+iVar] = base_nodes->GetSolution_time_n1(iPoint, iVar);
            break;
          default:
            SU2_MPI::Error("Unrecognized quantity for point-to-point MPI comms.",
                           CURRENT_FUNCTION);
            break;
        }
      }
      END_SU2_OMP_FOR

      /*--- Launch the point-to-point MPI send for this message. ---*/

      geometry->PostP2PSends(geometry, config, MPI_TYPE, COUNT_PER_POINT, iMessage, false);

    }
  }

}

void CSolver::CompleteComms(CGeometry *geometry,
                            const CConfig *config,
                            unsigned short commType) {

  /*--- Local variables ---*/

  unsigned short iDim, iVar;
  unsigned long iPoint, iRecv, nRecv, msg_offset, buf_offset;
  unsigned short COUNT_PER_POINT = 0;
  unsigned short MPI_TYPE = 0;

  int ind, source, iMessage, jRecv;

  /*--- Global status so all threads can see the result of Waitany. ---*/
  static SU2_MPI::Status status;

  /*--- Set the size of the data packet and type depending on quantity. ---*/

  GetCommCountAndType(config, commType, COUNT_PER_POINT, MPI_TYPE);

  /*--- Set some local pointers to make access simpler. ---*/

  const su2double *bufDRecv = geometry->bufD_P2PRecv;

  /*--- Handle the different types of gradient and limiter. ---*/

  const auto nVarGrad = COUNT_PER_POINT / nDim;
  auto& gradient = CommHelpers::selectGradient(base_nodes, commType);
  auto& limiter = CommHelpers::selectLimiter(base_nodes, commType);

  /*--- Store the data that was communicated into the appropriate
   location within the local class data structures. ---*/

  if (geometry->nP2PRecv > 0) {

    for (iMessage = 0; iMessage < geometry->nP2PRecv; iMessage++) {

      /*--- For efficiency, recv the messages dynamically based on
       the order they arrive. ---*/

      SU2_OMP_MASTER
      SU2_MPI::Waitany(geometry->nP2PRecv, geometry->req_P2PRecv, &ind, &status);
      END_SU2_OMP_MASTER
      SU2_OMP_BARRIER

      /*--- Once we have recv'd a message, get the source rank. ---*/

      source = status.MPI_SOURCE;

      /*--- We know the offsets based on the source rank. ---*/

      jRecv = geometry->P2PRecv2Neighbor[source];

      /*--- Get the offset in the buffer for the start of this message. ---*/

      msg_offset = geometry->nPoint_P2PRecv[jRecv];

      /*--- Get the number of packets to be received in this message. ---*/

      nRecv = (geometry->nPoint_P2PRecv[jRecv+1] -
               geometry->nPoint_P2PRecv[jRecv]);

      SU2_OMP_FOR_STAT(OMP_MIN_SIZE)
      for (iRecv = 0; iRecv < nRecv; iRecv++) {

        /*--- Get the local index for this communicated data. ---*/

        iPoint = geometry->Local_Point_P2PRecv[msg_offset + iRecv];

        /*--- Compute the offset in the recv buffer for this point. ---*/

        buf_offset = (msg_offset + iRecv)*COUNT_PER_POINT;

        /*--- Store the data correctly depending on the quantity. ---*/

        switch (commType) {
          case SOLUTION:
            for (iVar = 0; iVar < nVar; iVar++)
              base_nodes->SetSolution(iPoint, iVar, bufDRecv[buf_offset+iVar]);
            break;
          case SOLUTION_OLD:
            for (iVar = 0; iVar < nVar; iVar++)
              base_nodes->SetSolution_Old(iPoint, iVar, bufDRecv[buf_offset+iVar]);
            break;
          case SOLUTION_EDDY:
            for (iVar = 0; iVar < nVar; iVar++)
              base_nodes->SetSolution(iPoint, iVar, bufDRecv[buf_offset+iVar]);
            base_nodes->SetmuT(iPoint,bufDRecv[buf_offset+nVar]);
            break;
          case UNDIVIDED_LAPLACIAN:
            for (iVar = 0; iVar < nVar; iVar++)
              base_nodes->SetUnd_Lapl(iPoint, iVar, bufDRecv[buf_offset+iVar]);
            break;
          case SOLUTION_LIMITER:
          case PRIMITIVE_LIMITER:
            for (iVar = 0; iVar < COUNT_PER_POINT; iVar++)
              limiter(iPoint,iVar) = bufDRecv[buf_offset+iVar];
            break;
          case MAX_EIGENVALUE:
            base_nodes->SetLambda(iPoint,bufDRecv[buf_offset]);
            break;
          case SENSOR:
            base_nodes->SetSensor(iPoint,bufDRecv[buf_offset]);
            break;
          case SOLUTION_GRADIENT:
          case PRIMITIVE_GRADIENT:
          case SOLUTION_GRAD_REC:
          case PRIMITIVE_GRAD_REC:
          case AUXVAR_GRADIENT:
            for (iVar = 0; iVar < nVarGrad; iVar++)
              for (iDim = 0; iDim < nDim; iDim++)
                gradient(iPoint,iVar,iDim) = bufDRecv[buf_offset+iVar*nDim+iDim];
            break;
          case SOLUTION_FEA:
            for (iVar = 0; iVar < nVar; iVar++) {
              base_nodes->SetSolution(iPoint, iVar, bufDRecv[buf_offset+iVar]);
              if (config->GetTime_Domain()) {
                base_nodes->SetSolution_Vel(iPoint, iVar, bufDRecv[buf_offset+nVar+iVar]);
                base_nodes->SetSolution_Accel(iPoint, iVar, bufDRecv[buf_offset+nVar*2+iVar]);
              }
            }
            break;
          case MESH_DISPLACEMENTS:
            for (iDim = 0; iDim < nDim; iDim++)
              base_nodes->SetBound_Disp(iPoint, iDim, bufDRecv[buf_offset+iDim]);
            break;
          case SOLUTION_TIME_N:
            for (iVar = 0; iVar < nVar; iVar++)
              base_nodes->Set_Solution_time_n(iPoint, iVar, bufDRecv[buf_offset+iVar]);
            break;
          case SOLUTION_TIME_N1:
            for (iVar = 0; iVar < nVar; iVar++)
              base_nodes->Set_Solution_time_n1(iPoint, iVar, bufDRecv[buf_offset+iVar]);
            break;
          default:
            SU2_MPI::Error("Unrecognized quantity for point-to-point MPI comms.",
                           CURRENT_FUNCTION);
            break;
        }
      }
      END_SU2_OMP_FOR
    }

    /*--- Verify that all non-blocking point-to-point sends have finished.
     Note that this should be satisfied, as we have received all of the
     data in the loop above at this point. ---*/

#ifdef HAVE_MPI
    SU2_OMP_MASTER
    SU2_MPI::Waitall(geometry->nP2PSend, geometry->req_P2PSend, MPI_STATUS_IGNORE);
    END_SU2_OMP_MASTER
#endif
    SU2_OMP_BARRIER
  }

}

void CSolver::ResetCFLAdapt() {
  NonLinRes_Series.clear();
  Old_Func = 0;
  New_Func = 0;
  NonLinRes_Counter = 0;
}


void CSolver::AdaptCFLNumber(CGeometry **geometry,
                             CSolver   ***solver_container,
                             CConfig   *config) {

  /* Adapt the CFL number on all multigrid levels using an
   exponential progression with under-relaxation approach. */

  vector<su2double> MGFactor(config->GetnMGLevels()+1,1.0);
  const su2double CFLFactorDecrease = config->GetCFL_AdaptParam(0);
  const su2double CFLFactorIncrease = config->GetCFL_AdaptParam(1);
  const su2double CFLMin            = config->GetCFL_AdaptParam(2);
  const su2double CFLMax            = config->GetCFL_AdaptParam(3);
  const su2double acceptableLinTol  = config->GetCFL_AdaptParam(4);
  const bool fullComms              = (config->GetComm_Level() == COMM_FULL);

  /* Number of iterations considered to check for stagnation. */
  const auto Res_Count = min(100ul, config->GetnInner_Iter()-1);

  static bool reduceCFL, resetCFL, canIncrease;

  for (unsigned short iMesh = 0; iMesh <= config->GetnMGLevels(); iMesh++) {

    /* Store the mean flow, and turbulence solvers more clearly. */

    CSolver *solverFlow = solver_container[iMesh][FLOW_SOL];
    CSolver *solverTurb = solver_container[iMesh][TURB_SOL];

    /* Compute the reduction factor for CFLs on the coarse levels. */

    if (iMesh == MESH_0) {
      MGFactor[iMesh] = 1.0;
    } else {
      const su2double CFLRatio = config->GetCFL(iMesh)/config->GetCFL(iMesh-1);
      MGFactor[iMesh] = MGFactor[iMesh-1]*CFLRatio;
    }

    /* Check whether we achieved the requested reduction in the linear
     solver residual within the specified number of linear iterations. */

    su2double linResTurb = 0.0;
    if ((iMesh == MESH_0) && solverTurb) linResTurb = solverTurb->GetResLinSolver();

    /* Max linear residual between flow and turbulence. */
    const su2double linRes = max(solverFlow->GetResLinSolver(), linResTurb);

    /* Tolerance limited to an acceptable value. */
    const su2double linTol = max(acceptableLinTol, config->GetLinear_Solver_Error());

    /* Check that we are meeting our nonlinear residual reduction target
     over time so that we do not get stuck in limit cycles, this is done
     on the fine grid and applied to all others. */

    SU2_OMP_MASTER
    { /* Only the master thread updates the shared variables. */

    /* Check if we should decrease or if we can increase, the 20% is to avoid flip-flopping. */
    resetCFL = linRes > 0.99;
    reduceCFL = linRes > 1.2*linTol;
    canIncrease = linRes < linTol;

    if ((iMesh == MESH_0) && (Res_Count > 0)) {
      Old_Func = New_Func;
      if (NonLinRes_Series.empty()) NonLinRes_Series.resize(Res_Count,0.0);

      /* Sum the RMS residuals for all equations. */

      New_Func = 0.0;
      for (unsigned short iVar = 0; iVar < solverFlow->GetnVar(); iVar++) {
        New_Func += log10(solverFlow->GetRes_RMS(iVar));
      }
      if ((iMesh == MESH_0) && solverTurb) {
        for (unsigned short iVar = 0; iVar < solverTurb->GetnVar(); iVar++) {
          New_Func += log10(solverTurb->GetRes_RMS(iVar));
        }
      }

      /* Compute the difference in the nonlinear residuals between the
       current and previous iterations, taking care with very low initial
       residuals (due to initialization). */

      if ((config->GetInnerIter() == 1) && (New_Func - Old_Func > 10)) {
        Old_Func = New_Func;
      }
      NonLinRes_Series[NonLinRes_Counter] = New_Func - Old_Func;

      /* Increment the counter, if we hit the max size, then start over. */

      NonLinRes_Counter++;
      if (NonLinRes_Counter == Res_Count) NonLinRes_Counter = 0;

      /* Detect flip-flop convergence to reduce CFL and large increases
       to reset to minimum value, in that case clear the history. */

      if (config->GetInnerIter() >= Res_Count) {
        unsigned long signChanges = 0;
        su2double totalChange = 0.0;
        auto prev = NonLinRes_Series.front();
        for (auto val : NonLinRes_Series) {
          totalChange += val;
          signChanges += (prev > 0) ^ (val > 0);
          prev = val;
        }
        reduceCFL |= (signChanges > Res_Count/4) && (totalChange > -0.5);

        if (totalChange > 2.0) { // orders of magnitude
          resetCFL = true;
          NonLinRes_Counter = 0;
          for (auto& val : NonLinRes_Series) val = 0.0;
        }
      }
    }
    } /* End SU2_OMP_MASTER, now all threads update the CFL number. */
    END_SU2_OMP_MASTER
    SU2_OMP_BARRIER

    /* Loop over all points on this grid and apply CFL adaption. */

    su2double myCFLMin = 1e30, myCFLMax = 0.0, myCFLSum = 0.0;

    SU2_OMP_MASTER
    if ((iMesh == MESH_0) && fullComms) {
      Min_CFL_Local = 1e30;
      Max_CFL_Local = 0.0;
      Avg_CFL_Local = 0.0;
    }
    END_SU2_OMP_MASTER

    SU2_OMP_FOR_STAT(roundUpDiv(geometry[iMesh]->GetnPointDomain(),omp_get_max_threads()))
    for (unsigned long iPoint = 0; iPoint < geometry[iMesh]->GetnPointDomain(); iPoint++) {

      /* Get the current local flow CFL number at this point. */

      su2double CFL = solverFlow->GetNodes()->GetLocalCFL(iPoint);

      /* Get the current under-relaxation parameters that were computed
       during the previous nonlinear update. If we have a turbulence model,
       take the minimum under-relaxation parameter between the mean flow
       and turbulence systems. */

      su2double underRelaxationFlow = solverFlow->GetNodes()->GetUnderRelaxation(iPoint);
      su2double underRelaxationTurb = 1.0;
      if ((iMesh == MESH_0) && solverTurb)
        underRelaxationTurb = solverTurb->GetNodes()->GetUnderRelaxation(iPoint);
      const su2double underRelaxation = min(underRelaxationFlow,underRelaxationTurb);

      /* If we apply a small under-relaxation parameter for stability,
       then we should reduce the CFL before the next iteration. If we
       are able to add the entire nonlinear update (under-relaxation = 1)
       then we schedule an increase the CFL number for the next iteration. */

      su2double CFLFactor = 1.0;
      if (underRelaxation < 0.1 || reduceCFL) {
        CFLFactor = CFLFactorDecrease;
      } else if ((underRelaxation >= 0.1 && underRelaxation < 1.0) || !canIncrease) {
        CFLFactor = 1.0;
      } else {
        CFLFactor = CFLFactorIncrease;
      }

      /* Check if we are hitting the min or max and adjust. */

      if (CFL*CFLFactor <= CFLMin) {
        CFL       = CFLMin;
        CFLFactor = MGFactor[iMesh];
      } else if (CFL*CFLFactor >= CFLMax) {
        CFL       = CFLMax;
        CFLFactor = MGFactor[iMesh];
      }

      /* If we detect a stalled nonlinear residual, then force the CFL
       for all points to the minimum temporarily to restart the ramp. */

      if (resetCFL) {
        CFL       = CFLMin;
        CFLFactor = MGFactor[iMesh];
      }

      /* Apply the adjustment to the CFL and store local values. */

      CFL *= CFLFactor;
      solverFlow->GetNodes()->SetLocalCFL(iPoint, CFL);
      if ((iMesh == MESH_0) && solverTurb) {
        solverTurb->GetNodes()->SetLocalCFL(iPoint, CFL);
      }

      /* Store min and max CFL for reporting on the fine grid. */

      if ((iMesh == MESH_0) && fullComms) {
        myCFLMin = min(CFL,myCFLMin);
        myCFLMax = max(CFL,myCFLMax);
        myCFLSum += CFL;
      }

    }
    END_SU2_OMP_FOR

    /* Reduce the min/max/avg local CFL numbers. */

    if ((iMesh == MESH_0) && fullComms) {
      SU2_OMP_CRITICAL
      { /* OpenMP reduction. */
        Min_CFL_Local = min(Min_CFL_Local,myCFLMin);
        Max_CFL_Local = max(Max_CFL_Local,myCFLMax);
        Avg_CFL_Local += myCFLSum;
      }
      END_SU2_OMP_CRITICAL
      SU2_OMP_BARRIER

      SU2_OMP_MASTER
      { /* MPI reduction. */
        myCFLMin = Min_CFL_Local; myCFLMax = Max_CFL_Local; myCFLSum = Avg_CFL_Local;
        SU2_MPI::Allreduce(&myCFLMin, &Min_CFL_Local, 1, MPI_DOUBLE, MPI_MIN, SU2_MPI::GetComm());
        SU2_MPI::Allreduce(&myCFLMax, &Max_CFL_Local, 1, MPI_DOUBLE, MPI_MAX, SU2_MPI::GetComm());
        SU2_MPI::Allreduce(&myCFLSum, &Avg_CFL_Local, 1, MPI_DOUBLE, MPI_SUM, SU2_MPI::GetComm());
        Avg_CFL_Local /= su2double(geometry[iMesh]->GetGlobal_nPointDomain());
      }
      END_SU2_OMP_MASTER
      SU2_OMP_BARRIER
    }

  }

}

void CSolver::SetResidual_RMS(const CGeometry *geometry, const CConfig *config) {

  if (geometry->GetMGLevel() != MESH_0) return;

  SU2_OMP_MASTER {

  /*--- Set the L2 Norm residual in all the processors. ---*/

  vector<su2double> rbuf_res(nVar);
  unsigned long Global_nPointDomain = 0;

  if (config->GetComm_Level() == COMM_FULL) {

    SU2_MPI::Allreduce(Residual_RMS.data(), rbuf_res.data(), nVar, MPI_DOUBLE, MPI_SUM, SU2_MPI::GetComm());
    Global_nPointDomain = geometry->GetGlobal_nPointDomain();
  }
  else {
    /*--- Reduced MPI comms have been requested. Use a local residual only. ---*/

    for (unsigned short iVar = 0; iVar < nVar; iVar++) rbuf_res[iVar] = Residual_RMS[iVar];
    Global_nPointDomain = geometry->GetnPointDomain();
  }

  for (unsigned short iVar = 0; iVar < nVar; iVar++) {

    if (std::isnan(SU2_TYPE::GetValue(rbuf_res[iVar]))) {
      SU2_MPI::Error("SU2 has diverged (NaN detected).", CURRENT_FUNCTION);
    }

    Residual_RMS[iVar] = max(EPS*EPS, sqrt(rbuf_res[iVar]/Global_nPointDomain));

    if (log10(GetRes_RMS(iVar)) > 20.0) {
      SU2_MPI::Error("SU2 has diverged (Residual > 10^20 detected).", CURRENT_FUNCTION);
    }
  }

  /*--- Set the Maximum residual in all the processors. ---*/

  if (config->GetComm_Level() == COMM_FULL) {

    const unsigned long nProcessor = size;

    su2activematrix rbuf_residual(nProcessor,nVar);
    su2matrix<unsigned long> rbuf_point(nProcessor,nVar);
    su2activematrix rbuf_coord(nProcessor*nVar, nDim);

    SU2_MPI::Allgather(Residual_Max.data(), nVar, MPI_DOUBLE, rbuf_residual.data(), nVar, MPI_DOUBLE, SU2_MPI::GetComm());
    SU2_MPI::Allgather(Point_Max.data(), nVar, MPI_UNSIGNED_LONG, rbuf_point.data(), nVar, MPI_UNSIGNED_LONG, SU2_MPI::GetComm());
    SU2_MPI::Allgather(Point_Max_Coord.data(), nVar*nDim, MPI_DOUBLE, rbuf_coord.data(), nVar*nDim, MPI_DOUBLE, SU2_MPI::GetComm());

    for (unsigned short iVar = 0; iVar < nVar; iVar++) {
      for (auto iProcessor = 0ul; iProcessor < nProcessor; iProcessor++) {
        AddRes_Max(iVar, rbuf_residual(iProcessor,iVar), rbuf_point(iProcessor,iVar), rbuf_coord[iProcessor*nVar+iVar]);
      }
    }
  }

  }
  END_SU2_OMP_MASTER
  SU2_OMP_BARRIER
}

void CSolver::SetResidual_BGS(const CGeometry *geometry, const CConfig *config) {

  if (geometry->GetMGLevel() != MESH_0) return;

  SU2_OMP_MASTER {

  /*--- Set the L2 Norm residual in all the processors. ---*/

  vector<su2double> rbuf_res(nVar);

  SU2_MPI::Allreduce(Residual_BGS.data(), rbuf_res.data(), nVar, MPI_DOUBLE, MPI_SUM, SU2_MPI::GetComm());
  const auto Global_nPointDomain = geometry->GetGlobal_nPointDomain();

  for (unsigned short iVar = 0; iVar < nVar; iVar++) {
    Residual_BGS[iVar] = max(EPS*EPS, sqrt(rbuf_res[iVar]/Global_nPointDomain));
  }

  if (config->GetComm_Level() == COMM_FULL) {

    /*--- Set the Maximum residual in all the processors. ---*/

    const unsigned long nProcessor = size;

    su2activematrix rbuf_residual(nProcessor,nVar);
    su2matrix<unsigned long> rbuf_point(nProcessor,nVar);
    su2activematrix rbuf_coord(nProcessor*nVar, nDim);

    SU2_MPI::Allgather(Residual_Max_BGS.data(), nVar, MPI_DOUBLE, rbuf_residual.data(), nVar, MPI_DOUBLE, SU2_MPI::GetComm());
    SU2_MPI::Allgather(Point_Max_BGS.data(), nVar, MPI_UNSIGNED_LONG, rbuf_point.data(), nVar, MPI_UNSIGNED_LONG, SU2_MPI::GetComm());
    SU2_MPI::Allgather(Point_Max_Coord_BGS.data(), nVar*nDim, MPI_DOUBLE, rbuf_coord.data(), nVar*nDim, MPI_DOUBLE, SU2_MPI::GetComm());

    for (unsigned short iVar = 0; iVar < nVar; iVar++) {
      for (auto iProcessor = 0ul; iProcessor < nProcessor; iProcessor++) {
        AddRes_Max_BGS(iVar, rbuf_residual(iProcessor,iVar), rbuf_point(iProcessor,iVar), rbuf_coord[iProcessor*nVar+iVar]);
      }
    }
  }

  }
  END_SU2_OMP_MASTER
  SU2_OMP_BARRIER
}

void CSolver::SetRotatingFrame_GCL(CGeometry *geometry, const CConfig *config) {

  /*--- Loop interior points ---*/

  SU2_OMP_FOR_STAT(roundUpDiv(nPointDomain,2*omp_get_max_threads()))
  for (auto iPoint = 0ul; iPoint < nPointDomain; ++iPoint) {

    const su2double* GridVel_i = geometry->nodes->GetGridVel(iPoint);
    const su2double* Solution_i = base_nodes->GetSolution(iPoint);

    for (auto iNeigh = 0u; iNeigh < geometry->nodes->GetnPoint(iPoint); iNeigh++) {

      const auto iEdge = geometry->nodes->GetEdge(iPoint, iNeigh);
      const su2double* Normal = geometry->edges->GetNormal(iEdge);

      const auto jPoint = geometry->nodes->GetPoint(iPoint, iNeigh);
      const su2double* GridVel_j = geometry->nodes->GetGridVel(jPoint);

      /*--- Determine whether to consider the normal outward or inward. ---*/
      su2double dir = (iPoint < jPoint)? 0.5 : -0.5;

      su2double Flux = 0.0;
      for (auto iDim = 0u; iDim < nDim; iDim++)
        Flux += dir*(GridVel_i[iDim]+GridVel_j[iDim])*Normal[iDim];

      for (auto iVar = 0u; iVar < nVar; iVar++)
        LinSysRes(iPoint,iVar) += Flux * Solution_i[iVar];
    }
  }
  END_SU2_OMP_FOR

  /*--- Loop boundary edges ---*/

  for (auto iMarker = 0u; iMarker < geometry->GetnMarker(); iMarker++) {
    if ((config->GetMarker_All_KindBC(iMarker) != INTERNAL_BOUNDARY)  &&
        (config->GetMarker_All_KindBC(iMarker) != PERIODIC_BOUNDARY)) {

      SU2_OMP_FOR_STAT(OMP_MIN_SIZE)
      for (auto iVertex = 0u; iVertex < geometry->GetnVertex(iMarker); iVertex++) {

        const auto iPoint = geometry->vertex[iMarker][iVertex]->GetNode();

        /*--- Grid Velocity at each edge point ---*/

        const su2double* GridVel = geometry->nodes->GetGridVel(iPoint);

        /*--- Summed normal components ---*/

        const su2double* Normal = geometry->vertex[iMarker][iVertex]->GetNormal();

        su2double Flux = GeometryToolbox::DotProduct(nDim, Normal, GridVel);

        for (auto iVar = 0u; iVar < nVar; iVar++)
          LinSysRes(iPoint,iVar) -= Flux * base_nodes->GetSolution(iPoint,iVar);
      }
      END_SU2_OMP_FOR
    }
  }

}

void CSolver::SetAuxVar_Gradient_GG(CGeometry *geometry, const CConfig *config) {

  const auto& solution = base_nodes->GetAuxVar();
  auto& gradient = base_nodes->GetAuxVarGradient();

  computeGradientsGreenGauss(this, AUXVAR_GRADIENT, PERIODIC_NONE, *geometry,
                             *config, solution, 0, base_nodes->GetnAuxVar(), gradient);
}

void CSolver::SetAuxVar_Gradient_LS(CGeometry *geometry, const CConfig *config) {

  bool weighted = true;
  const auto& solution = base_nodes->GetAuxVar();
  auto& gradient = base_nodes->GetAuxVarGradient();
  auto& rmatrix  = base_nodes->GetRmatrix();

  computeGradientsLeastSquares(this, AUXVAR_GRADIENT, PERIODIC_NONE, *geometry, *config,
                               weighted, solution, 0, base_nodes->GetnAuxVar(), gradient, rmatrix);
}

void CSolver::SetSolution_Gradient_GG(CGeometry *geometry, const CConfig *config, bool reconstruction) {

  const auto& solution = base_nodes->GetSolution();
  auto& gradient = reconstruction? base_nodes->GetGradient_Reconstruction() : base_nodes->GetGradient();
  const auto comm = reconstruction? SOLUTION_GRAD_REC : SOLUTION_GRADIENT;
  const auto commPer = reconstruction? PERIODIC_SOL_GG_R : PERIODIC_SOL_GG;

  computeGradientsGreenGauss(this, comm, commPer, *geometry, *config, solution, 0, nVar, gradient);
}

void CSolver::SetSolution_Gradient_LS(CGeometry *geometry, const CConfig *config, bool reconstruction) {

  /*--- Set a flag for unweighted or weighted least-squares. ---*/
  bool weighted;
  PERIODIC_QUANTITIES commPer;

  if (reconstruction) {
    weighted = (config->GetKind_Gradient_Method_Recon() == WEIGHTED_LEAST_SQUARES);
    commPer = weighted? PERIODIC_SOL_LS_R : PERIODIC_SOL_ULS_R;
  }
  else {
    weighted = (config->GetKind_Gradient_Method() == WEIGHTED_LEAST_SQUARES);
    commPer = weighted? PERIODIC_SOL_LS : PERIODIC_SOL_ULS;
  }

  const auto& solution = base_nodes->GetSolution();
  auto& rmatrix = base_nodes->GetRmatrix();
  auto& gradient = reconstruction? base_nodes->GetGradient_Reconstruction() : base_nodes->GetGradient();
  const auto comm = reconstruction? SOLUTION_GRAD_REC : SOLUTION_GRADIENT;

  computeGradientsLeastSquares(this, comm, commPer, *geometry, *config, weighted, solution, 0, nVar, gradient, rmatrix);
}

void CSolver::SetUndivided_Laplacian(CGeometry *geometry, const CConfig *config) {

  /*--- Loop domain points. ---*/

  SU2_OMP_FOR_DYN(256)
  for (unsigned long iPoint = 0; iPoint < nPointDomain; ++iPoint) {

    const bool boundary_i = geometry->nodes->GetPhysicalBoundary(iPoint);

    /*--- Initialize. ---*/
    for (unsigned short iVar = 0; iVar < nVar; iVar++)
      base_nodes->SetUnd_Lapl(iPoint, iVar, 0.0);

    /*--- Loop over the neighbors of point i. ---*/
    for (auto jPoint : geometry->nodes->GetPoints(iPoint)) {

      bool boundary_j = geometry->nodes->GetPhysicalBoundary(jPoint);

      /*--- If iPoint is boundary it only takes contributions from other boundary points. ---*/
      if (boundary_i && !boundary_j) continue;

      /*--- Add solution differences, with correction for compressible flows which use the enthalpy. ---*/

      for (unsigned short iVar = 0; iVar < nVar; iVar++) {
        su2double delta = base_nodes->GetSolution(jPoint,iVar)-base_nodes->GetSolution(iPoint,iVar);
        base_nodes->AddUnd_Lapl(iPoint, iVar, delta);
      }
    }
  }
  END_SU2_OMP_FOR

  /*--- Correct the Laplacian across any periodic boundaries. ---*/

  for (unsigned short iPeriodic = 1; iPeriodic <= config->GetnMarker_Periodic()/2; iPeriodic++) {
    InitiatePeriodicComms(geometry, config, iPeriodic, PERIODIC_LAPLACIAN);
    CompletePeriodicComms(geometry, config, iPeriodic, PERIODIC_LAPLACIAN);
  }

  /*--- MPI parallelization ---*/

  InitiateComms(geometry, config, UNDIVIDED_LAPLACIAN);
  CompleteComms(geometry, config, UNDIVIDED_LAPLACIAN);

}

void CSolver::Add_External_To_Solution() {
  for (unsigned long iPoint = 0; iPoint < nPoint; iPoint++) {
    base_nodes->AddSolution(iPoint, base_nodes->Get_External(iPoint));
  }
}

void CSolver::Add_Solution_To_External() {
  for (unsigned long iPoint = 0; iPoint < nPoint; iPoint++) {
    base_nodes->Add_External(iPoint, base_nodes->GetSolution(iPoint));
  }
}

void CSolver::Update_Cross_Term(CConfig *config, su2passivematrix &cross_term) {

  /*--- This method is for discrete adjoint solvers and it is used in multi-physics
   *    contexts, "cross_term" is the old value, the new one is in "Solution".
   *    We update "cross_term" and the sum of all cross terms (in "External")
   *    with a fraction of the difference between new and old.
   *    When "alpha" is 1, i.e. no relaxation, we effectively subtract the old
   *    value and add the new one to the total ("External"). ---*/

  vector<su2double> solution(nVar);
  passivedouble alpha = SU2_TYPE::GetValue(config->GetAitkenStatRelax());

  for (unsigned long iPoint = 0; iPoint < nPoint; iPoint++) {
    for (unsigned short iVar = 0; iVar < nVar; iVar++) {
      passivedouble
      new_val = SU2_TYPE::GetValue(base_nodes->GetSolution(iPoint,iVar)),
      delta = alpha * (new_val - cross_term(iPoint,iVar));
      /*--- Update cross term. ---*/
      cross_term(iPoint,iVar) += delta;
      solution[iVar] = delta;
    }
    /*--- Update the sum of all cross-terms. ---*/
    base_nodes->Add_External(iPoint, solution.data());
  }
}

void CSolver::SetGridVel_Gradient(CGeometry *geometry, const CConfig *config) {

  /// TODO: No comms needed for this gradient? The Rmatrix should be allocated somewhere.

  const auto& gridVel = geometry->nodes->GetGridVel();
  auto& gridVelGrad = geometry->nodes->GetGridVel_Grad();
  auto rmatrix = CVectorOfMatrix(nPoint,nDim,nDim);

  computeGradientsLeastSquares(nullptr, GRID_VELOCITY, PERIODIC_NONE, *geometry, *config,
                               true, gridVel, 0, nDim, gridVelGrad, rmatrix);
}

void CSolver::SetSolution_Limiter(CGeometry *geometry, const CConfig *config) {

  auto kindLimiter = static_cast<ENUM_LIMITER>(config->GetKind_SlopeLimit());
  const auto& solution = base_nodes->GetSolution();
  const auto& gradient = base_nodes->GetGradient_Reconstruction();
  auto& solMin = base_nodes->GetSolution_Min();
  auto& solMax = base_nodes->GetSolution_Max();
  auto& limiter = base_nodes->GetLimiter();

  computeLimiters(kindLimiter, this, SOLUTION_LIMITER, PERIODIC_LIM_SOL_1, PERIODIC_LIM_SOL_2,
                  *geometry, *config, 0, nVar, solution, gradient, solMin, solMax, limiter);
}

void CSolver::Gauss_Elimination(su2double** A, su2double* rhs, unsigned short nVar) {

  short iVar, jVar, kVar;
  su2double weight, aux;

  if (nVar == 1)
    rhs[0] /= A[0][0];
  else {

    /*--- Transform system in Upper Matrix ---*/

    for (iVar = 1; iVar < (short)nVar; iVar++) {
      for (jVar = 0; jVar < iVar; jVar++) {
        weight = A[iVar][jVar]/A[jVar][jVar];
        for (kVar = jVar; kVar < (short)nVar; kVar++)
          A[iVar][kVar] -= weight*A[jVar][kVar];
        rhs[iVar] -= weight*rhs[jVar];
      }
    }

    /*--- Backwards substitution ---*/

    rhs[nVar-1] = rhs[nVar-1]/A[nVar-1][nVar-1];
    for (iVar = (short)nVar-2; iVar >= 0; iVar--) {
      aux = 0;
      for (jVar = iVar+1; jVar < (short)nVar; jVar++)
        aux += A[iVar][jVar]*rhs[jVar];
      rhs[iVar] = (rhs[iVar]-aux)/A[iVar][iVar];
      if (iVar == 0) break;
    }
  }

}

void CSolver::Aeroelastic(CSurfaceMovement *surface_movement, CGeometry *geometry, CConfig *config, unsigned long TimeIter) {

  /*--- Variables used for Aeroelastic case ---*/

  su2double Cl, Cd, Cn, Ct, Cm, Cn_rot;
  su2double Alpha = config->GetAoA()*PI_NUMBER/180.0;
  vector<su2double> structural_solution(4,0.0); //contains solution(displacements and rates) of typical section wing model.

  unsigned short iMarker, iMarker_Monitoring, Monitoring;
  string Marker_Tag, Monitoring_Tag;

  /*--- Loop over markers and find the ones being monitored. ---*/

  for (iMarker = 0; iMarker < config->GetnMarker_All(); iMarker++) {
    Monitoring = config->GetMarker_All_Monitoring(iMarker);
    if (Monitoring == YES) {

      /*--- Find the particular marker being monitored and get the forces acting on it. ---*/

      for (iMarker_Monitoring = 0; iMarker_Monitoring < config->GetnMarker_Monitoring(); iMarker_Monitoring++) {
        Monitoring_Tag = config->GetMarker_Monitoring_TagBound(iMarker_Monitoring);
        Marker_Tag = config->GetMarker_All_TagBound(iMarker);
        if (Marker_Tag == Monitoring_Tag) {

          Cl = GetSurface_CL(iMarker_Monitoring);
          Cd = GetSurface_CD(iMarker_Monitoring);

          /*--- For typical section wing model want the force normal to the airfoil (in the direction of the spring) ---*/
          Cn = Cl*cos(Alpha) + Cd*sin(Alpha);
          Ct = -Cl*sin(Alpha) + Cd*cos(Alpha);

          Cm = GetSurface_CMz(iMarker_Monitoring);

          /*--- Calculate forces for the Typical Section Wing Model taking into account rotation ---*/

          /*--- Note that the calculation of the forces and the subsequent displacements ...
           is only correct for the airfoil that starts at the 0 degree position ---*/

          if (config->GetKind_GridMovement() == AEROELASTIC_RIGID_MOTION) {
            su2double Omega, dt, psi;
            dt = config->GetDelta_UnstTimeND();
            Omega  = (config->GetRotation_Rate(2)/config->GetOmega_Ref());
            psi = Omega*(dt*TimeIter);

            /*--- Correct for the airfoil starting position (This is hardcoded in here) ---*/
            if (Monitoring_Tag == "Airfoil1") {
              psi = psi + 0.0;
            }
            else if (Monitoring_Tag == "Airfoil2") {
              psi = psi + 2.0/3.0*PI_NUMBER;
            }
            else if (Monitoring_Tag == "Airfoil3") {
              psi = psi + 4.0/3.0*PI_NUMBER;
            }
            else
              cout << "WARNING: There is a marker that we are monitoring that doesn't match the values hardcoded above!" << endl;

            cout << Monitoring_Tag << " position " << psi*180.0/PI_NUMBER << " degrees. " << endl;

            Cn_rot = Cn*cos(psi) - Ct*sin(psi); //Note the signs are different for accounting for the AOA.
            Cn = Cn_rot;
          }

          /*--- Solve the aeroelastic equations for the particular marker(surface) ---*/

          SolveTypicalSectionWingModel(geometry, Cn, Cm, config, iMarker_Monitoring, structural_solution);

          break;
        }
      }

      /*--- Compute the new surface node locations ---*/
      surface_movement->AeroelasticDeform(geometry, config, TimeIter, iMarker, iMarker_Monitoring, structural_solution);

    }

  }

}

void CSolver::SetUpTypicalSectionWingModel(vector<vector<su2double> >& Phi, vector<su2double>& omega, CConfig *config) {

  /*--- Retrieve values from the config file ---*/
  su2double w_h = config->GetAeroelastic_Frequency_Plunge();
  su2double w_a = config->GetAeroelastic_Frequency_Pitch();
  su2double x_a = config->GetAeroelastic_CG_Location();
  su2double r_a = sqrt(config->GetAeroelastic_Radius_Gyration_Squared());
  su2double w = w_h/w_a;

  // Mass Matrix
  vector<vector<su2double> > M(2,vector<su2double>(2,0.0));
  M[0][0] = 1;
  M[0][1] = x_a;
  M[1][0] = x_a;
  M[1][1] = r_a*r_a;

  // Stiffness Matrix
  //  vector<vector<su2double> > K(2,vector<su2double>(2,0.0));
  //  K[0][0] = (w_h/w_a)*(w_h/w_a);
  //  K[0][1] = 0.0;
  //  K[1][0] = 0.0;
  //  K[1][1] = r_a*r_a;

  /* Eigenvector and Eigenvalue Matrices of the Generalized EigenValue Problem. */

  vector<vector<su2double> > Omega2(2,vector<su2double>(2,0.0));
  su2double aux; // auxiliary variable
  aux = sqrt(pow(r_a,2)*pow(w,4) - 2*pow(r_a,2)*pow(w,2) + pow(r_a,2) + 4*pow(x_a,2)*pow(w,2));
  Phi[0][0] = (r_a * (r_a - r_a*pow(w,2) + aux)) / (2*x_a*pow(w, 2));
  Phi[0][1] = (r_a * (r_a - r_a*pow(w,2) - aux)) / (2*x_a*pow(w, 2));
  Phi[1][0] = 1.0;
  Phi[1][1] = 1.0;

  Omega2[0][0] = (r_a * (r_a + r_a*pow(w,2) - aux)) / (2*(pow(r_a, 2) - pow(x_a, 2)));
  Omega2[0][1] = 0;
  Omega2[1][0] = 0;
  Omega2[1][1] = (r_a * (r_a + r_a*pow(w,2) + aux)) / (2*(pow(r_a, 2) - pow(x_a, 2)));

  /* Nondimesionalize the Eigenvectors such that Phi'*M*Phi = I and PHI'*K*PHI = Omega */
  // Phi'*M*Phi = D
  // D^(-1/2)*Phi'*M*Phi*D^(-1/2) = D^(-1/2)*D^(1/2)*D^(1/2)*D^(-1/2) = I,  D^(-1/2) = inv(sqrt(D))
  // Phi = Phi*D^(-1/2)

  vector<vector<su2double> > Aux(2,vector<su2double>(2,0.0));
  vector<vector<su2double> > D(2,vector<su2double>(2,0.0));
  // Aux = M*Phi
  for (int i=0; i<2; i++) {
    for (int j=0; j<2; j++) {
      Aux[i][j] = 0;
      for (int k=0; k<2; k++) {
        Aux[i][j] += M[i][k]*Phi[k][j];
      }
    }
  }

  // D = Phi'*Aux
  for (int i=0; i<2; i++) {
    for (int j=0; j<2; j++) {
      D[i][j] = 0;
      for (int k=0; k<2; k++) {
        D[i][j] += Phi[k][i]*Aux[k][j]; //PHI transpose
      }
    }
  }

  //Modify the first column
  Phi[0][0] = Phi[0][0] * 1/sqrt(D[0][0]);
  Phi[1][0] = Phi[1][0] * 1/sqrt(D[0][0]);
  //Modify the second column
  Phi[0][1] = Phi[0][1] * 1/sqrt(D[1][1]);
  Phi[1][1] = Phi[1][1] * 1/sqrt(D[1][1]);

  // Sqrt of the eigenvalues (frequency of vibration of the modes)
  omega[0] = sqrt(Omega2[0][0]);
  omega[1] = sqrt(Omega2[1][1]);

}

void CSolver::SolveTypicalSectionWingModel(CGeometry *geometry, su2double Cl, su2double Cm, CConfig *config, unsigned short iMarker, vector<su2double>& displacements) {

  /*--- The aeroelastic model solved in this routine is the typical section wing model
   The details of the implementation are similar to those found in J.J. Alonso
   "Fully-Implicit Time-Marching Aeroelastic Solutions" 1994. ---*/

  /*--- Retrieve values from the config file ---*/
  su2double w_alpha = config->GetAeroelastic_Frequency_Pitch();
  su2double vf      = config->GetAeroelastic_Flutter_Speed_Index();
  su2double b       = config->GetLength_Reynolds()/2.0; // airfoil semichord, Reynolds length is by defaul 1.0
  su2double dt      = config->GetDelta_UnstTimeND();
  dt = dt*w_alpha; //Non-dimensionalize the structural time.

  /*--- Structural Equation damping ---*/
  vector<su2double> xi(2,0.0);

  /*--- Eigenvectors and Eigenvalues of the Generalized EigenValue Problem. ---*/
  vector<vector<su2double> > Phi(2,vector<su2double>(2,0.0));   // generalized eigenvectors.
  vector<su2double> w(2,0.0);        // sqrt of the generalized eigenvalues (frequency of vibration of the modes).
  SetUpTypicalSectionWingModel(Phi, w, config);

  /*--- Solving the Decoupled Aeroelastic Problem with second order time discretization Eq (9) ---*/

  /*--- Solution variables description. //x[j][i], j-entry, i-equation. // Time (n+1)->np1, n->n, (n-1)->n1 ---*/
  vector<vector<su2double> > x_np1(2,vector<su2double>(2,0.0));

  /*--- Values from previous movement of spring at true time step n+1
   We use this values because we are solving for delta changes not absolute changes ---*/
  vector<vector<su2double> > x_np1_old = config->GetAeroelastic_np1(iMarker);

  /*--- Values at previous timesteps. ---*/
  vector<vector<su2double> > x_n = config->GetAeroelastic_n(iMarker);
  vector<vector<su2double> > x_n1 = config->GetAeroelastic_n1(iMarker);

  /*--- Set up of variables used to solve the structural problem. ---*/
  vector<su2double> f_tilde(2,0.0);
  vector<vector<su2double> > A_inv(2,vector<su2double>(2,0.0));
  su2double detA;
  su2double s1, s2;
  vector<su2double> rhs(2,0.0); //right hand side
  vector<su2double> eta(2,0.0);
  vector<su2double> eta_dot(2,0.0);

  /*--- Forcing Term ---*/
  su2double cons = vf*vf/PI_NUMBER;
  vector<su2double> f(2,0.0);
  f[0] = cons*(-Cl);
  f[1] = cons*(2*-Cm);

  //f_tilde = Phi'*f
  for (int i=0; i<2; i++) {
    f_tilde[i] = 0;
    for (int k=0; k<2; k++) {
      f_tilde[i] += Phi[k][i]*f[k]; //PHI transpose
    }
  }

  /*--- solve each decoupled equation (The inverse of the 2x2 matrix is provided) ---*/
  for (int i=0; i<2; i++) {
    /* Matrix Inverse */
    detA = 9.0/(4.0*dt*dt) + 3*w[i]*xi[i]/(dt) + w[i]*w[i];
    A_inv[0][0] = 1/detA * (3/(2.0*dt) + 2*xi[i]*w[i]);
    A_inv[0][1] = 1/detA * 1;
    A_inv[1][0] = 1/detA * -w[i]*w[i];
    A_inv[1][1] = 1/detA * 3/(2.0*dt);

    /* Source Terms from previous iterations */
    s1 = (-4*x_n[0][i] + x_n1[0][i])/(2.0*dt);
    s2 = (-4*x_n[1][i] + x_n1[1][i])/(2.0*dt);

    /* Problem Right Hand Side */
    rhs[0] = -s1;
    rhs[1] = f_tilde[i]-s2;

    /* Solve the equations */
    x_np1[0][i] = A_inv[0][0]*rhs[0] + A_inv[0][1]*rhs[1];
    x_np1[1][i] = A_inv[1][0]*rhs[0] + A_inv[1][1]*rhs[1];

    eta[i] = x_np1[0][i]-x_np1_old[0][i];  // For displacements, the change(deltas) is used.
    eta_dot[i] = x_np1[1][i]; // For velocities, absolute values are used.
  }

  /*--- Transform back from the generalized coordinates to get the actual displacements in plunge and pitch  q = Phi*eta ---*/
  vector<su2double> q(2,0.0);
  vector<su2double> q_dot(2,0.0);
  for (int i=0; i<2; i++) {
    q[i] = 0;
    q_dot[i] = 0;
    for (int k=0; k<2; k++) {
      q[i] += Phi[i][k]*eta[k];
      q_dot[i] += Phi[i][k]*eta_dot[k];
    }
  }

  su2double dh = b*q[0];
  su2double dalpha = q[1];

  su2double h_dot = w_alpha*b*q_dot[0];  //The w_a brings it back to actual time.
  su2double alpha_dot = w_alpha*q_dot[1];

  /*--- Set the solution of the structural equations ---*/
  displacements[0] = dh;
  displacements[1] = dalpha;
  displacements[2] = h_dot;
  displacements[3] = alpha_dot;

  /*--- Calculate the total plunge and total pitch displacements for the unsteady step by summing the displacement at each sudo time step ---*/
  su2double pitch, plunge;
  pitch = config->GetAeroelastic_pitch(iMarker);
  plunge = config->GetAeroelastic_plunge(iMarker);

  config->SetAeroelastic_pitch(iMarker , pitch+dalpha);
  config->SetAeroelastic_plunge(iMarker , plunge+dh/b);

  /*--- Set the Aeroelastic solution at time n+1. This gets update every sudo time step
   and after convering the sudo time step the solution at n+1 get moved to the solution at n
   in SetDualTime_Solver method ---*/

  config->SetAeroelastic_np1(iMarker, x_np1);

}

void CSolver::Restart_OldGeometry(CGeometry *geometry, CConfig *config) {

  SU2_OMP_MASTER {

  /*--- This function is intended for dual time simulations ---*/

  int Unst_RestartIter;
  ifstream restart_file_n;

  string filename = config->GetSolution_FileName();
  string filename_n;

  /*--- Auxiliary vector for storing the coordinates ---*/
  su2double Coord[3] = {0.0};

  /*--- Variables for reading the restart files ---*/
  string text_line;
  long iPoint_Local;
  unsigned long iPoint_Global_Local = 0, iPoint_Global = 0;

  /*--- First, we load the restart file for time n ---*/

  /*-------------------------------------------------------------------------------------------*/

  /*--- Modify file name for an unsteady restart ---*/
  if (config->GetRestart()) Unst_RestartIter = SU2_TYPE::Int(config->GetRestart_Iter())-1;
  else Unst_RestartIter = SU2_TYPE::Int(config->GetUnst_AdjointIter())-1;
  filename_n = config->GetFilename(filename, ".csv", Unst_RestartIter);

  /*--- Open the restart file, throw an error if this fails. ---*/

  restart_file_n.open(filename_n.data(), ios::in);
  if (restart_file_n.fail()) {
    SU2_MPI::Error(string("There is no flow restart file ") + filename_n, CURRENT_FUNCTION);
  }

  /*--- First, set all indices to a negative value by default, and Global n indices to 0 ---*/
  iPoint_Global_Local = 0; iPoint_Global = 0;

  /*--- Read all lines in the restart file ---*/
  /*--- The first line is the header ---*/

  getline (restart_file_n, text_line);

  for (iPoint_Global = 0; iPoint_Global < geometry->GetGlobal_nPointDomain(); iPoint_Global++ ) {

    getline (restart_file_n, text_line);

    vector<string> point_line = PrintingToolbox::split(text_line, ',');

    /*--- Retrieve local index. If this node from the restart file lives
     on the current processor, we will load and instantiate the vars. ---*/

    iPoint_Local = geometry->GetGlobal_to_Local_Point(iPoint_Global);

    if (iPoint_Local > -1) {

      Coord[0] = PrintingToolbox::stod(point_line[1]);
      Coord[1] = PrintingToolbox::stod(point_line[2]);
      if (nDim == 3){
        Coord[2] = PrintingToolbox::stod(point_line[3]);
      }
      geometry->nodes->SetCoord_n(iPoint_Local, Coord);

      iPoint_Global_Local++;
    }
  }

  /*--- Detect a wrong solution file ---*/

  if (iPoint_Global_Local < geometry->GetnPointDomain()) {
    SU2_MPI::Error(string("The solution file ") + filename + string(" doesn't match with the mesh file!\n") +
                   string("It could be empty lines at the end of the file."), CURRENT_FUNCTION);
  }

  /*--- Close the restart file ---*/

  restart_file_n.close();

  /*-------------------------------------------------------------------------------------------*/
  /*-------------------------------------------------------------------------------------------*/

  /*--- Now, we load the restart file for time n-1, if the simulation is 2nd Order ---*/

  if (config->GetTime_Marching() == TIME_MARCHING::DT_STEPPING_2ND) {

    ifstream restart_file_n1;
    string filename_n1;

    /*--- Modify file name for an unsteady restart ---*/
    if (config->GetRestart()) Unst_RestartIter = SU2_TYPE::Int(config->GetRestart_Iter())-2;
    else Unst_RestartIter = SU2_TYPE::Int(config->GetUnst_AdjointIter())-2;
    filename_n1 = config->GetFilename(filename, ".csv", Unst_RestartIter);

    /*--- Open the restart file, throw an error if this fails. ---*/

    restart_file_n1.open(filename_n1.data(), ios::in);
    if (restart_file_n1.fail()) {
        SU2_MPI::Error(string("There is no flow restart file ") + filename_n1, CURRENT_FUNCTION);

    }

    /*--- First, set all indices to a negative value by default, and Global n indices to 0 ---*/
    iPoint_Global_Local = 0; iPoint_Global = 0;

    /*--- Read all lines in the restart file ---*/
    /*--- The first line is the header ---*/

    getline (restart_file_n1, text_line);

    for (iPoint_Global = 0; iPoint_Global < geometry->GetGlobal_nPointDomain(); iPoint_Global++ ) {

      getline (restart_file_n1, text_line);

      vector<string> point_line = PrintingToolbox::split(text_line, ',');

      /*--- Retrieve local index. If this node from the restart file lives
       on the current processor, we will load and instantiate the vars. ---*/

      iPoint_Local = geometry->GetGlobal_to_Local_Point(iPoint_Global);

      if (iPoint_Local > -1) {

        Coord[0] = PrintingToolbox::stod(point_line[1]);
        Coord[1] = PrintingToolbox::stod(point_line[2]);
        if (nDim == 3){
          Coord[2] = PrintingToolbox::stod(point_line[3]);
        }

        geometry->nodes->SetCoord_n1(iPoint_Local, Coord);

        iPoint_Global_Local++;
      }

    }

    /*--- Detect a wrong solution file ---*/

    if (iPoint_Global_Local < geometry->GetnPointDomain()) {
      SU2_MPI::Error(string("The solution file ") + filename + string(" doesn't match with the mesh file!\n") +
                     string("It could be empty lines at the end of the file."), CURRENT_FUNCTION);
    }

    /*--- Close the restart file ---*/

    restart_file_n1.close();

  }

  }
  END_SU2_OMP_MASTER
  SU2_OMP_BARRIER

  /*--- It's necessary to communicate this information ---*/

  geometry->InitiateComms(geometry, config, COORDINATES_OLD);
  geometry->CompleteComms(geometry, config, COORDINATES_OLD);

}

void CSolver::Read_SU2_Restart_ASCII(CGeometry *geometry, const CConfig *config, string val_filename) {

  ifstream restart_file;
  string text_line, Tag;
  unsigned short iVar;
  long iPoint_Local = 0; unsigned long iPoint_Global = 0;
  int counter = 0;
  fields.clear();

  Restart_Vars = new int[5];

  string error_string = "Note: ASCII restart files must be in CSV format since v7.0.\n"
                        "Check https://su2code.github.io/docs/Guide-to-v7 for more information.";

  /*--- First, check that this is not a binary restart file. ---*/

  char fname[100];
  val_filename += ".csv";
  strcpy(fname, val_filename.c_str());
  int magic_number;

#ifndef HAVE_MPI

  /*--- Serial binary input. ---*/

  FILE *fhw;
  fhw = fopen(fname,"rb");
  size_t ret;

  /*--- Error check for opening the file. ---*/

  if (!fhw) {
    SU2_MPI::Error(string("Unable to open SU2 restart file ") + fname, CURRENT_FUNCTION);
  }

  /*--- Attempt to read the first int, which should be our magic number. ---*/

  ret = fread(&magic_number, sizeof(int), 1, fhw);
  if (ret != 1) {
    SU2_MPI::Error("Error reading restart file.", CURRENT_FUNCTION);
  }

  /*--- Check that this is an SU2 binary file. SU2 binary files
   have the hex representation of "SU2" as the first int in the file. ---*/

  if (magic_number == 535532) {
    SU2_MPI::Error(string("File ") + string(fname) + string(" is a binary SU2 restart file, expected ASCII.\n") +
                   string("SU2 reads/writes binary restart files by default.\n") +
                   string("Note that backward compatibility for ASCII restart files is\n") +
                   string("possible with the READ_BINARY_RESTART option."), CURRENT_FUNCTION);
  }

  fclose(fhw);

#else

  /*--- Parallel binary input using MPI I/O. ---*/

  MPI_File fhw;
  int ierr;

  /*--- All ranks open the file using MPI. ---*/

  ierr = MPI_File_open(SU2_MPI::GetComm(), fname, MPI_MODE_RDONLY, MPI_INFO_NULL, &fhw);

  /*--- Error check opening the file. ---*/

  if (ierr) {
    SU2_MPI::Error(string("SU2 ASCII restart file ") + string(fname) + string(" not found.\n") + error_string,
                   CURRENT_FUNCTION);
  }

  /*--- Have the master attempt to read the magic number. ---*/

  if (rank == MASTER_NODE)
    MPI_File_read(fhw, &magic_number, 1, MPI_INT, MPI_STATUS_IGNORE);

  /*--- Broadcast the number of variables to all procs and store clearly. ---*/

  SU2_MPI::Bcast(&magic_number, 1, MPI_INT, MASTER_NODE, SU2_MPI::GetComm());

  /*--- Check that this is an SU2 binary file. SU2 binary files
   have the hex representation of "SU2" as the first int in the file. ---*/

  if (magic_number == 535532) {
    SU2_MPI::Error(string("File ") + string(fname) + string(" is a binary SU2 restart file, expected ASCII.\n") +
                   string("SU2 reads/writes binary restart files by default.\n") +
                   string("Note that backward compatibility for ASCII restart files is\n") +
                   string("possible with the READ_BINARY_RESTART option."), CURRENT_FUNCTION);
  }

  MPI_File_close(&fhw);

#endif

  /*--- Open the restart file ---*/

  restart_file.open(val_filename.data(), ios::in);

  /*--- In case there is no restart file ---*/

  if (restart_file.fail()) {
    SU2_MPI::Error(string("SU2 ASCII restart file ") + string(fname) + string(" not found.\n") + error_string,
                   CURRENT_FUNCTION);
  }

  /*--- Identify the number of fields (and names) in the restart file ---*/

  getline (restart_file, text_line);

  char delimiter = ',';
  fields = PrintingToolbox::split(text_line, delimiter);

  if (fields.size() <= 1) {
    SU2_MPI::Error(string("Restart file does not seem to be a CSV file.\n") + error_string, CURRENT_FUNCTION);
  }

  for (unsigned short iField = 0; iField < fields.size(); iField++){
    PrintingToolbox::trim(fields[iField]);
  }

  /*--- Set the number of variables, one per field in the
   restart file (without including the PointID) ---*/

  Restart_Vars[1] = (int)fields.size() - 1;

  /*--- Allocate memory for the restart data. ---*/

  Restart_Data = new passivedouble[Restart_Vars[1]*geometry->GetnPointDomain()];

  /*--- Read all lines in the restart file and extract data. ---*/

  for (iPoint_Global = 0; iPoint_Global < geometry->GetGlobal_nPointDomain(); iPoint_Global++) {

    if (!getline (restart_file, text_line)) break;

    /*--- Retrieve local index. If this node from the restart file lives
     on the current processor, we will load and instantiate the vars. ---*/

    iPoint_Local = geometry->GetGlobal_to_Local_Point(iPoint_Global);

    if (iPoint_Local > -1) {

      vector<string> point_line = PrintingToolbox::split(text_line, delimiter);

      /*--- Store the solution (starting with node coordinates) --*/

      for (iVar = 0; iVar < Restart_Vars[1]; iVar++)
        Restart_Data[counter*Restart_Vars[1] + iVar] = SU2_TYPE::GetValue(PrintingToolbox::stod(point_line[iVar+1]));

      /*--- Increment our local point counter. ---*/

      counter++;

    }
  }

  if (iPoint_Global != geometry->GetGlobal_nPointDomain())
    SU2_MPI::Error("The solution file does not match the mesh, currently only binary files can be interpolated.",
                   CURRENT_FUNCTION);

}

void CSolver::Read_SU2_Restart_Binary(CGeometry *geometry, const CConfig *config, string val_filename) {

  char str_buf[CGNS_STRING_SIZE], fname[100];
  val_filename += ".dat";
  strcpy(fname, val_filename.c_str());
  const int nRestart_Vars = 5;
  Restart_Vars = new int[nRestart_Vars];
  fields.clear();

#ifndef HAVE_MPI

  /*--- Serial binary input. ---*/

  FILE *fhw;
  fhw = fopen(fname,"rb");
  size_t ret;

  /*--- Error check for opening the file. ---*/

  if (!fhw) {
    SU2_MPI::Error(string("Unable to open SU2 restart file ") + string(fname), CURRENT_FUNCTION);
  }

  /*--- First, read the number of variables and points. ---*/

  ret = fread(Restart_Vars, sizeof(int), nRestart_Vars, fhw);
  if (ret != (unsigned long)nRestart_Vars) {
    SU2_MPI::Error("Error reading restart file.", CURRENT_FUNCTION);
  }

  /*--- Check that this is an SU2 binary file. SU2 binary files
   have the hex representation of "SU2" as the first int in the file. ---*/

  if (Restart_Vars[0] != 535532) {
    SU2_MPI::Error(string("File ") + string(fname) + string(" is not a binary SU2 restart file.\n") +
                   string("SU2 reads/writes binary restart files by default.\n") +
                   string("Note that backward compatibility for ASCII restart files is\n") +
                   string("possible with the READ_BINARY_RESTART option."), CURRENT_FUNCTION);
  }

  /*--- Store the number of fields and points to be read for clarity. ---*/

  const unsigned long nFields = Restart_Vars[1];
  const unsigned long nPointFile = Restart_Vars[2];

  /*--- Read the variable names from the file. Note that we are adopting a
   fixed length of 33 for the string length to match with CGNS. This is
   needed for when we read the strings later. We pad the beginning of the
   variable string vector with the Point_ID tag that wasn't written. ---*/

  fields.push_back("Point_ID");
  for (auto iVar = 0u; iVar < nFields; iVar++) {
    ret = fread(str_buf, sizeof(char), CGNS_STRING_SIZE, fhw);
    if (ret != (unsigned long)CGNS_STRING_SIZE) {
      SU2_MPI::Error("Error reading restart file.", CURRENT_FUNCTION);
    }
    fields.push_back(str_buf);
  }

  /*--- For now, create a temp 1D buffer to read the data from file. ---*/

  Restart_Data = new passivedouble[nFields*nPointFile];

  /*--- Read in the data for the restart at all local points. ---*/

  ret = fread(Restart_Data, sizeof(passivedouble), nFields*nPointFile, fhw);
  if (ret != nFields*nPointFile) {
    SU2_MPI::Error("Error reading restart file.", CURRENT_FUNCTION);
  }

  /*--- Close the file. ---*/

  fclose(fhw);

#else

  /*--- Parallel binary input using MPI I/O. ---*/

  MPI_File fhw;
  SU2_MPI::Status status;
  MPI_Datatype etype, filetype;
  MPI_Offset disp;

  /*--- All ranks open the file using MPI. ---*/

  int ierr = MPI_File_open(SU2_MPI::GetComm(), fname, MPI_MODE_RDONLY, MPI_INFO_NULL, &fhw);

  if (ierr) SU2_MPI::Error(string("Unable to open SU2 restart file ") + string(fname), CURRENT_FUNCTION);

  /*--- First, read the number of variables and points (i.e., cols and rows),
   which we will need in order to read the file later. Also, read the
   variable string names here. Only the master rank reads the header. ---*/

  if (rank == MASTER_NODE)
    MPI_File_read(fhw, Restart_Vars, nRestart_Vars, MPI_INT, MPI_STATUS_IGNORE);

  /*--- Broadcast the number of variables to all procs and store clearly. ---*/

  SU2_MPI::Bcast(Restart_Vars, nRestart_Vars, MPI_INT, MASTER_NODE, SU2_MPI::GetComm());

  /*--- Check that this is an SU2 binary file. SU2 binary files
   have the hex representation of "SU2" as the first int in the file. ---*/

  if (Restart_Vars[0] != 535532) {
    SU2_MPI::Error(string("File ") + string(fname) + string(" is not a binary SU2 restart file.\n") +
                   string("SU2 reads/writes binary restart files by default.\n") +
                   string("Note that backward compatibility for ASCII restart files is\n") +
                   string("possible with the READ_BINARY_RESTART option."), CURRENT_FUNCTION);
  }

  /*--- Store the number of fields and points to be read for clarity. ---*/

  const unsigned long nFields = Restart_Vars[1];
  const unsigned long nPointFile = Restart_Vars[2];

  /*--- Read the variable names from the file. Note that we are adopting a
   fixed length of 33 for the string length to match with CGNS. This is
   needed for when we read the strings later. ---*/

  char *mpi_str_buf = new char[nFields*CGNS_STRING_SIZE];
  if (rank == MASTER_NODE) {
    disp = nRestart_Vars*sizeof(int);
    MPI_File_read_at(fhw, disp, mpi_str_buf, nFields*CGNS_STRING_SIZE,
                     MPI_CHAR, MPI_STATUS_IGNORE);
  }

  /*--- Broadcast the string names of the variables. ---*/

  SU2_MPI::Bcast(mpi_str_buf, nFields*CGNS_STRING_SIZE, MPI_CHAR,
                 MASTER_NODE, SU2_MPI::GetComm());

  /*--- Now parse the string names and load into the config class in case
   we need them for writing visualization files (SU2_SOL). ---*/

  fields.push_back("Point_ID");
  for (auto iVar = 0u; iVar < nFields; iVar++) {
    const auto index = iVar*CGNS_STRING_SIZE;
    string field_buf("\"");
    for (int iChar = 0; iChar < CGNS_STRING_SIZE; iChar++) {
      str_buf[iChar] = mpi_str_buf[index + iChar];
    }
    field_buf.append(str_buf);
    field_buf.append("\"");
    fields.push_back(field_buf.c_str());
  }

  /*--- Free string buffer memory. ---*/

  delete [] mpi_str_buf;

  /*--- We're writing only su2doubles in the data portion of the file. ---*/

  etype = MPI_DOUBLE;

  /*--- We need to ignore the 4 ints describing the nVar_Restart and nPoints,
   along with the string names of the variables. ---*/

  disp = nRestart_Vars*sizeof(int) + CGNS_STRING_SIZE*nFields*sizeof(char);

  /*--- Define a derived datatype for this rank's set of non-contiguous data
   that will be placed in the restart. Here, we are collecting each one of the
   points which are distributed throughout the file in blocks of nVar_Restart data. ---*/

  int nBlock;
  int *blocklen = nullptr;
  MPI_Aint *displace = nullptr;

  if (nPointFile == geometry->GetGlobal_nPointDomain() ||
      config->GetKind_SU2() == SU2_COMPONENT::SU2_SOL) {
    /*--- No interpolation, each rank reads the indices it needs. ---*/
    nBlock = geometry->GetnPointDomain();

    blocklen = new int[nBlock];
    displace = new MPI_Aint[nBlock];
    int counter = 0;
    for (auto iPoint_Global = 0ul; iPoint_Global < geometry->GetGlobal_nPointDomain(); ++iPoint_Global) {
      if (geometry->GetGlobal_to_Local_Point(iPoint_Global) > -1) {
        blocklen[counter] = nFields;
        displace[counter] = iPoint_Global*nFields*sizeof(passivedouble);
        counter++;
      }
    }
  }
  else {
    /*--- Interpolation required, read large blocks of data. ---*/
    nBlock = 1;

    blocklen = new int[nBlock];
    displace = new MPI_Aint[nBlock];

    const auto partitioner = CLinearPartitioner(nPointFile,0);

    blocklen[0] = nFields*partitioner.GetSizeOnRank(rank);
    displace[0] = nFields*partitioner.GetFirstIndexOnRank(rank)*sizeof(passivedouble);;
  }

  MPI_Type_create_hindexed(nBlock, blocklen, displace, MPI_DOUBLE, &filetype);
  MPI_Type_commit(&filetype);

  /*--- Set the view for the MPI file write, i.e., describe the location in
   the file that this rank "sees" for writing its piece of the restart file. ---*/

  MPI_File_set_view(fhw, disp, etype, filetype, (char*)"native", MPI_INFO_NULL);

  /*--- For now, create a temp 1D buffer to read the data from file. ---*/

  const int bufSize = nBlock*blocklen[0];
  Restart_Data = new passivedouble[bufSize];

  /*--- Collective call for all ranks to read from their view simultaneously. ---*/

  MPI_File_read_all(fhw, Restart_Data, bufSize, MPI_DOUBLE, &status);

  /*--- All ranks close the file after writing. ---*/

  MPI_File_close(&fhw);

  /*--- Free the derived datatype and release temp memory. ---*/

  MPI_Type_free(&filetype);

  delete [] blocklen;
  delete [] displace;

#endif

  if (nPointFile != geometry->GetGlobal_nPointDomain() &&
      config->GetKind_SU2() != SU2_COMPONENT::SU2_SOL) {
    InterpolateRestartData(geometry, config);
  }
}

void CSolver::InterpolateRestartData(const CGeometry *geometry, const CConfig *config) {

  if (geometry->GetGlobal_nPointDomain() == 0) return;

  if (size != SINGLE_NODE && size % 2)
    SU2_MPI::Error("Number of ranks must be multiple of 2.", CURRENT_FUNCTION);

  if (config->GetFEMSolver())
    SU2_MPI::Error("Cannot interpolate the restart file for FEM problems.", CURRENT_FUNCTION);

  /* Challenges:
   *  - Do not use too much memory by gathering the restart data in all ranks.
   *  - Do not repeat too many computations in all ranks.
   * Solution?:
   *  - Build a local ADT for the domain points (not the restart points).
   *  - Find the closest target point for each donor, which does not match all targets.
   *  - "Diffuse" the data to neighbor points.
   *  Complexity is approx. Nlt + (Nlt + Nd) log(Nlt) where Nlt is the LOCAL number
   *  of target points and Nd the TOTAL number of donors. */

  const unsigned long nFields = Restart_Vars[1];
  const unsigned long nPointFile = Restart_Vars[2];
  const auto t0 = SU2_MPI::Wtime();
  auto nRecurse = 0;

  if (rank == MASTER_NODE) {
    cout << "\nThe number of points in the restart file (" << nPointFile << ") does not match "
            "the mesh (" << geometry->GetGlobal_nPointDomain() << ").\n"
            "A recursive nearest neighbor interpolation will be performed." << endl;
  }

  su2activematrix localVars(nPointDomain, nFields);
  localVars = su2double(0.0);
  {
  su2vector<uint8_t> isMapped(nPoint);
  isMapped = false;

  /*--- ADT of local target points. ---*/
  {
  const auto& coord = geometry->nodes->GetCoord();
  vector<unsigned long> index(nPointDomain);
  iota(index.begin(), index.end(), 0ul);

  CADTPointsOnlyClass adt(nDim, nPointDomain, coord.data(), index.data(), false);
  vector<unsigned long>().swap(index);

  /*--- Copy local donor restart data, which will circulate over all ranks. ---*/

  const auto partitioner = CLinearPartitioner(nPointFile,0);

  unsigned long nPointDonorMax = 0;
  for (int i=0; i<size; ++i)
    nPointDonorMax = max(nPointDonorMax, partitioner.GetSizeOnRank(i));

  su2activematrix sendBuf(nPointDonorMax, nFields);

  for (auto iPoint = 0ul; iPoint < nPointDonorMax; ++iPoint) {
    const auto iPointDonor = min(iPoint,partitioner.GetSizeOnRank(rank)-1ul);
    for (auto iVar = 0ul; iVar < nFields; ++iVar)
      sendBuf(iPoint,iVar) = Restart_Data[iPointDonor*nFields+iVar];
  }

  delete [] Restart_Data;
  Restart_Data = nullptr;

  /*--- Make room to receive donor data from other ranks, and to map it to target points. ---*/

  su2activematrix donorVars(nPointDonorMax, nFields);
  vector<su2double> donorDist(nPointDomain, 1e12);

  /*--- Circle over all ranks. ---*/

  const int dst = (rank+1) % size; // send to next
  const int src = (rank-1+size) % size; // receive from prev.
  const int count = sendBuf.size();

  for (int iStep = 0; iStep < size; ++iStep) {

    swap(sendBuf, donorVars);

    if (iStep) {
      /*--- Odd ranks send and then receive, and vice versa. ---*/
      if (rank%2) SU2_MPI::Send(sendBuf.data(), count, MPI_DOUBLE, dst, 0, SU2_MPI::GetComm());
      else SU2_MPI::Recv(donorVars.data(), count, MPI_DOUBLE, src, 0, SU2_MPI::GetComm(), MPI_STATUS_IGNORE);

      if (rank%2==0) SU2_MPI::Send(sendBuf.data(), count, MPI_DOUBLE, dst, 0, SU2_MPI::GetComm());
      else SU2_MPI::Recv(donorVars.data(), count, MPI_DOUBLE, src, 0, SU2_MPI::GetComm(), MPI_STATUS_IGNORE);
    }

    /*--- Find the closest target for each donor. ---*/

    vector<su2double> targetDist(donorVars.rows());
    vector<unsigned long> iTarget(donorVars.rows());

    SU2_OMP_PARALLEL_(for schedule(dynamic,4*OMP_MIN_SIZE))
    for (auto iDonor = 0ul; iDonor < donorVars.rows(); ++iDonor) {
      int r=0;
      adt.DetermineNearestNode(donorVars[iDonor], targetDist[iDonor], iTarget[iDonor], r);
    }
    END_SU2_OMP_PARALLEL

    /*--- Keep the closest donor for each target (this is separate for OpenMP). ---*/

    for (auto iDonor = 0ul; iDonor < donorVars.rows(); ++iDonor) {
      const auto iPoint = iTarget[iDonor];
      const auto dist = targetDist[iDonor];

      if (dist < donorDist[iPoint]) {
        donorDist[iPoint] = dist;
        isMapped[iPoint] = true;
        for (auto iVar = 0ul; iVar < donorVars.cols(); ++iVar)
          localVars(iPoint,iVar) = donorVars(iDonor,iVar);
      }
    }
  }
  } // everything goes out of scope except "localVars" and "isMapped"

  /*--- Recursively diffuse the nearest neighbor data. ---*/

  auto nDonor = isMapped;
  bool done = false;

  SU2_OMP_PARALLEL
  while (!done) {
    SU2_OMP_FOR_DYN(roundUpDiv(nPointDomain,2*omp_get_num_threads()))
    for (auto iPoint = 0ul; iPoint < nPointDomain; ++iPoint) {
      /*--- Do not change points that are already interpolated. ---*/
      if (isMapped[iPoint]) continue;

      /*--- Boundaries to boundaries and domain to domain. ---*/
      const bool boundary_i = geometry->nodes->GetSolidBoundary(iPoint);

      for (const auto jPoint : geometry->nodes->GetPoints(iPoint)) {
        if (!isMapped[jPoint]) continue;
        if (boundary_i != geometry->nodes->GetSolidBoundary(jPoint)) continue;

        nDonor[iPoint]++;

        for (auto iVar = 0ul; iVar < localVars.cols(); ++iVar)
          localVars(iPoint,iVar) += localVars(jPoint,iVar);
      }

      if (nDonor[iPoint] > 0) {
        for (auto iVar = 0ul; iVar < localVars.cols(); ++iVar)
          localVars(iPoint,iVar) /= nDonor[iPoint];
        nDonor[iPoint] = true;
      }
    }
    END_SU2_OMP_FOR

    /*--- Repeat while all points are not mapped. ---*/

    SU2_OMP_MASTER {
      done = true;
      ++nRecurse;
    }
    END_SU2_OMP_MASTER

    bool myDone = true;

    SU2_OMP_FOR_STAT(16*OMP_MIN_SIZE)
    for (auto iPoint = 0ul; iPoint < nPointDomain; ++iPoint) {
      isMapped[iPoint] = nDonor[iPoint];
      myDone &= nDonor[iPoint];
    }
    END_SU2_OMP_FOR

    SU2_OMP_ATOMIC
    done &= myDone;

    SU2_OMP_BARRIER
  }
  END_SU2_OMP_PARALLEL

  } // everything goes out of scope except "localVars"

  /*--- Move to Restart_Data in ascending order of global index, which is how a matching restart would have been read. ---*/

  Restart_Data = new passivedouble[nPointDomain*nFields];
  Restart_Vars[2] = nPointDomain;

  int counter = 0;
  for (auto iPoint_Global = 0ul; iPoint_Global < geometry->GetGlobal_nPointDomain(); ++iPoint_Global) {
    const auto iPoint = geometry->GetGlobal_to_Local_Point(iPoint_Global);
    if (iPoint >= 0) {
      for (auto iVar = 0ul; iVar < nFields; ++iVar)
        Restart_Data[counter*nFields+iVar] = SU2_TYPE::GetValue(localVars(iPoint,iVar));
      counter++;
    }
  }

  if (rank == MASTER_NODE) {
    cout << "Number of recursions: " << nRecurse << ".\n"
            "Elapsed time: " << SU2_MPI::Wtime()-t0 << "s.\n" << endl;
  }
}

void CSolver::Read_SU2_Restart_Metadata(CGeometry *geometry, CConfig *config, bool adjoint, string val_filename) const {

  su2double AoA_ = config->GetAoA();
  su2double AoS_ = config->GetAoS();
  su2double BCThrust_ = config->GetInitial_BCThrust();
  su2double dCD_dCL_ = config->GetdCD_dCL();
  su2double dCMx_dCL_ = config->GetdCMx_dCL();
  su2double dCMy_dCL_ = config->GetdCMy_dCL();
  su2double dCMz_dCL_ = config->GetdCMz_dCL();
  string::size_type position;
  unsigned long InnerIter_ = 0;
  ifstream restart_file;

  /*--- Carry on with ASCII metadata reading. ---*/

  restart_file.open(val_filename.data(), ios::in);
  if (restart_file.fail()) {
    if (rank == MASTER_NODE) {
      cout << " Warning: There is no restart file (" << val_filename.data() << ")."<< endl;
      cout << " Computation will continue without updating metadata parameters." << endl;
    }
  }
  else {

    string text_line;

    /*--- Space for extra info (if any) ---*/

    while (getline (restart_file, text_line)) {

      /*--- External iteration ---*/

      position = text_line.find ("ITER=",0);
      if (position != string::npos) {
        text_line.erase (0,9); InnerIter_ = atoi(text_line.c_str());
      }

      /*--- Angle of attack ---*/

      position = text_line.find ("AOA=",0);
      if (position != string::npos) {
        text_line.erase (0,4); AoA_ = atof(text_line.c_str());
      }

      /*--- Sideslip angle ---*/

      position = text_line.find ("SIDESLIP_ANGLE=",0);
      if (position != string::npos) {
        text_line.erase (0,15); AoS_ = atof(text_line.c_str());
      }

      /*--- BCThrust angle ---*/

      position = text_line.find ("INITIAL_BCTHRUST=",0);
      if (position != string::npos) {
        text_line.erase (0,17); BCThrust_ = atof(text_line.c_str());
      }

      /*--- dCD_dCL coefficient ---*/

      position = text_line.find ("DCD_DCL_VALUE=",0);
      if (position != string::npos) {
        text_line.erase (0,14); dCD_dCL_ = atof(text_line.c_str());
      }

      /*--- dCMx_dCL coefficient ---*/

      position = text_line.find ("DCMX_DCL_VALUE=",0);
      if (position != string::npos) {
        text_line.erase (0,15); dCMx_dCL_ = atof(text_line.c_str());
      }

      /*--- dCMy_dCL coefficient ---*/

      position = text_line.find ("DCMY_DCL_VALUE=",0);
      if (position != string::npos) {
        text_line.erase (0,15); dCMy_dCL_ = atof(text_line.c_str());
      }

      /*--- dCMz_dCL coefficient ---*/

      position = text_line.find ("DCMZ_DCL_VALUE=",0);
      if (position != string::npos) {
        text_line.erase (0,15); dCMz_dCL_ = atof(text_line.c_str());
      }

    }

    /*--- Close the restart meta file. ---*/

    restart_file.close();

  }


  /*--- Load the metadata. ---*/

  /*--- Angle of attack ---*/

  if (config->GetDiscard_InFiles() == false) {
    if ((config->GetAoA() != AoA_) && (rank == MASTER_NODE)) {
      cout.precision(6);
      cout <<"WARNING: AoA in the solution file (" << AoA_ << " deg.) +" << endl;
      cout << "         AoA offset in mesh file (" << config->GetAoA_Offset() << " deg.) = " << AoA_ + config->GetAoA_Offset() << " deg." << endl;
    }
    config->SetAoA(AoA_ + config->GetAoA_Offset());
  }

  else {
    if ((config->GetAoA() != AoA_) && (rank == MASTER_NODE))
      cout <<"WARNING: Discarding the AoA in the solution file." << endl;
  }

  /*--- Sideslip angle ---*/

  if (config->GetDiscard_InFiles() == false) {
    if ((config->GetAoS() != AoS_) && (rank == MASTER_NODE)) {
      cout.precision(6);
      cout <<"WARNING: AoS in the solution file (" << AoS_ << " deg.) +" << endl;
      cout << "         AoS offset in mesh file (" << config->GetAoS_Offset() << " deg.) = " << AoS_ + config->GetAoS_Offset() << " deg." << endl;
    }
    config->SetAoS(AoS_ + config->GetAoS_Offset());
  }
  else {
    if ((config->GetAoS() != AoS_) && (rank == MASTER_NODE))
      cout <<"WARNING: Discarding the AoS in the solution file." << endl;
  }

  /*--- BCThrust ---*/

  if (config->GetDiscard_InFiles() == false) {
    if ((config->GetInitial_BCThrust() != BCThrust_) && (rank == MASTER_NODE))
      cout <<"WARNING: SU2 will use the initial BC Thrust provided in the solution file: " << BCThrust_ << " lbs." << endl;
    config->SetInitial_BCThrust(BCThrust_);
  }
  else {
    if ((config->GetInitial_BCThrust() != BCThrust_) && (rank == MASTER_NODE))
      cout <<"WARNING: Discarding the BC Thrust in the solution file." << endl;
  }


  if (config->GetDiscard_InFiles() == false) {

    if ((config->GetdCD_dCL() != dCD_dCL_) && (rank == MASTER_NODE))
      cout <<"WARNING: SU2 will use the dCD/dCL provided in the direct solution file: " << dCD_dCL_ << "." << endl;
    config->SetdCD_dCL(dCD_dCL_);

    if ((config->GetdCMx_dCL() != dCMx_dCL_) && (rank == MASTER_NODE))
      cout <<"WARNING: SU2 will use the dCMx/dCL provided in the direct solution file: " << dCMx_dCL_ << "." << endl;
    config->SetdCMx_dCL(dCMx_dCL_);

    if ((config->GetdCMy_dCL() != dCMy_dCL_) && (rank == MASTER_NODE))
      cout <<"WARNING: SU2 will use the dCMy/dCL provided in the direct solution file: " << dCMy_dCL_ << "." << endl;
    config->SetdCMy_dCL(dCMy_dCL_);

    if ((config->GetdCMz_dCL() != dCMz_dCL_) && (rank == MASTER_NODE))
      cout <<"WARNING: SU2 will use the dCMz/dCL provided in the direct solution file: " << dCMz_dCL_ << "." << endl;
    config->SetdCMz_dCL(dCMz_dCL_);

  }

  else {

    if ((config->GetdCD_dCL() != dCD_dCL_) && (rank == MASTER_NODE))
      cout <<"WARNING: Discarding the dCD/dCL in the direct solution file." << endl;

    if ((config->GetdCMx_dCL() != dCMx_dCL_) && (rank == MASTER_NODE))
      cout <<"WARNING: Discarding the dCMx/dCL in the direct solution file." << endl;

    if ((config->GetdCMy_dCL() != dCMy_dCL_) && (rank == MASTER_NODE))
      cout <<"WARNING: Discarding the dCMy/dCL in the direct solution file." << endl;

    if ((config->GetdCMz_dCL() != dCMz_dCL_) && (rank == MASTER_NODE))
      cout <<"WARNING: Discarding the dCMz/dCL in the direct solution file." << endl;

  }

  /*--- External iteration ---*/

  if ((config->GetDiscard_InFiles() == false) && (!adjoint || (adjoint && config->GetRestart())))
    config->SetExtIter_OffSet(InnerIter_);

}

void CSolver::LoadInletProfile(CGeometry **geometry,
                               CSolver ***solver,
                               CConfig *config,
                               int val_iter,
                               unsigned short val_kind_solver,
                               unsigned short val_kind_marker) const {

  /*-- First, set the solver and marker kind for the particular problem at
   hand. Note that, in the future, these routines can be used for any solver
   and potentially any marker type (beyond inlets). ---*/

  const auto KIND_SOLVER = val_kind_solver;
  const auto KIND_MARKER = val_kind_marker;

  const bool time_stepping = (config->GetTime_Marching() == TIME_MARCHING::DT_STEPPING_1ST) ||
                             (config->GetTime_Marching() == TIME_MARCHING::DT_STEPPING_2ND) ||
                             (config->GetTime_Marching() == TIME_MARCHING::TIME_STEPPING);

  const auto iZone = config->GetiZone();
  const auto nZone = config->GetnZone();

  auto profile_filename = config->GetInlet_FileName();

  unsigned short nVar_Turb = 0;
  if (config->GetKind_Turb_Model() != NONE) nVar_Turb = solver[MESH_0][TURB_SOL]->GetnVar();

  /*--- names of the columns in the profile ---*/
  vector<string> columnNames;
  vector<string> columnValues;

  unsigned int nVar_Scalar = 0;
  if (config->GetKind_FluidModel()!=NO_SCALAR_MODEL) nVar_Scalar = solver[MESH_0][SCALAR_SOL]->GetnVar();

  /*--- Count the number of columns that we have for this flow case,
   excluding the coordinates. Here, we have 2 entries for the total
   conditions or mass flow, another nDim for the direction vector, and
   finally entries for the number of turbulence variables. This is only
   necessary in case we are writing a template profile file or for Inlet
   Interpolation purposes. ---*/

  const unsigned short nCol_InletFile = 2 + nDim + nVar_Turb + nVar_Scalar;

  /*--- for incompressible flow, we can switch the energy equation off ---*/
  /*--- for now, we write the temperature even if we are not using it ---*/
  /*--- because a number of routines depend on the presence of the temperature field ---*/
  //if (config->GetEnergy_Equation() ==false)
  //nCol_InletFile = nCol_InletFile -1;

  /*--- Multizone problems require the number of the zone to be appended. ---*/

  if (nZone > 1)
    profile_filename = config->GetMultizone_FileName(profile_filename, iZone, ".dat");

  /*--- Modify file name for an unsteady restart ---*/

  if (time_stepping)
    profile_filename = config->GetUnsteady_FileName(profile_filename, val_iter, ".dat");


  // create vector of column names
  for (unsigned short iMarker = 0; iMarker < config->GetnMarker_All(); iMarker++) {

    /*--- Skip if this is the wrong type of marker. ---*/
    if (config->GetMarker_All_KindBC(iMarker) != KIND_MARKER) continue;

    string Marker_Tag = config->GetMarker_All_TagBound(iMarker);
    su2double p_total   = config->GetInlet_Ptotal(Marker_Tag);
    su2double t_total   = config->GetInlet_Ttotal(Marker_Tag);
    auto flow_dir = config->GetInlet_FlowDir(Marker_Tag);
    std::stringstream columnName,columnValue;

    columnValue << setprecision(15);
    columnValue << std::scientific;

    columnValue << t_total << "\t" << p_total <<"\t";
    for (unsigned short iDim = 0; iDim < nDim; iDim++) {
      columnValue << flow_dir[iDim] <<"\t";
    }

    columnName << "# COORD-X  " << setw(24) << "COORD-Y    " << setw(24);
    if(nDim==3) columnName << "COORD-Z    " << setw(24);

    if (config->GetKind_Regime()==ENUM_REGIME::COMPRESSIBLE){
      switch (config->GetKind_Inlet()) {
        /*--- compressible conditions ---*/
        case INLET_TYPE::TOTAL_CONDITIONS:
          columnName << "TEMPERATURE" << setw(24) << "PRESSURE   " << setw(24);
          break;
        case INLET_TYPE::MASS_FLOW:
          columnName << "DENSITY    " << setw(24) << "VELOCITY   " << setw(24);
          break;
        default:
          SU2_MPI::Error("Unsupported INLET_TYPE.", CURRENT_FUNCTION);
          break;        }
    } else {
      switch (config->GetKind_Inc_Inlet(Marker_Tag)) {
        /*--- incompressible conditions ---*/
        case INLET_TYPE::VELOCITY_INLET:
          columnName << "TEMPERATURE" << setw(24) << "VELOCITY   " << setw(24);
          break;
        case INLET_TYPE::PRESSURE_INLET:
          columnName << "TEMPERATURE" << setw(24) << "PRESSURE   " << setw(24);
          break;
        default:
          SU2_MPI::Error("Unsupported INC_INLET_TYPE.", CURRENT_FUNCTION);
          break;
      }
    }

    columnName << "NORMAL-X   " << setw(24) << "NORMAL-Y   " << setw(24);
    if(nDim==3)  columnName << "NORMAL-Z   " << setw(24);

    switch (config->GetKind_Turb_Model()) {
      case NO_TURB_MODEL:
        /*--- no turbulence model---*/
        break;
      case SA: case SA_NEG: case SA_E: case SA_COMP: case SA_E_COMP:
        /*--- 1-equation turbulence model: SA ---*/
        columnName << "NU_TILDE   " << setw(24);
        columnValue << config->GetNuFactor_FreeStream()*config->GetViscosity_FreeStreamND()/config->GetDensity_FreeStreamND() <<"\t";
        break;
      case SST: case SST_SUST:
        /*--- 2-equation turbulence model (SST) ---*/
        columnName << "TKE        " << setw(24) << "DISSIPATION" << setw(24);
        columnValue << config->GetTke_FreeStream() << "\t" << config->GetOmega_FreeStream() <<"\t";
        break;
    }

<<<<<<< HEAD
    switch(config->GetKind_Scalar_Model()){
      case NO_SCALAR_MODEL:
      break;
      case PASSIVE_SCALAR:
        for (unsigned int iVar=0; iVar<nVar_Scalar; iVar++){
          columnName << "SCALAR_"<< iVar << setw(24);
          columnValue << config->GetInlet_ScalarVal(Marker_Tag)[iVar] <<"\t";
        }
      break;
      case PROGRESS_VARIABLE:
        columnName << "PROGVAR    " << setw(24) << "ENTHALPY   " << setw(24) << "CO         " << setw(24) << "NO         ";
        columnValue << config->GetInlet_ScalarVal(Marker_Tag)[I_PROG_VAR] <<"\t";
        columnValue << config->GetInlet_ScalarVal(Marker_Tag)[I_ENTHALPY] <<"\t";
        columnValue << config->GetInlet_ScalarVal(Marker_Tag)[I_CO] <<"\t";
        columnValue << config->GetInlet_ScalarVal(Marker_Tag)[I_NOX] <<"\t";

      break;

    }

    columnNames.push_back(columnName.str());   
=======
    columnNames.push_back(columnName.str());
>>>>>>> cf4677b4
    columnValues.push_back(columnValue.str());

  }


  /*--- Read the profile data from an ASCII file. ---*/

  CMarkerProfileReaderFVM profileReader(geometry[MESH_0], config, profile_filename, KIND_MARKER, nCol_InletFile, columnNames,columnValues);

  /*--- Load data from the restart into correct containers. ---*/

  unsigned long Marker_Counter = 0;
  unsigned short local_failure = 0;

  const su2double tolerance = config->GetInlet_Profile_Matching_Tolerance();

  for (auto iMarker = 0ul; iMarker < config->GetnMarker_All(); iMarker++) {

    /*--- Skip if this is the wrong type of marker. ---*/

    if (config->GetMarker_All_KindBC(iMarker) != KIND_MARKER) continue;

    /*--- Get tag in order to identify the correct inlet data. ---*/

    const auto Marker_Tag = config->GetMarker_All_TagBound(iMarker);

    for (auto jMarker = 0ul; jMarker < profileReader.GetNumberOfProfiles(); jMarker++) {

      /*--- If we have not found the matching marker string, continue to next marker. ---*/

      if (profileReader.GetTagForProfile(jMarker) != Marker_Tag) continue;

      /*--- Increment our counter for marker matches. ---*/

      Marker_Counter++;

      /*--- Get data for this profile. ---*/

      const vector<passivedouble>& Inlet_Data = profileReader.GetDataForProfile(jMarker);
      const auto nColumns = profileReader.GetNumberOfColumnsInProfile(jMarker);
      vector<su2double> Inlet_Data_Interpolated ((nCol_InletFile+nDim)*geometry[MESH_0]->nVertex[iMarker]);

      /*--- Define Inlet Values vectors before and after interpolation (if needed) ---*/
      vector<su2double> Inlet_Values(nCol_InletFile+nDim);
      vector<su2double> Inlet_Interpolated(nColumns);

      const auto nRows = profileReader.GetNumberOfRowsInProfile(jMarker);

      /*--- Pointer to call Set and Evaluate functions. ---*/
      vector<C1DInterpolation*> interpolator(nColumns,nullptr);
      string interpolation_function, interpolation_type;

      /*--- Define the reference for interpolation. ---*/
      unsigned short radius_index=0;
      vector<su2double> InletRadii = profileReader.GetColumnForProfile(jMarker, radius_index);
      vector<su2double> Interpolation_Column (nRows);

      bool Interpolate = true;

      switch(config->GetKindInletInterpolationFunction()){

        case (INLET_SPANWISE_INTERP::NONE):
          Interpolate = false;
          break;

        case (INLET_SPANWISE_INTERP::AKIMA_1D):
          for (auto iCol=0ul; iCol < nColumns; iCol++){
            Interpolation_Column = profileReader.GetColumnForProfile(jMarker, iCol);
            interpolator[iCol] = new CAkimaInterpolation(InletRadii,Interpolation_Column);
          }
          interpolation_function = "AKIMA";
          break;

        case (INLET_SPANWISE_INTERP::LINEAR_1D):
          for (auto iCol=0ul; iCol < nColumns; iCol++){
            Interpolation_Column = profileReader.GetColumnForProfile(jMarker, iCol);
            interpolator[iCol] = new CLinearInterpolation(InletRadii,Interpolation_Column);
          }
          interpolation_function = "LINEAR";
          break;

        case (INLET_SPANWISE_INTERP::CUBIC_1D):
          for (auto iCol=0ul; iCol < nColumns; iCol++){
            Interpolation_Column = profileReader.GetColumnForProfile(jMarker, iCol);
            interpolator[iCol] = new CCubicSpline(InletRadii,Interpolation_Column);
          }
          interpolation_function = "CUBIC";
          break;

        default:
          SU2_MPI::Error("Unknown type of interpolation function for inlets.\n",CURRENT_FUNCTION);
          break;
      }

      if (Interpolate){
        switch(config->GetKindInletInterpolationType()){
          case(INLET_INTERP_TYPE::VR_VTHETA):
            interpolation_type="VR_VTHETA";
            break;
          case(INLET_INTERP_TYPE::ALPHA_PHI):
            interpolation_type="ALPHA_PHI";
            break;
        }
        cout<<"Inlet Interpolation being done using "<<interpolation_function
            <<" function and type "<<interpolation_type<<" for "<< Marker_Tag<<endl;
        if(nDim == 3)
          cout<<"Ensure the flow direction is in z direction"<<endl;
        else if (nDim == 2)
          cout<<"Ensure the flow direction is in x direction"<<endl;
      }
      else {
        cout<<"No Inlet Interpolation being used"<<endl;
      }

      /*--- Loop through the nodes on this marker. ---*/

      for (auto iVertex = 0ul; iVertex < geometry[MESH_0]->nVertex[iMarker]; iVertex++) {

        const auto iPoint = geometry[MESH_0]->vertex[iMarker][iVertex]->GetNode();
        const auto Coord = geometry[MESH_0]->nodes->GetCoord(iPoint);

        if (!Interpolate) {

          su2double min_dist = 1e16;

          /*--- Find the distance to the closest point in our inlet profile data. ---*/

          for (auto iRow = 0ul; iRow < nRows; iRow++) {

            /*--- Get the coords for this data point. ---*/

            const auto index = iRow*nColumns;

            const auto dist = GeometryToolbox::Distance(nDim, Coord, &Inlet_Data[index]);

            /*--- Check is this is the closest point and store data if so. ---*/

            if (dist < min_dist) {
              min_dist = dist;
              for (auto iVar = 0ul; iVar < nColumns; iVar++)
                Inlet_Values[iVar] = Inlet_Data[index+iVar];
            }

          }

          /*--- If the diff is less than the tolerance, match the two.
          We could modify this to simply use the nearest neighbor, or
          eventually add something more elaborate here for interpolation. ---*/

          if (min_dist < tolerance) {

            solver[MESH_0][KIND_SOLVER]->SetInletAtVertex(Inlet_Values.data(), iMarker, iVertex);

          } else {

            unsigned long GlobalIndex = geometry[MESH_0]->nodes->GetGlobalIndex(iPoint);
            cout << "WARNING: Did not find a match between the points in the inlet file\n";
            cout << "and point " << GlobalIndex;
            cout << std::scientific;
            cout << " at location: [" << Coord[0] << ", " << Coord[1];
            if (nDim==3) cout << ", " << Coord[2];
            cout << "]\n";
            cout << "Distance to closest point: " << min_dist << "\n";
            cout << "Current tolerance:         " << tolerance << "\n\n";
            cout << "You can increase the tolerance for point matching by changing the value\n";
            cout << "of the option INLET_MATCHING_TOLERANCE in your *.cfg file." << endl;
            local_failure++;
            break;
          }

        }
        else { // Interpolate

          /* --- Calculating the radius and angle of the vertex ---*/
          /* --- Flow should be in z direction for 3D cases ---*/
          /* --- Or in x direction for 2D cases ---*/
          const su2double Interp_Radius = sqrt(pow(Coord[0],2)+ pow(Coord[1],2));
          const su2double Theta = atan2(Coord[1],Coord[0]);

          /* --- Evaluating and saving the final spline data ---*/
          for (auto iVar=0ul; iVar < nColumns; iVar++){

            /*---Evaluate spline will get the respective value of the Data set (column) specified
            for that interpolator[iVar], cycling through all columns to get all the
            data for that vertex ---*/
            Inlet_Interpolated[iVar]=interpolator[iVar]->EvaluateSpline(Interp_Radius);
            if (Interp_Radius < InletRadii.front() || Interp_Radius > InletRadii.back()) {
              cout << "WARNING: Did not find a match between the radius in the inlet file " ;
              cout << std::scientific;
              cout << "at location: [" << Coord[0] << ", " << Coord[1];
              if (nDim == 3) {cout << ", " << Coord[2];}
              cout << "]";
              cout << " with Radius: "<< Interp_Radius << endl;
              cout << "You can add a row for Radius: " << Interp_Radius <<" in the inlet file ";
              cout << "to eliminate this issue or give proper data" << endl;
              local_failure++;
              break;
            }
          }

          /*--- Correcting for Interpolation Type ---*/

          Inlet_Values = CorrectedInletValues(Inlet_Interpolated, Theta, nDim, Coord,
                                              nVar_Turb, config->GetKindInletInterpolationType());

          solver[MESH_0][KIND_SOLVER]->SetInletAtVertex(Inlet_Values.data(), iMarker, iVertex);

          for (unsigned short iVar=0; iVar < (nCol_InletFile+nDim); iVar++)
            Inlet_Data_Interpolated[iVertex*(nCol_InletFile+nDim)+iVar] = Inlet_Values[iVar];

        }

      } // end iVertex loop

      if (config->GetPrintInlet_InterpolatedData()) {
        PrintInletInterpolatedData(Inlet_Data_Interpolated, profileReader.GetTagForProfile(jMarker),
                                   geometry[MESH_0]->nVertex[iMarker], nDim, nCol_InletFile+nDim);
      }

      for (auto& interp : interpolator) delete interp;

    } // end jMarker loop

    if (local_failure > 0) break;

  } // end iMarker loop

  unsigned short global_failure;
  SU2_MPI::Allreduce(&local_failure, &global_failure, 1, MPI_UNSIGNED_SHORT, MPI_SUM, SU2_MPI::GetComm());

  if (global_failure > 0) {
    SU2_MPI::Error("Prescribed inlet data does not match markers within tolerance.", CURRENT_FUNCTION);
  }

  /*--- Copy the inlet data down to the coarse levels if multigrid is active.
   Here, we use a face area-averaging to restrict the values. ---*/

  for (auto iMesh = 1u; iMesh <= config->GetnMGLevels(); iMesh++) {
    for (auto iMarker = 0u; iMarker < config->GetnMarker_All(); iMarker++) {
      if (config->GetMarker_All_KindBC(iMarker) == KIND_MARKER) {

        const auto Marker_Tag = config->GetMarker_All_TagBound(iMarker);

        /* Check the number of columns and allocate temp array. */

        unsigned short nColumns = 0;
        for (auto jMarker = 0ul; jMarker < profileReader.GetNumberOfProfiles(); jMarker++) {
          if (profileReader.GetTagForProfile(jMarker) == Marker_Tag) {
            nColumns = profileReader.GetNumberOfColumnsInProfile(jMarker);
            break;
          }
        }
        vector<su2double> Inlet_Values(nColumns);
        vector<su2double> Inlet_Fine(nColumns);

        /*--- Loop through the nodes on this marker. ---*/

        for (auto iVertex = 0ul; iVertex < geometry[iMesh]->nVertex[iMarker]; iVertex++) {

          /*--- Get the coarse mesh point and compute the boundary area. ---*/

          const auto iPoint = geometry[iMesh]->vertex[iMarker][iVertex]->GetNode();
          const auto Normal = geometry[iMesh]->vertex[iMarker][iVertex]->GetNormal();
          const su2double Area_Parent = GeometryToolbox::Norm(nDim, Normal);

          /*--- Reset the values for the coarse point. ---*/

          for (auto& v : Inlet_Values) v = 0.0;

          /*-- Loop through the children and extract the inlet values
           from those nodes that lie on the boundary as well as their
           boundary area. We build a face area-averaged value for the
           coarse point values from the fine grid points. Note that
           children from the interior volume will not be included in
           the averaging. ---*/

          for (auto iChildren = 0u; iChildren < geometry[iMesh]->nodes->GetnChildren_CV(iPoint); iChildren++) {
            const auto Point_Fine = geometry[iMesh]->nodes->GetChildren_CV(iPoint, iChildren);

            auto Area_Children = solver[iMesh-1][KIND_SOLVER]->GetInletAtVertex(Inlet_Fine.data(), Point_Fine, KIND_MARKER,
                                                                                Marker_Tag, geometry[iMesh-1], config);
            for (auto iVar = 0u; iVar < nColumns; iVar++)
              Inlet_Values[iVar] += Inlet_Fine[iVar]*Area_Children/Area_Parent;
          }

          /*--- Set the boundary area-averaged inlet values for the coarse point. ---*/

          solver[iMesh][KIND_SOLVER]->SetInletAtVertex(Inlet_Values.data(), iMarker, iVertex);

        }
      }
    }
  }

}


void CSolver::ComputeVertexTractions(CGeometry *geometry, const CConfig *config){

  /*--- Compute the constant factor to dimensionalize pressure and shear stress. ---*/
  const su2double *Velocity_ND, *Velocity_Real;
  su2double Density_ND,  Density_Real, Velocity2_Real, Velocity2_ND;
  su2double factor;

  unsigned short iDim;

  // Check whether the problem is viscous
  bool viscous_flow = config->GetViscous();

  // Parameters for the calculations
  su2double Pn = 0.0;
  su2double auxForce[3] = {1.0, 0.0, 0.0};

  unsigned short iMarker;
  unsigned long iVertex, iPoint;
  const su2double* iNormal;

  su2double Pressure_Inf = config->GetPressure_FreeStreamND();

  Velocity_Real = config->GetVelocity_FreeStream();
  Density_Real  = config->GetDensity_FreeStream();

  Velocity_ND = config->GetVelocity_FreeStreamND();
  Density_ND  = config->GetDensity_FreeStreamND();

  Velocity2_Real = GeometryToolbox::SquaredNorm(nDim, Velocity_Real);
  Velocity2_ND   = GeometryToolbox::SquaredNorm(nDim, Velocity_ND);

  factor = Density_Real * Velocity2_Real / ( Density_ND * Velocity2_ND );

  for (iMarker = 0; iMarker < config->GetnMarker_All(); iMarker++) {

    /*--- If this is defined as a wall ---*/
    if (!config->GetSolid_Wall(iMarker)) continue;

    // Loop over the vertices
    for (iVertex = 0; iVertex < geometry->nVertex[iMarker]; iVertex++) {

      // Recover the point index
      iPoint = geometry->vertex[iMarker][iVertex]->GetNode();
      // Get the normal at the vertex: this normal goes inside the fluid domain.
      iNormal = geometry->vertex[iMarker][iVertex]->GetNormal();

      /*--- Check if the node belongs to the domain (i.e, not a halo node) ---*/
      if (geometry->nodes->GetDomain(iPoint)) {

        // Retrieve the values of pressure
        Pn = base_nodes->GetPressure(iPoint);

        // Calculate tn in the fluid nodes for the inviscid term --> Units of force (non-dimensional).
        for (iDim = 0; iDim < nDim; iDim++)
          auxForce[iDim] = -(Pn-Pressure_Inf)*iNormal[iDim];

        // Calculate tn in the fluid nodes for the viscous term
        if (viscous_flow) {
          su2double Viscosity = base_nodes->GetLaminarViscosity(iPoint);
          su2double Tau[3][3];
          CNumerics::ComputeStressTensor(nDim, Tau, base_nodes->GetGradient_Primitive(iPoint)+1, Viscosity);
          for (iDim = 0; iDim < nDim; iDim++) {
            auxForce[iDim] += GeometryToolbox::DotProduct(nDim, Tau[iDim], iNormal);
          }
        }

        // Redimensionalize the forces
        for (iDim = 0; iDim < nDim; iDim++) {
          VertexTraction[iMarker][iVertex][iDim] = factor * auxForce[iDim];
        }
      }
      else{
        for (iDim = 0; iDim < nDim; iDim++) {
          VertexTraction[iMarker][iVertex][iDim] = 0.0;
        }
      }
    }
  }

}

void CSolver::RegisterVertexTractions(CGeometry *geometry, const CConfig *config){

  unsigned short iMarker, iDim;
  unsigned long iVertex, iPoint;

  /*--- Loop over all the markers ---*/
  for (iMarker = 0; iMarker < config->GetnMarker_All(); iMarker++) {

    /*--- If this is defined as a wall ---*/
    if (!config->GetSolid_Wall(iMarker)) continue;

    /*--- Loop over the vertices ---*/
    SU2_OMP_FOR_STAT(OMP_MIN_SIZE)
    for (iVertex = 0; iVertex < geometry->nVertex[iMarker]; iVertex++) {

      /*--- Recover the point index ---*/
      iPoint = geometry->vertex[iMarker][iVertex]->GetNode();

      /*--- Check if the node belongs to the domain (i.e, not a halo node) ---*/
      if (!geometry->nodes->GetDomain(iPoint)) continue;

      /*--- Register the vertex traction as output ---*/
      for (iDim = 0; iDim < nDim; iDim++) {
        AD::RegisterOutput(VertexTraction[iMarker][iVertex][iDim]);
      }
    }
    END_SU2_OMP_FOR
  }

}

void CSolver::SetVertexTractionsAdjoint(CGeometry *geometry, const CConfig *config){

  unsigned short iMarker, iDim;
  unsigned long iVertex, iPoint;

  /*--- Loop over all the markers ---*/
  for (iMarker = 0; iMarker < config->GetnMarker_All(); iMarker++) {

    /*--- If this is defined as a wall ---*/
    if (!config->GetSolid_Wall(iMarker)) continue;

    /*--- Loop over the vertices ---*/
    SU2_OMP_FOR_STAT(OMP_MIN_SIZE)
    for (iVertex = 0; iVertex < geometry->nVertex[iMarker]; iVertex++) {

      /*--- Recover the point index ---*/
      iPoint = geometry->vertex[iMarker][iVertex]->GetNode();

      /*--- Check if the node belongs to the domain (i.e, not a halo node) ---*/
      if (!geometry->nodes->GetDomain(iPoint)) continue;

      /*--- Set the adjoint of the vertex traction from the value received ---*/
      for (iDim = 0; iDim < nDim; iDim++) {
        SU2_TYPE::SetDerivative(VertexTraction[iMarker][iVertex][iDim],
                                SU2_TYPE::GetValue(VertexTractionAdjoint[iMarker][iVertex][iDim]));
      }
    }
    END_SU2_OMP_FOR
  }

}


void CSolver::SetVerificationSolution(unsigned short nDim,
                                      unsigned short nVar,
                                      CConfig        *config) {

  /*--- Determine the verification solution to be set and
        allocate memory for the corresponding class. ---*/
  switch( config->GetVerification_Solution() ) {

    case NO_VERIFICATION_SOLUTION:
      VerificationSolution = nullptr; break;
    case INVISCID_VORTEX:
      VerificationSolution = new CInviscidVortexSolution(nDim, nVar, MGLevel, config); break;
    case RINGLEB:
      VerificationSolution = new CRinglebSolution(nDim, nVar, MGLevel, config); break;
    case NS_UNIT_QUAD:
      VerificationSolution = new CNSUnitQuadSolution(nDim, nVar, MGLevel, config); break;
    case TAYLOR_GREEN_VORTEX:
      VerificationSolution = new CTGVSolution(nDim, nVar, MGLevel, config); break;
    case INC_TAYLOR_GREEN_VORTEX:
      VerificationSolution = new CIncTGVSolution(nDim, nVar, MGLevel, config); break;
    case MMS_NS_UNIT_QUAD:
      VerificationSolution = new CMMSNSUnitQuadSolution(nDim, nVar, MGLevel, config); break;
    case MMS_NS_UNIT_QUAD_WALL_BC:
      VerificationSolution = new CMMSNSUnitQuadSolutionWallBC(nDim, nVar, MGLevel, config); break;
    case MMS_NS_TWO_HALF_CIRCLES:
      VerificationSolution = new CMMSNSTwoHalfCirclesSolution(nDim, nVar, MGLevel, config); break;
    case MMS_NS_TWO_HALF_SPHERES:
      VerificationSolution = new CMMSNSTwoHalfSpheresSolution(nDim, nVar, MGLevel, config); break;
    case MMS_INC_EULER:
      VerificationSolution = new CMMSIncEulerSolution(nDim, nVar, MGLevel, config); break;
    case MMS_INC_NS:
      VerificationSolution = new CMMSIncNSSolution(nDim, nVar, MGLevel, config); break;
    case USER_DEFINED_SOLUTION:
      VerificationSolution = new CUserDefinedSolution(nDim, nVar, MGLevel, config); break;
  }
}

void CSolver::ComputeResidual_Multizone(const CGeometry *geometry, const CConfig *config){

  SU2_OMP_PARALLEL {

  /*--- Set Residuals to zero ---*/
  SU2_OMP_MASTER
  for (unsigned short iVar = 0; iVar < nVar; iVar++){
    Residual_BGS[iVar] = 0.0;
    Residual_Max_BGS[iVar] = 0.0;
  }
  END_SU2_OMP_MASTER

  vector<su2double> resMax(nVar,0.0), resRMS(nVar,0.0);
  vector<const su2double*> coordMax(nVar,nullptr);
  vector<unsigned long> idxMax(nVar,0);

  /*--- Set the residuals and BGSSolution_k to solution for next multizone outer iteration. ---*/
  SU2_OMP_FOR_STAT(roundUpDiv(nPoint,2*omp_get_num_threads()))
  for (unsigned long iPoint = 0; iPoint < nPoint; iPoint++) {
    const su2double domain = (iPoint < nPointDomain);
    for (unsigned short iVar = 0; iVar < nVar; iVar++) {
      const su2double Res = (base_nodes->Get_BGSSolution(iPoint,iVar) - base_nodes->Get_BGSSolution_k(iPoint,iVar))*domain;

      base_nodes->Set_BGSSolution_k(iPoint,iVar, base_nodes->Get_BGSSolution(iPoint,iVar));

      /*--- Update residual information for current thread. ---*/
      resRMS[iVar] += Res*Res;
      if (fabs(Res) > resMax[iVar]) {
        resMax[iVar] = fabs(Res);
        idxMax[iVar] = iPoint;
        coordMax[iVar] = geometry->nodes->GetCoord(iPoint);
      }
    }
  }
  END_SU2_OMP_FOR

  /*--- Reduce residual information over all threads in this rank. ---*/
  SU2_OMP_CRITICAL
  for (unsigned short iVar = 0; iVar < nVar; iVar++) {
    Residual_BGS[iVar] += resRMS[iVar];
    AddRes_Max_BGS(iVar, resMax[iVar], geometry->nodes->GetGlobalIndex(idxMax[iVar]), coordMax[iVar]);
  }
  END_SU2_OMP_CRITICAL
  SU2_OMP_BARRIER

  SetResidual_BGS(geometry, config);

  }
  END_SU2_OMP_PARALLEL
}

void CSolver::BasicLoadRestart(CGeometry *geometry, const CConfig *config, const string& filename, unsigned long skipVars) {

  /*--- Read and store the restart metadata. ---*/

//  Read_SU2_Restart_Metadata(geometry[MESH_0], config, true, filename);

  /*--- Read the restart data from either an ASCII or binary SU2 file. ---*/

  if (config->GetRead_Binary_Restart()) {
    Read_SU2_Restart_Binary(geometry, config, filename);
  } else {
    Read_SU2_Restart_ASCII(geometry, config, filename);
  }

  /*--- Load data from the restart into correct containers. ---*/

  unsigned long iPoint_Global_Local = 0;

  for (auto iPoint_Global = 0ul; iPoint_Global < geometry->GetGlobal_nPointDomain(); iPoint_Global++ ) {

    /*--- Retrieve local index. If this node from the restart file lives
     on the current processor, we will load and instantiate the vars. ---*/

    const auto iPoint_Local = geometry->GetGlobal_to_Local_Point(iPoint_Global);

    if (iPoint_Local > -1) {

      /*--- We need to store this point's data, so jump to the correct
       offset in the buffer of data from the restart file and load it. ---*/

      const auto index = iPoint_Global_Local*Restart_Vars[1] + skipVars;

      for (auto iVar = 0u; iVar < nVar; iVar++) {
        base_nodes->SetSolution(iPoint_Local, iVar, Restart_Data[index+iVar]);
      }

      iPoint_Global_Local++;
    }

  }

  /*--- Delete the class memory that is used to load the restart. ---*/

  delete [] Restart_Vars;  Restart_Vars = nullptr;
  delete [] Restart_Data;  Restart_Data = nullptr;

  /*--- Detect a wrong solution file ---*/

  if (iPoint_Global_Local != nPointDomain) {
    SU2_MPI::Error(string("The solution file ") + filename + string(" doesn't match with the mesh file!\n") +
                   string("It could be empty lines at the end of the file."), CURRENT_FUNCTION);
  }
}

void CSolver::SavelibROM(CGeometry *geometry, CConfig *config, bool converged) {
  
#if defined(HAVE_LIBROM) && !defined(CODI_FORWARD_TYPE) && !defined(CODI_REVERSE_TYPE)
  const bool unsteady            = config->GetTime_Domain();
  const string filename          = config->GetlibROMbase_FileName();
  const unsigned long TimeIter   = config->GetTimeIter();
  const unsigned long nTimeIter  = config->GetnTime_Iter();
  const int maxBasisDim          = config->GetMax_BasisDim();
  const int save_freq            = config->GetRom_SaveFreq();
  int dim = int(nPointDomain * nVar);
  bool incremental = false;

  if (!u_basis_generator) {
    
    /*--- Define SVD basis generator ---*/
    auto timesteps = static_cast<int>(nTimeIter - TimeIter);
    CAROM::Options svd_options = CAROM::Options(dim, timesteps, -1,
                                                false, true).setMaxBasisDimension(int(maxBasisDim));
    
    if (config->GetKind_PODBasis() == POD_KIND::STATIC) {
      if (rank == MASTER_NODE) std::cout << "Creating static basis generator." << std::endl;
      
      if (unsteady) {
        if (rank == MASTER_NODE) std::cout << "Incremental basis generator recommended for unsteady simulations." << std::endl;
      }
    }
    else {
      if (rank == MASTER_NODE) std::cout << "Creating incremental basis generator." << std::endl;
      
      svd_options.setIncrementalSVD(1.0e-3, config->GetDelta_UnstTime(),
                                    1.0e-2, config->GetDelta_UnstTime()*nTimeIter, true).setDebugMode(false);
      incremental = true;
    }
    
    u_basis_generator.reset(new CAROM::BasisGenerator(
      svd_options, incremental,
      filename));
    
    // Save mesh ordering
    std::ofstream f;
    f.open(filename + "_mesh_" + to_string(rank) + ".csv");
      for (unsigned long iPoint = 0; iPoint < nPointDomain; iPoint++) {
        unsigned long globalPoint = geometry->nodes->GetGlobalIndex(iPoint);
        auto Coord = geometry->nodes->GetCoord(iPoint);
        
        for (unsigned long iDim; iDim < nDim; iDim++) {
          f << Coord[iDim] << ", ";
        }
        f << globalPoint << "\n";
      }
    f.close();
  }

  if (unsteady && (TimeIter % save_freq == 0)) {
    // give solution and time steps to libROM:
    su2double dt = config->GetDelta_UnstTime();
    su2double t =  config->GetCurrent_UnstTime();
    u_basis_generator->takeSample(const_cast<su2double*>(base_nodes->GetSolution().data()), t, dt);
  }
   
  /*--- End collection of data and save POD ---*/
  
  if (converged) {
  
    if (!unsteady) {
       // dt is different for each node, so just use a placeholder dt
       su2double dt = base_nodes->GetDelta_Time(0);
       su2double t = dt*TimeIter;
       u_basis_generator->takeSample(const_cast<su2double*>(base_nodes->GetSolution().data()), t, dt);
    }
    
    if (config->GetKind_PODBasis() == POD_KIND::STATIC) {
      u_basis_generator->writeSnapshot();
    }
    
    if (rank == MASTER_NODE) std::cout << "Computing SVD" << std::endl;
    int rom_dim = u_basis_generator->getSpatialBasis()->numColumns();
    
    if (rank == MASTER_NODE) std::cout << "Basis dimension: " << rom_dim << std::endl;
    u_basis_generator->endSamples();
    
    if (rank == MASTER_NODE) std::cout << "ROM Sampling ended" << std::endl;
  }
  
#else
  SU2_MPI::Error("SU2 was not compiled with libROM support.", CURRENT_FUNCTION);
#endif

}<|MERGE_RESOLUTION|>--- conflicted
+++ resolved
@@ -3630,7 +3630,6 @@
         break;
     }
 
-<<<<<<< HEAD
     switch(config->GetKind_Scalar_Model()){
       case NO_SCALAR_MODEL:
       break;
@@ -3652,9 +3651,6 @@
     }
 
     columnNames.push_back(columnName.str());   
-=======
-    columnNames.push_back(columnName.str());
->>>>>>> cf4677b4
     columnValues.push_back(columnValue.str());
 
   }
