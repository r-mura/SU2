--- conflicted
+++ resolved
@@ -41,234 +41,11 @@
 CEulerVariable::CEulerVariable(su2double density, const su2double *velocity, su2double energy, Idx_t npoint,
                                Idx_t ndim, Idx_t nvar, CConfig *config) : CVariable(npoint, ndim, nvar, config) {
 
-<<<<<<< HEAD
-  bool dual_time = (config->GetUnsteady_Simulation() == DT_STEPPING_1ST) ||
-                   (config->GetUnsteady_Simulation() == DT_STEPPING_2ND);
+  bool dual_time = (config->GetTime_Marching() == DT_STEPPING_1ST) ||
+                   (config->GetTime_Marching() == DT_STEPPING_2ND);
   bool viscous   = config->GetViscous();
   bool windgust  = config->GetWind_Gust();
-  bool fsi       = config->GetFSI_Simulation();
-  bool multizone = config->GetMultizone_Problem();
   bool classical_rk4 = (config->GetKind_TimeIntScheme_Flow() == CLASSICAL_RK4_EXPLICIT);
-=======
-  HB_Source = NULL;
-  Primitive = NULL;
-  Secondary = NULL;
-
-  Gradient_Primitive = NULL;
-  Gradient_Secondary = NULL;
-
-  Limiter_Primitive = NULL;
-  Limiter_Secondary = NULL;
-
-  WindGust    = NULL;
-  WindGustDer = NULL;
-
-  nPrimVar     = 0;
-  nPrimVarGrad = 0;
-
-  nSecondaryVar     = 0;
-  nSecondaryVarGrad = 0;
-
-  Solution_New = NULL;
-
-}
-
-CEulerVariable::CEulerVariable(su2double val_density, su2double *val_velocity, su2double val_energy, unsigned short val_nDim,
-                               unsigned short val_nvar, CConfig *config) : CVariable(val_nDim, val_nvar, config) {
-    unsigned short iVar, iDim, iMesh, nMGSmooth = 0;
-
-  bool dual_time = ((config->GetTime_Marching() == DT_STEPPING_1ST) ||
-                    (config->GetTime_Marching() == DT_STEPPING_2ND));
-  bool viscous = config->GetViscous();
-  bool windgust = config->GetWind_Gust();
-  bool classical_rk4 = (config->GetKind_TimeIntScheme_Flow() == CLASSICAL_RK4_EXPLICIT);
-
-  /*--- Array initialization ---*/
-
-  HB_Source = NULL;
-  Primitive = NULL;
-  Secondary = NULL;
-
-  Gradient_Primitive = NULL;
-  Gradient_Secondary = NULL;
-
-  Limiter_Primitive = NULL;
-  Limiter_Secondary = NULL;
-
-  WindGust    = NULL;
-  WindGustDer = NULL;
-
-  nPrimVar     = 0;
-  nPrimVarGrad = 0;
-
-  nSecondaryVar     = 0;
-  nSecondaryVarGrad = 0;
-
-  Solution_New = NULL;
-
-  /*--- Allocate and initialize the primitive variables and gradients ---*/
-  nPrimVar = nDim+9; nPrimVarGrad = nDim+4;
-  if (viscous) { nSecondaryVar = 8; nSecondaryVarGrad = 2; }
-  else { nSecondaryVar = 2; nSecondaryVarGrad = 2; }
-
-
-  /*--- Allocate residual structures ---*/
-
-  Res_TruncError = new su2double [nVar];
-
-  for (iVar = 0; iVar < nVar; iVar++) {
-    Res_TruncError[iVar] = 0.0;
-  }
-
-  /*--- Only for residual smoothing (multigrid) ---*/
-
-  for (iMesh = 0; iMesh <= config->GetnMGLevels(); iMesh++)
-    nMGSmooth += config->GetMG_CorrecSmooth(iMesh);
-
-  if (nMGSmooth > 0) {
-    Residual_Sum = new su2double [nVar];
-    Residual_Old = new su2double [nVar];
-  }
-
-  /*--- Allocate undivided laplacian (centered) and limiter (upwind)---*/
-
-  if (config->GetKind_ConvNumScheme_Flow() == SPACE_CENTERED) {
-    Undivided_Laplacian = new su2double [nVar];
-  }
-
-  /*--- Always allocate the slope limiter,
-   and the auxiliar variables (check the logic - JST with 2nd order Turb model - ) ---*/
-
-  Limiter_Primitive = new su2double [nPrimVarGrad];
-  for (iVar = 0; iVar < nPrimVarGrad; iVar++)
-    Limiter_Primitive[iVar] = 0.0;
-
-  Limiter_Secondary = new su2double [nSecondaryVarGrad];
-  for (iVar = 0; iVar < nSecondaryVarGrad; iVar++)
-    Limiter_Secondary[iVar] = 0.0;
-
-  Limiter = new su2double [nVar];
-  for (iVar = 0; iVar < nVar; iVar++)
-    Limiter[iVar] = 0.0;
-
-  Solution_Max = new su2double [nPrimVarGrad];
-  Solution_Min = new su2double [nPrimVarGrad];
-  for (iVar = 0; iVar < nPrimVarGrad; iVar++) {
-    Solution_Max[iVar] = 0.0;
-    Solution_Min[iVar] = 0.0;
-  }
-
-  /*--- Solution and old solution initialization ---*/
-
-  Solution[0] = val_density;
-  Solution_Old[0] = val_density;
-  for (iDim = 0; iDim < nDim; iDim++) {
-    Solution[iDim+1] = val_density*val_velocity[iDim];
-    Solution_Old[iDim+1] = val_density*val_velocity[iDim];
-  }
-  Solution[nVar-1] = val_density*val_energy;
-  Solution_Old[nVar-1] = val_density*val_energy;
-
-  /*--- New solution initialization for Classical RK4 ---*/
-
-  if (classical_rk4) {
-    Solution_New = new su2double[nVar];
-    Solution_New[0] = val_density;
-    for (iDim = 0; iDim < nDim; iDim++) {
-      Solution_New[iDim+1] = val_density*val_velocity[iDim];
-    }
-    Solution_New[nVar-1] = val_density*val_energy;
-  }
-
-    /*--- Allocate and initialize solution for dual time strategy ---*/
-
-  if (dual_time) {
-    Solution_time_n[0] = val_density;
-    Solution_time_n1[0] = val_density;
-    for (iDim = 0; iDim < nDim; iDim++) {
-      Solution_time_n[iDim+1] = val_density*val_velocity[iDim];
-      Solution_time_n1[iDim+1] = val_density*val_velocity[iDim];
-    }
-    Solution_time_n[nVar-1] = val_density*val_energy;
-    Solution_time_n1[nVar-1] = val_density*val_energy;
-  }
-
-
-  /*--- Allocate space for the harmonic balance source terms ---*/
-
-  if (config->GetTime_Marching() == HARMONIC_BALANCE) {
-    HB_Source = new su2double[nVar];
-    for (iVar = 0; iVar < nVar; iVar++) HB_Source[iVar] = 0.0;
-  }
-
-  /*--- Allocate vector for wind gust and wind gust derivative field ---*/
-
-  if (windgust) {
-    WindGust = new su2double [nDim];
-    WindGustDer = new su2double [nDim+1];
-  }
-
-  /*--- Incompressible flow, primitive variables nDim+3, (P, vx, vy, vz, rho, beta) ---*/
-
-  Primitive = new su2double [nPrimVar];
-  for (iVar = 0; iVar < nPrimVar; iVar++) Primitive[iVar] = 0.0;
-
-  Secondary = new su2double [nSecondaryVar];
-  for (iVar = 0; iVar < nSecondaryVar; iVar++) Secondary[iVar] = 0.0;
-
-  /*--- Compressible flow, gradients primitive variables nDim+4, (T, vx, vy, vz, P, rho, h)
-        We need P, and rho for running the adjoint problem ---*/
-
-  Gradient_Primitive = new su2double* [nPrimVarGrad];
-  for (iVar = 0; iVar < nPrimVarGrad; iVar++) {
-    Gradient_Primitive[iVar] = new su2double [nDim];
-    for (iDim = 0; iDim < nDim; iDim++)
-      Gradient_Primitive[iVar][iDim] = 0.0;
-  }
-
-  Gradient_Secondary = new su2double* [nSecondaryVarGrad];
-  for (iVar = 0; iVar < nSecondaryVarGrad; iVar++) {
-    Gradient_Secondary[iVar] = new su2double [nDim];
-    for (iDim = 0; iDim < nDim; iDim++)
-      Gradient_Secondary[iVar][iDim] = 0.0;
-  }
-  
-  if (config->GetMultizone_Problem())
-    Set_BGSSolution_k();
-}
-
-CEulerVariable::CEulerVariable(su2double *val_solution, unsigned short val_nDim, unsigned short val_nvar, CConfig *config) : CVariable(val_nDim, val_nvar, config) {
-    unsigned short iVar, iDim, iMesh, nMGSmooth = 0;
-
-  bool dual_time = ((config->GetTime_Marching() == DT_STEPPING_1ST) ||
-                    (config->GetTime_Marching() == DT_STEPPING_2ND));
-  bool viscous = config->GetViscous();
-  bool windgust = config->GetWind_Gust();
-  bool classical_rk4 = (config->GetKind_TimeIntScheme_Flow() == CLASSICAL_RK4_EXPLICIT);
-
-  /*--- Array initialization ---*/
-
-  HB_Source = NULL;
-  Primitive = NULL;
-  Secondary = NULL;
-
-  Gradient_Primitive = NULL;
-  Gradient_Secondary = NULL;
-
-  Limiter_Primitive = NULL;
-  Limiter_Secondary = NULL;
-
-  WindGust    = NULL;
-  WindGustDer = NULL;
-
-  nPrimVar     = 0;
-  nPrimVarGrad = 0;
-
-  nSecondaryVar     = 0;
-  nSecondaryVarGrad = 0;
-
-  Solution_New = NULL;
->>>>>>> 08ee4a70
 
   /*--- Allocate and initialize the primitive variables and gradients ---*/
 
@@ -329,15 +106,8 @@
 
   /*--- Allocate space for the harmonic balance source terms ---*/
 
-<<<<<<< HEAD
-  if (config->GetUnsteady_Simulation() == HARMONIC_BALANCE)
+  if (config->GetTime_Marching() == HARMONIC_BALANCE)
     HB_Source.resize(nPoint,nVar) = su2double(0.0);
-=======
-  if (config->GetTime_Marching() == HARMONIC_BALANCE) {
-    HB_Source = new su2double[nVar];
-    for (iVar = 0; iVar < nVar; iVar++) HB_Source[iVar] = 0.0;
-  }
->>>>>>> 08ee4a70
 
   /*--- Allocate vector for wind gust and wind gust derivative field ---*/
 
@@ -354,54 +124,10 @@
   /*--- Compressible flow, gradients primitive variables nDim+4, (T, vx, vy, vz, P, rho, h)
         We need P, and rho for running the adjoint problem ---*/
 
-<<<<<<< HEAD
   Gradient_Primitive.resize(nPoint,nPrimVarGrad,nDim,0.0);
-=======
-  Gradient_Primitive = new su2double* [nPrimVarGrad];
-  for (iVar = 0; iVar < nPrimVarGrad; iVar++) {
-    Gradient_Primitive[iVar] = new su2double [nDim];
-    for (iDim = 0; iDim < nDim; iDim++)
-      Gradient_Primitive[iVar][iDim] = 0.0;
-  }
-
-  Gradient_Secondary = new su2double* [nSecondaryVarGrad];
-  for (iVar = 0; iVar < nSecondaryVarGrad; iVar++) {
-    Gradient_Secondary[iVar] = new su2double [nDim];
-    for (iDim = 0; iDim < nDim; iDim++)
-      Gradient_Secondary[iVar][iDim] = 0.0;
-  }
   
   if (config->GetMultizone_Problem())
     Set_BGSSolution_k();
-}
-
-CEulerVariable::~CEulerVariable(void) {
-    unsigned short iVar;
-
-  if (HB_Source         != NULL) delete [] HB_Source;
-  if (Primitive         != NULL) delete [] Primitive;
-  if (Secondary         != NULL) delete [] Secondary;
-  if (Limiter_Primitive != NULL) delete [] Limiter_Primitive;
-  if (Limiter_Secondary != NULL) delete [] Limiter_Secondary;
-  if (WindGust          != NULL) delete [] WindGust;
-  if (WindGustDer       != NULL) delete [] WindGustDer;
-
-  if (Gradient_Primitive != NULL) {
-    for (iVar = 0; iVar < nPrimVarGrad; iVar++)
-      if (Gradient_Primitive[iVar] != NULL) delete [] Gradient_Primitive[iVar];
-    delete [] Gradient_Primitive;
-  }
-  if (Gradient_Secondary != NULL) {
-    for (iVar = 0; iVar < nSecondaryVarGrad; iVar++)
-      if (Gradient_Secondary[iVar] != NULL) delete [] Gradient_Secondary[iVar];
-    delete [] Gradient_Secondary;
-  }
-
-  if (Solution_New != NULL) delete [] Solution_New;
-}
->>>>>>> 08ee4a70
-
-  if (fsi || multizone) Solution_BGS_k = Solution;
 
   Velocity2.resize(nPoint) = su2double(0.0);
   Max_Lambda_Inv.resize(nPoint) = su2double(0.0);
@@ -472,6 +198,4 @@
 
 }
 
-void CEulerVariable::SetSolution_New() { Solution_New = Solution; }
-
-void CEulerVariable::Set_BGSSolution_k() { Solution_BGS_k = Solution; }+void CEulerVariable::SetSolution_New() { Solution_New = Solution; }