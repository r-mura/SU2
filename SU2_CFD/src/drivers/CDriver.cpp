--- conflicted
+++ resolved
@@ -3976,1559 +3976,4 @@
   delete [] Dcpx;
   delete [] Omega_HB;
 
-<<<<<<< HEAD
-=======
-}
-
-CDiscAdjFSIDriver::CDiscAdjFSIDriver(char* confFile,
-                                     unsigned short val_nZone,
-                                     SU2_Comm MPICommunicator) : CDriver(confFile,
-                                                                         val_nZone,
-                                                                         MPICommunicator,
-                                                                         false) {
-
-  unsigned short iVar;
-  unsigned short nVar_Flow = 0, nVar_Struct = 0;
-  RecordingState = 0;
-  CurrentRecording = 0;
-
-  switch (config_container[ZONE_0]->GetKind_ObjFunc()){
-  case DRAG_COEFFICIENT:
-  case LIFT_COEFFICIENT:
-  case SIDEFORCE_COEFFICIENT:
-  case EFFICIENCY:
-  case MOMENT_X_COEFFICIENT:
-  case MOMENT_Y_COEFFICIENT:
-  case MOMENT_Z_COEFFICIENT:
-  case EQUIVALENT_AREA:
-    Kind_Objective_Function = FLOW_OBJECTIVE_FUNCTION;
-    break;
-  case REFERENCE_GEOMETRY:
-  case REFERENCE_NODE:
-  case VOLUME_FRACTION:
-  case TOPOL_DISCRETENESS:
-  case TOPOL_COMPLIANCE:
-    Kind_Objective_Function = FEM_OBJECTIVE_FUNCTION;
-    break;
-  default:
-    Kind_Objective_Function = NO_OBJECTIVE_FUNCTION;
-    break;
-  }
-
-  direct_iteration = new CIteration*[nZone];
-
-  unsigned short iZone;
-  for (iZone = 0; iZone < nZone; iZone++){
-    switch (config_container[iZone]->GetKind_Solver()) {
-      case DISC_ADJ_INC_RANS: case DISC_ADJ_INC_EULER: case DISC_ADJ_INC_NAVIER_STOKES:
-       case DISC_ADJ_RANS: case DISC_ADJ_EULER: case DISC_ADJ_NAVIER_STOKES:
-         direct_iteration[iZone] = new CFluidIteration(config_container[iZone]);
-         nVar_Flow = solver_container[iZone][INST_0][MESH_0][ADJFLOW_SOL]->GetnVar();
-         flow_criteria = -8.0;  // Temporarily hard coded until adapted into new structure
-         flow_criteria_rel = 3.0;
-         break;
-       case DISC_ADJ_FEM:
-         direct_iteration[iZone] = new CFEAIteration(config_container[iZone]);
-         nVar_Struct = solver_container[iZone][INST_0][MESH_0][ADJFEA_SOL]->GetnVar();
-         structure_criteria    = -8.0;
-         structure_criteria_rel = 3.0;
-         break;
-    }
-  }
-
-  init_res_flow   = new su2double[nVar_Flow];
-  init_res_struct = new su2double[nVar_Struct];
-
-  residual_flow   = new su2double[nVar_Flow];
-  residual_struct = new su2double[nVar_Struct];
-
-  residual_flow_rel   = new su2double[nVar_Flow];
-  residual_struct_rel = new su2double[nVar_Struct];
-
-  for (iVar = 0; iVar < nVar_Flow; iVar++){
-    init_res_flow[iVar] = 0.0;
-    residual_flow[iVar] = 0.0;
-    residual_flow_rel[iVar] = 0.0;
-  }
-  for (iVar = 0; iVar < nVar_Struct; iVar++){
-    init_res_struct[iVar] = 0.0;
-    residual_struct[iVar] = 0.0;
-    residual_struct_rel[iVar] = 0.0;
-  }
-
-
-  bool write_history = true;
-
-  /*--- Header of the temporary output file ---*/
-  if ((write_history) && (rank == MASTER_NODE)){
-    ofstream myfile_res;
-    myfile_res.open ("history_adjoint_FSI.csv");
-
-    myfile_res << "BGS_Iter\t";
-
-    for (iVar = 0; iVar < nVar_Flow; iVar++){
-      myfile_res << "ResFlow[" << iVar << "]\t";
-    }
-
-    for (iVar = 0; iVar < nVar_Struct; iVar++){
-      myfile_res << "ResFEA[" << iVar << "]\t";
-    }
-
-
-    bool de_effects = config_container[ZONE_0]->GetDE_Effects();
-    for (iVar = 0; iVar < config_container[ZONE_0]->GetnElasticityMod(); iVar++)
-        myfile_res << "Sens_E_" << iVar << "\t";
-
-    for (iVar = 0; iVar < config_container[ZONE_0]->GetnPoissonRatio(); iVar++)
-      myfile_res << "Sens_Nu_" << iVar << "\t";
-
-    if (de_effects){
-        for (iVar = 0; iVar < config_container[ZONE_0]->GetnElectric_Field(); iVar++)
-          myfile_res << "Sens_EField_" << iVar << "\t";
-    }
-
-    myfile_res << endl;
-
-    myfile_res.close();
-  }
-
-  // TEST: for implementation of python framework in standalone structural problems
-  if ((config_container[ZONE_1]->GetDV_FEA() != NODV_FEA) && (rank == MASTER_NODE)){
-
-    /*--- Header of the temporary output file ---*/
-    ofstream myfile_res;
-
-    switch (config_container[ZONE_1]->GetDV_FEA()) {
-      case YOUNG_MODULUS:
-        myfile_res.open("grad_young.opt");
-        break;
-      case POISSON_RATIO:
-        myfile_res.open("grad_poisson.opt");
-        break;
-      case DENSITY_VAL:
-      case DEAD_WEIGHT:
-        myfile_res.open("grad_density.opt");
-        break;
-      case ELECTRIC_FIELD:
-        myfile_res.open("grad_efield.opt");
-        break;
-      default:
-        myfile_res.open("grad.opt");
-        break;
-    }
-
-    unsigned short iDV;
-    unsigned short nDV = solver_container[ZONE_1][INST_0][MESH_0][ADJFEA_SOL]->GetnDVFEA();
-
-    myfile_res << "INDEX" << "\t" << "GRAD" << endl;
-
-    myfile_res.precision(15);
-
-    for (iDV = 0; iDV < nDV; iDV++){
-      myfile_res << iDV;
-      myfile_res << "\t";
-      myfile_res << scientific << solver_container[ZONE_1][INST_0][MESH_0][ADJFEA_SOL]->GetGlobal_Sens_DVFEA(iDV);
-      myfile_res << endl;
-    }
-
-    myfile_res.close();
-  }
-  output_legacy = new COutputLegacy(config_container[ZONE_0]);
-
-  /*--- TODO: This is a workaround until the TestCases.py script incorporates new classes for nested loops. ---*/
-//  config_container[ZONE_0]->SetnExtIter(1);
-//  config_container[ZONE_1]->SetnExtIter(1);
-  ConvHist_file = NULL;
-  ConvHist_file = new ofstream*[nZone];
-  for (iZone = 0; iZone < nZone; iZone++) {
-    ConvHist_file[iZone] = NULL;
-    if (rank == MASTER_NODE){
-      ConvHist_file[iZone] = new ofstream[nInst[iZone]];
-      for (iInst = 0; iInst < nInst[iZone]; iInst++) {
-        output_legacy->SetConvHistory_Header(&ConvHist_file[iZone][iInst], config_container[iZone], iZone, iInst);
-        config_container[iZone]->SetHistFile(&ConvHist_file[iZone][INST_0]);
-      }
-    }
-  }
-}
-
-CDiscAdjFSIDriver::~CDiscAdjFSIDriver(void) {
-
-  delete [] direct_iteration;
-  delete [] init_res_flow;
-  delete [] init_res_struct;
-  delete [] residual_flow;
-  delete [] residual_struct;
-  delete [] residual_flow_rel;
-  delete [] residual_struct_rel;
-
-}
-
-void CDiscAdjFSIDriver::DynamicMeshUpdate(unsigned long ExtIter){
-
-}
-
-void CDiscAdjFSIDriver::Run( ) {
-
-  /*--- As of now, we are coding it for just 2 zones. ---*/
-  /*--- This will become more general, but we need to modify the configuration for that ---*/
-  unsigned short ZONE_FLOW = 0, ZONE_STRUCT = 1;
-  unsigned short iZone;
-  bool BGS_Converged = false;
-
-  unsigned long IntIter = 0; for (iZone = 0; iZone < nZone; iZone++) config_container[iZone]->SetInnerIter(IntIter);
-  unsigned long iOuterIter = 0; for (iZone = 0; iZone < nZone; iZone++) config_container[iZone]->SetOuterIter(iOuterIter);
-  unsigned long nOuterIter = driver_config->GetnOuter_Iter();
-
-  ofstream myfile_struc, myfile_flow, myfile_geo;
-
-  Preprocess(ZONE_FLOW, ZONE_STRUCT, ALL_VARIABLES);
-
-  for (iOuterIter = 0; iOuterIter < nOuterIter && !BGS_Converged; iOuterIter++){
-
-    if (rank == MASTER_NODE){
-      cout << endl << "                    ****** BGS ITERATION ";
-      cout << iOuterIter;
-      cout << " ******" << endl;
-    }
-
-    for (iZone = 0; iZone < nZone; iZone++) config_container[iZone]->SetOuterIter(iOuterIter);
-
-    /*--- Start with structural terms if OF is based on displacements ---*/
-
-    if (Kind_Objective_Function == FEM_OBJECTIVE_FUNCTION)
-      Iterate_Block(ZONE_FLOW, ZONE_STRUCT, FEA_DISP_VARS);
-
-    /*--- Iterate fluid (including cross term) ---*/
-
-    Iterate_Block(ZONE_FLOW, ZONE_STRUCT, FLOW_CONS_VARS);
-
-    /*--- Compute mesh (it is a cross term dF / dMv ) ---*/
-
-    Iterate_Block(ZONE_FLOW, ZONE_STRUCT, MESH_COORDS);
-
-    /*--- Compute mesh cross term (dM / dSv) ---*/
-
-    Iterate_Block(ZONE_FLOW, ZONE_STRUCT, FEM_CROSS_TERM_GEOMETRY);
-
-    /*--- End with structural terms if OF is based on fluid variables ---*/
-
-    if (Kind_Objective_Function == FLOW_OBJECTIVE_FUNCTION)
-      Iterate_Block(ZONE_FLOW, ZONE_STRUCT, FEA_DISP_VARS);
-
-    /*--- Check convergence of the BGS method ---*/
-    BGS_Converged = BGSConvergence(iOuterIter, ZONE_FLOW, ZONE_STRUCT);
-
-  }
-
-  output_container[ZONE_FLOW]->SetResult_Files(geometry_container[ZONE_FLOW][INST_0][MESH_0],
-    config_container[ZONE_FLOW], solver_container[ZONE_FLOW][INST_0][MESH_0], 0, true);
-
-  output_container[ZONE_STRUCT]->SetResult_Files(geometry_container[ZONE_STRUCT][INST_0][MESH_0],
-    config_container[ZONE_STRUCT], solver_container[ZONE_STRUCT][INST_0][MESH_0], 0, true);
-
-}
-
-
-void CDiscAdjFSIDriver::Preprocess(unsigned short ZONE_FLOW,
-                  unsigned short ZONE_STRUCT,
-                  unsigned short kind_recording){
-
-  unsigned long IntIter = 0, iPoint;
-  config_container[ZONE_0]->SetInnerIter(IntIter);
-  unsigned short ExtIter = config_container[ZONE_FLOW]->GetTimeIter();
-
-  bool dual_time_1st = (config_container[ZONE_FLOW]->GetTime_Marching() == DT_STEPPING_1ST);
-  bool dual_time_2nd = (config_container[ZONE_FLOW]->GetTime_Marching() == DT_STEPPING_2ND);
-  bool turbulent = (config_container[ZONE_FLOW]->GetKind_Solver() == DISC_ADJ_RANS) ||
-                   (config_container[ZONE_FLOW]->GetKind_Solver() == DISC_ADJ_INC_RANS);
-  bool dual_time = (dual_time_1st || dual_time_2nd);
-  unsigned short iMesh;
-  int Direct_Iter_Flow;
-  bool update_geo = false;
-
-  /*----------------------------------------------------------------------------*/
-  /*------------------------------ FLOW SOLUTION -------------------------------*/
-  /*----------------------------------------------------------------------------*/
-
-  /*--- For the unsteady adjoint, load direct solutions from restart files. ---*/
-
-  if (config_container[ZONE_FLOW]->GetTime_Marching()) {
-
-    Direct_Iter_Flow = SU2_TYPE::Int(config_container[ZONE_FLOW]->GetUnst_AdjointIter()) - SU2_TYPE::Int(ExtIter) - 2;
-
-    /*--- For dual-time stepping we want to load the already converged solution at timestep n ---*/
-
-    if (dual_time) {
-      Direct_Iter_Flow += 1;
-    }
-
-    if (ExtIter == 0){
-
-      if (dual_time_2nd) {
-
-        /*--- Load solution at timestep n-2 ---*/
-
-        iteration_container[ZONE_FLOW][INST_0]->LoadUnsteady_Solution(geometry_container, solver_container,config_container, ZONE_FLOW, INST_0, Direct_Iter_Flow-2);
-
-        /*--- Push solution back to correct array ---*/
-
-        for (iMesh=0; iMesh<=config_container[ZONE_FLOW]->GetnMGLevels();iMesh++) {
-          solver_container[ZONE_FLOW][INST_0][iMesh][FLOW_SOL]->GetNodes()->Set_Solution_time_n();
-          solver_container[ZONE_FLOW][INST_0][iMesh][FLOW_SOL]->GetNodes()->Set_Solution_time_n1();
-          if (turbulent) {
-            solver_container[ZONE_FLOW][INST_0][iMesh][TURB_SOL]->GetNodes()->Set_Solution_time_n();
-            solver_container[ZONE_FLOW][INST_0][iMesh][TURB_SOL]->GetNodes()->Set_Solution_time_n1();
-          }
-        }
-      }
-      if (dual_time) {
-
-        /*--- Load solution at timestep n-1 ---*/
-
-        iteration_container[ZONE_FLOW][INST_0]->LoadUnsteady_Solution(geometry_container, solver_container,config_container, ZONE_FLOW, INST_0, Direct_Iter_Flow-1);
-
-        /*--- Push solution back to correct array ---*/
-
-        for (iMesh=0; iMesh<=config_container[ZONE_FLOW]->GetnMGLevels();iMesh++) {
-          solver_container[ZONE_FLOW][INST_0][iMesh][FLOW_SOL]->GetNodes()->Set_Solution_time_n();
-          if (turbulent) {
-            solver_container[ZONE_FLOW][INST_0][iMesh][TURB_SOL]->GetNodes()->Set_Solution_time_n();
-          }
-        }
-      }
-
-      /*--- Load solution timestep n ---*/
-
-      iteration_container[ZONE_FLOW][INST_0]->LoadUnsteady_Solution(geometry_container, solver_container,config_container, ZONE_FLOW, INST_0, Direct_Iter_Flow);
-
-    }
-
-
-    if ((ExtIter > 0) && dual_time){
-
-      /*--- Load solution timestep n - 2 ---*/
-
-      iteration_container[ZONE_FLOW][INST_0]->LoadUnsteady_Solution(geometry_container, solver_container,config_container, ZONE_FLOW, INST_0, Direct_Iter_Flow - 2);
-
-      /*--- Temporarily store the loaded solution in the Solution_Old array ---*/
-
-      for (iMesh=0; iMesh<=config_container[ZONE_FLOW]->GetnMGLevels();iMesh++) {
-        solver_container[ZONE_FLOW][INST_0][iMesh][FLOW_SOL]->GetNodes()->Set_OldSolution();
-        if (turbulent){
-         solver_container[ZONE_FLOW][INST_0][iMesh][TURB_SOL]->GetNodes()->Set_OldSolution();
-        }
-      }
-
-      /*--- Set Solution at timestep n to solution at n-1 ---*/
-
-      for (iMesh=0; iMesh<=config_container[ZONE_FLOW]->GetnMGLevels();iMesh++) {
-        for(iPoint=0; iPoint<geometry_container[ZONE_FLOW][INST_0][iMesh]->GetnPoint();iPoint++) {
-          solver_container[ZONE_FLOW][INST_0][iMesh][FLOW_SOL]->GetNodes()->SetSolution(iPoint, solver_container[ZONE_FLOW][INST_0][iMesh][FLOW_SOL]->GetNodes()->GetSolution_time_n(iPoint));
-          if (turbulent) {
-            solver_container[ZONE_FLOW][INST_0][iMesh][TURB_SOL]->GetNodes()->SetSolution(iPoint, solver_container[ZONE_FLOW][INST_0][iMesh][TURB_SOL]->GetNodes()->GetSolution_time_n(iPoint));
-          }
-        }
-      }
-      if (dual_time_1st){
-      /*--- Set Solution at timestep n-1 to the previously loaded solution ---*/
-        for (iMesh=0; iMesh<=config_container[ZONE_FLOW]->GetnMGLevels();iMesh++) {
-          for(iPoint=0; iPoint<geometry_container[ZONE_FLOW][INST_0][iMesh]->GetnPoint();iPoint++) {
-            solver_container[ZONE_FLOW][INST_0][iMesh][FLOW_SOL]->GetNodes()->Set_Solution_time_n(iPoint, solver_container[ZONE_FLOW][INST_0][iMesh][FLOW_SOL]->GetNodes()->GetSolution_time_n1(iPoint));
-            if (turbulent) {
-              solver_container[ZONE_FLOW][INST_0][iMesh][TURB_SOL]->GetNodes()->Set_Solution_time_n(iPoint, solver_container[ZONE_FLOW][INST_0][iMesh][TURB_SOL]->GetNodes()->GetSolution_time_n1(iPoint));
-            }
-          }
-        }
-      }
-      if (dual_time_2nd){
-        /*--- Set Solution at timestep n-1 to solution at n-2 ---*/
-        for (iMesh=0; iMesh<=config_container[ZONE_FLOW]->GetnMGLevels();iMesh++) {
-          for(iPoint=0; iPoint<geometry_container[ZONE_FLOW][INST_0][iMesh]->GetnPoint();iPoint++) {
-            solver_container[ZONE_FLOW][INST_0][iMesh][FLOW_SOL]->GetNodes()->Set_Solution_time_n(iPoint, solver_container[ZONE_FLOW][INST_0][iMesh][FLOW_SOL]->GetNodes()->GetSolution_time_n1(iPoint));
-            if (turbulent) {
-              solver_container[ZONE_FLOW][INST_0][iMesh][TURB_SOL]->GetNodes()->Set_Solution_time_n(iPoint, solver_container[ZONE_FLOW][INST_0][iMesh][TURB_SOL]->GetNodes()->GetSolution_time_n1(iPoint));
-            }
-          }
-        }
-        /*--- Set Solution at timestep n-2 to the previously loaded solution ---*/
-        for (iMesh=0; iMesh<=config_container[ZONE_FLOW]->GetnMGLevels();iMesh++) {
-          for(iPoint=0; iPoint<geometry_container[ZONE_FLOW][INST_0][iMesh]->GetnPoint();iPoint++) {
-            solver_container[ZONE_FLOW][INST_0][iMesh][FLOW_SOL]->GetNodes()->Set_Solution_time_n1(iPoint, solver_container[ZONE_FLOW][INST_0][iMesh][FLOW_SOL]->GetNodes()->GetSolution_Old(iPoint));
-            if (turbulent) {
-              solver_container[ZONE_FLOW][INST_0][iMesh][TURB_SOL]->GetNodes()->Set_Solution_time_n1(iPoint, solver_container[ZONE_FLOW][INST_0][iMesh][TURB_SOL]->GetNodes()->GetSolution_Old(iPoint));
-            }
-          }
-        }
-      }
-    }
-  }
-  else{
-
-    /*--- Load the restart (we need to use the routine in order to get the GEOMETRY, otherwise it's restarted from the base mesh ---*/
-
-    solver_container[ZONE_FLOW][INST_0][MESH_0][FLOW_SOL]->LoadRestart(geometry_container[ZONE_FLOW][INST_0], solver_container[ZONE_FLOW][INST_0], config_container[ZONE_FLOW], 0, true);
-
-  if (ExtIter == 0 || dual_time) {
-
-    for (iMesh=0; iMesh<=config_container[ZONE_FLOW]->GetnMGLevels();iMesh++) {
-      for (iPoint = 0; iPoint < geometry_container[ZONE_FLOW][INST_0][iMesh]->GetnPoint(); iPoint++) {
-        solver_container[ZONE_FLOW][INST_0][iMesh][ADJFLOW_SOL]->GetNodes()->SetSolution_Direct(iPoint, solver_container[ZONE_FLOW][INST_0][iMesh][FLOW_SOL]->GetNodes()->GetSolution(iPoint));
-      }
-    }
-    if (turbulent && !config_container[ZONE_FLOW]->GetFrozen_Visc_Disc()) {
-      for (iPoint = 0; iPoint < geometry_container[ZONE_FLOW][INST_0][MESH_0]->GetnPoint(); iPoint++) {
-        solver_container[ZONE_FLOW][INST_0][MESH_0][ADJTURB_SOL]->GetNodes()->SetSolution_Direct(iPoint, solver_container[ZONE_FLOW][INST_0][MESH_0][TURB_SOL]->GetNodes()->GetSolution(iPoint));
-      }
-    }
-  }
-
-    /*--- Store geometry of the converged solution also in the adjoint solver in order to be able to reset it later ---*/
-
-    for (iPoint = 0; iPoint < geometry_container[ZONE_FLOW][INST_0][MESH_0]->GetnPoint(); iPoint++){
-      solver_container[ZONE_FLOW][INST_0][MESH_0][ADJFLOW_SOL]->GetNodes()->SetGeometry_Direct(iPoint, geometry_container[ZONE_FLOW][INST_0][MESH_0]->node[iPoint]->GetCoord());
-    }
-
-  }
-
-  /*----------------------------------------------------------------------------*/
-  /*-------------------------- STRUCTURAL SOLUTION -----------------------------*/
-  /*----------------------------------------------------------------------------*/
-
-  IntIter = 0;
-  config_container[ZONE_STRUCT]->SetInnerIter(IntIter);
-  ExtIter = config_container[ZONE_STRUCT]->GetTimeIter();
-  bool dynamic = (config_container[ZONE_STRUCT]->GetTime_Domain());
-
-  int Direct_Iter_FEA;
-
-  /*--- For the dynamic adjoint, load direct solutions from restart files. ---*/
-
-  if (dynamic) {
-
-    Direct_Iter_FEA = SU2_TYPE::Int(config_container[ZONE_STRUCT]->GetUnst_AdjointIter()) - SU2_TYPE::Int(ExtIter) - 1;
-
-    /*--- We want to load the already converged solution at timesteps n and n-1 ---*/
-
-    /*--- Load solution at timestep n-1 ---*/
-
-    iteration_container[ZONE_STRUCT][INST_0]->LoadDynamic_Solution(geometry_container, solver_container,config_container, ZONE_STRUCT, INST_0, Direct_Iter_FEA-1);
-
-    /*--- Push solution back to correct array ---*/
-
-    solver_container[ZONE_STRUCT][INST_0][MESH_0][FEA_SOL]->GetNodes()->Set_Solution_time_n();
-
-    /*--- Push solution back to correct array ---*/
-
-    solver_container[ZONE_STRUCT][INST_0][MESH_0][FEA_SOL]->GetNodes()->SetSolution_Accel_time_n();
-
-    /*--- Push solution back to correct array ---*/
-
-    solver_container[ZONE_STRUCT][INST_0][MESH_0][FEA_SOL]->GetNodes()->SetSolution_Vel_time_n();
-
-    /*--- Load solution timestep n ---*/
-
-    iteration_container[ZONE_STRUCT][INST_0]->LoadDynamic_Solution(geometry_container, solver_container,config_container, ZONE_STRUCT, INST_0, Direct_Iter_FEA);
-
-    /*--- Store FEA solution also in the adjoint solver in order to be able to reset it later ---*/
-
-    for (iPoint = 0; iPoint < geometry_container[ZONE_STRUCT][INST_0][MESH_0]->GetnPoint(); iPoint++){
-      solver_container[ZONE_STRUCT][INST_0][MESH_0][ADJFEA_SOL]->GetNodes()->SetSolution_Direct(iPoint, solver_container[ZONE_STRUCT][INST_0][MESH_0][FEA_SOL]->GetNodes()->GetSolution(iPoint));
-    }
-
-    for (iPoint = 0; iPoint < geometry_container[ZONE_STRUCT][INST_0][MESH_0]->GetnPoint(); iPoint++){
-      solver_container[ZONE_STRUCT][INST_0][MESH_0][ADJFEA_SOL]->GetNodes()->SetSolution_Accel_Direct(iPoint, solver_container[ZONE_STRUCT][INST_0][MESH_0][FEA_SOL]->GetNodes()->GetSolution_Accel(iPoint));
-    }
-
-    for (iPoint = 0; iPoint < geometry_container[ZONE_STRUCT][INST_0][MESH_0]->GetnPoint(); iPoint++){
-      solver_container[ZONE_STRUCT][INST_0][MESH_0][ADJFEA_SOL]->GetNodes()->SetSolution_Vel_Direct(iPoint, solver_container[ZONE_STRUCT][INST_0][MESH_0][FEA_SOL]->GetNodes()->GetSolution_Vel(iPoint));
-    }
-
-  }
-  else {
-
-    solver_container[ZONE_STRUCT][INST_0][MESH_0][FEA_SOL]->LoadRestart(geometry_container[ZONE_STRUCT][INST_0], solver_container[ZONE_STRUCT][INST_0], config_container[ZONE_STRUCT], 0, update_geo);
-
-    /*--- Store FEA solution also in the adjoint solver in order to be able to reset it later ---*/
-
-    for (iPoint = 0; iPoint < geometry_container[ZONE_STRUCT][INST_0][MESH_0]->GetnPoint(); iPoint++){
-      solver_container[ZONE_STRUCT][INST_0][MESH_0][ADJFEA_SOL]->GetNodes()->SetSolution_Direct(iPoint, solver_container[ZONE_STRUCT][INST_0][MESH_0][FEA_SOL]->GetNodes()->GetSolution(iPoint));
-    }
-
-  }
-
-  /*----------------------------------------------------------------------------*/
-  /*--------------------- ADJOINT SOLVER PREPROCESSING -------------------------*/
-  /*----------------------------------------------------------------------------*/
-
-  solver_container[ZONE_FLOW][INST_0][MESH_0][ADJFLOW_SOL]->Preprocessing(geometry_container[ZONE_FLOW][INST_0][MESH_0], solver_container[ZONE_FLOW][INST_0][MESH_0],  config_container[ZONE_FLOW] , MESH_0, 0, RUNTIME_ADJFLOW_SYS, false);
-
-  if (turbulent){
-    solver_container[ZONE_FLOW][INST_0][MESH_0][ADJTURB_SOL]->Preprocessing(geometry_container[ZONE_FLOW][INST_0][MESH_0], solver_container[ZONE_FLOW][INST_0][MESH_0],  config_container[ZONE_FLOW] , MESH_0, 0, RUNTIME_ADJTURB_SYS, false);
-  }
-
-  solver_container[ZONE_STRUCT][INST_0][MESH_0][ADJFEA_SOL]->Preprocessing(geometry_container[ZONE_STRUCT][INST_0][MESH_0], solver_container[ZONE_STRUCT][INST_0][MESH_0],  config_container[ZONE_STRUCT] , MESH_0, 0, RUNTIME_ADJFEA_SYS, false);
-
-
-
-}
-
-void CDiscAdjFSIDriver::PrintDirect_Residuals(unsigned short ZONE_FLOW,
-                                                          unsigned short ZONE_STRUCT,
-                                                          unsigned short kind_recording){
-
-  unsigned short ExtIter = config_container[ZONE_FLOW]->GetTimeIter();
-  bool turbulent = (config_container[ZONE_FLOW]->GetKind_Solver() == DISC_ADJ_RANS) ||
-                   (config_container[ZONE_FLOW]->GetKind_Solver() == DISC_ADJ_INC_RANS);
-  bool nonlinear_analysis = (config_container[ZONE_STRUCT]->GetGeometricConditions() == LARGE_DEFORMATIONS);   // Nonlinear analysis.
-  bool unsteady = config_container[ZONE_FLOW]->GetTime_Marching() != NONE;
-  bool dynamic = (config_container[ZONE_STRUCT]->GetTime_Domain());
-
-  su2double val_OFunction = 0.0;
-  string kind_OFunction;
-
-  cout.precision(6);
-  cout.setf(ios::scientific, ios::floatfield);
-
-  if ((kind_recording == FLOW_CONS_VARS) || (kind_recording == MESH_COORDS)) {
-
-    /*--- Print residuals in the first iteration ---*/
-
-    if (rank == MASTER_NODE && ((ExtIter == 0) || unsteady )){
-      cout << "log10[RMS Density]: "<< log10(solver_container[ZONE_FLOW][INST_0][MESH_0][FLOW_SOL]->GetRes_RMS(0))
-                     <<", Drag: " <<solver_container[ZONE_FLOW][INST_0][MESH_0][FLOW_SOL]->GetTotal_CD()
-                     <<", Lift: " << solver_container[ZONE_FLOW][INST_0][MESH_0][FLOW_SOL]->GetTotal_CL() << "." << endl;
-
-      if (turbulent){
-        cout << "log10[RMS k]: " << log10(solver_container[ZONE_FLOW][INST_0][MESH_0][TURB_SOL]->GetRes_RMS(0)) << endl;
-      }
-      if (Kind_Objective_Function == FLOW_OBJECTIVE_FUNCTION){
-        switch (config_container[ZONE_FLOW]->GetKind_ObjFunc()){
-        case DRAG_COEFFICIENT:
-          kind_OFunction = "(Drag coefficient): ";
-          val_OFunction = solver_container[ZONE_FLOW][INST_0][MESH_0][FLOW_SOL]->GetTotal_CD();
-          break;
-        case LIFT_COEFFICIENT:
-          kind_OFunction = "(Lift coefficient): ";
-          val_OFunction = solver_container[ZONE_FLOW][INST_0][MESH_0][FLOW_SOL]->GetTotal_CL();
-          break;
-        case SIDEFORCE_COEFFICIENT:
-          kind_OFunction = "(Sideforce coefficient): ";
-          val_OFunction = solver_container[ZONE_FLOW][INST_0][MESH_0][FLOW_SOL]->GetTotal_CSF();
-          break;
-        case EFFICIENCY:
-          kind_OFunction = "(Efficiency): ";
-          val_OFunction = solver_container[ZONE_FLOW][INST_0][MESH_0][FLOW_SOL]->GetTotal_CEff();
-          break;
-        case MOMENT_X_COEFFICIENT:
-          kind_OFunction = "(Moment X coefficient): ";
-          val_OFunction = solver_container[ZONE_FLOW][INST_0][MESH_0][FLOW_SOL]->GetTotal_CMx();
-          break;
-        case MOMENT_Y_COEFFICIENT:
-          kind_OFunction = "(Moment Y coefficient): ";
-          val_OFunction = solver_container[ZONE_FLOW][INST_0][MESH_0][FLOW_SOL]->GetTotal_CMy();
-          break;
-        case MOMENT_Z_COEFFICIENT:
-          kind_OFunction = "(Moment Z coefficient): ";
-          val_OFunction = solver_container[ZONE_FLOW][INST_0][MESH_0][FLOW_SOL]->GetTotal_CMz();
-          break;
-        case EQUIVALENT_AREA:
-          kind_OFunction = "(Equivalent area): ";
-          val_OFunction = solver_container[ZONE_FLOW][INST_0][MESH_0][FLOW_SOL]->GetTotal_CEquivArea();
-          break;
-        default:
-          val_OFunction = 0.0;  // If the objective function is computed in a different physical problem
-          break;
-        }
-        cout << "Objective function " << kind_OFunction << val_OFunction << endl;
-      }
-    }
-
-  }
-
-  if ((kind_recording == FEA_DISP_VARS) || (kind_recording == FLOW_CROSS_TERM) || (kind_recording == GEOMETRY_CROSS_TERM)) {
-
-    if (rank == MASTER_NODE && ((ExtIter == 0) || dynamic )){
-      if (nonlinear_analysis){
-        cout << "UTOL-A: "   << log10(solver_container[ZONE_STRUCT][INST_0][MESH_0][FEA_SOL]->GetRes_FEM(0))
-             << ", RTOL-A: " << log10(solver_container[ZONE_STRUCT][INST_0][MESH_0][FEA_SOL]->GetRes_FEM(1))
-             << ", ETOL-A: " << log10(solver_container[ZONE_STRUCT][INST_0][MESH_0][FEA_SOL]->GetRes_FEM(2)) << "." << endl;
-      }
-      else{
-        if (solver_container[ZONE_STRUCT][INST_0][MESH_0][FEA_SOL]->GetnVar() == 2){
-          cout << "log10[RMS Ux]: "   << log10(solver_container[ZONE_STRUCT][INST_0][MESH_0][FEA_SOL]->GetRes_RMS(0))
-               << ", log10[RMS Uy]: " << log10(solver_container[ZONE_STRUCT][INST_0][MESH_0][FEA_SOL]->GetRes_RMS(1)) << "." << endl;
-
-        }
-        else{
-          cout << "log10[RMS Ux]: "   << log10(solver_container[ZONE_STRUCT][INST_0][MESH_0][FEA_SOL]->GetRes_RMS(0))
-               << ", log10[RMS Uy]: " << log10(solver_container[ZONE_STRUCT][INST_0][MESH_0][FEA_SOL]->GetRes_RMS(1))
-               << ", log10[RMS Uz]: " << log10(solver_container[ZONE_STRUCT][INST_0][MESH_0][FEA_SOL]->GetRes_RMS(2))<< "." << endl;
-        }
-
-      }
-      if (Kind_Objective_Function == FEM_OBJECTIVE_FUNCTION){
-        switch (config_container[ZONE_STRUCT]->GetKind_ObjFunc()){
-        case REFERENCE_GEOMETRY:
-          kind_OFunction = "(Reference Geometry): ";
-          val_OFunction = solver_container[ZONE_STRUCT][INST_0][MESH_0][FEA_SOL]->GetTotal_OFRefGeom();
-          break;
-        case REFERENCE_NODE:
-          kind_OFunction = "(Reference Node): ";
-          val_OFunction = solver_container[ZONE_STRUCT][INST_0][MESH_0][FEA_SOL]->GetTotal_OFRefNode();
-          break;
-        case VOLUME_FRACTION:
-          kind_OFunction = "(Volume Fraction): ";
-          val_OFunction = solver_container[ZONE_STRUCT][INST_0][MESH_0][FEA_SOL]->GetTotal_OFVolFrac();
-          break;
-        case TOPOL_DISCRETENESS:
-          kind_OFunction = "(Topology discreteness): ";
-          val_OFunction = solver_container[ZONE_STRUCT][INST_0][MESH_0][FEA_SOL]->GetTotal_OFVolFrac();
-          break;
-        case TOPOL_COMPLIANCE:
-          kind_OFunction = "(Topology compliance): ";
-          val_OFunction = solver_container[ZONE_STRUCT][INST_0][MESH_0][FEA_SOL]->GetTotal_OFCompliance();
-          break;
-        default:
-          val_OFunction = 0.0;  // If the objective function is computed in a different physical problem
-          break;
-        }
-        cout << "Objective function " << kind_OFunction << val_OFunction << endl;
-      }
-    }
-
-  }
-
-}
-
-void CDiscAdjFSIDriver::Iterate_Direct(unsigned short ZONE_FLOW, unsigned short ZONE_STRUCT, unsigned short kind_recording){
-
-  if ((kind_recording == FLOW_CONS_VARS) ||
-      (kind_recording == MESH_COORDS)) {
-
-    Fluid_Iteration_Direct(ZONE_FLOW, ZONE_STRUCT);
-
-
-  }
-
-  if ((kind_recording == FEA_DISP_VARS) ||
-      (kind_recording == FLOW_CROSS_TERM) ||
-      (kind_recording == GEOMETRY_CROSS_TERM)) {
-
-    Structural_Iteration_Direct(ZONE_FLOW, ZONE_STRUCT);
-
-  }
-
-
-  if (kind_recording == FEM_CROSS_TERM_GEOMETRY) {
-
-    Mesh_Deformation_Direct(ZONE_FLOW, ZONE_STRUCT);
-
-  }
-
-
-}
-
-void CDiscAdjFSIDriver::Fluid_Iteration_Direct(unsigned short ZONE_FLOW, unsigned short ZONE_STRUCT) {
-
-  bool turbulent = (config_container[ZONE_FLOW]->GetKind_Solver() == DISC_ADJ_RANS) ||
-                   (config_container[ZONE_FLOW]->GetKind_Solver() == DISC_ADJ_INC_RANS);
-  bool frozen_visc = config_container[ZONE_FLOW]->GetFrozen_Visc_Disc();
-
-  /*-----------------------------------------------------------------*/
-  /*------------------- Set Dependency on Geometry ------------------*/
-  /*-----------------------------------------------------------------*/
-
-  geometry_container[ZONE_FLOW][INST_0][MESH_0]->UpdateGeometry(geometry_container[ZONE_FLOW][INST_0], config_container[ZONE_FLOW]);
-
-  CGeometry::ComputeWallDistance(config_container, geometry_container);
-
-  solver_container[ZONE_FLOW][INST_0][MESH_0][FLOW_SOL]->InitiateComms(geometry_container[ZONE_FLOW][INST_0][MESH_0], config_container[ZONE_FLOW], SOLUTION);
-  solver_container[ZONE_FLOW][INST_0][MESH_0][FLOW_SOL]->CompleteComms(geometry_container[ZONE_FLOW][INST_0][MESH_0], config_container[ZONE_FLOW], SOLUTION);
-
-  solver_container[ZONE_FLOW][INST_0][MESH_0][FLOW_SOL]->Preprocessing(geometry_container[ZONE_FLOW][INST_0][MESH_0],solver_container[ZONE_FLOW][INST_0][MESH_0], config_container[ZONE_FLOW], MESH_0, NO_RK_ITER, RUNTIME_FLOW_SYS, true);
-
-  if (turbulent && !frozen_visc) {
-    solver_container[ZONE_FLOW][INST_0][MESH_0][TURB_SOL]->Postprocessing(geometry_container[ZONE_FLOW][INST_0][MESH_0], solver_container[ZONE_FLOW][INST_0][MESH_0], config_container[ZONE_FLOW], MESH_0);
-
-    solver_container[ZONE_FLOW][INST_0][MESH_0][TURB_SOL]->InitiateComms(geometry_container[ZONE_FLOW][INST_0][MESH_0], config_container[ZONE_FLOW], SOLUTION_EDDY);
-    solver_container[ZONE_FLOW][INST_0][MESH_0][TURB_SOL]->CompleteComms(geometry_container[ZONE_FLOW][INST_0][MESH_0], config_container[ZONE_FLOW], SOLUTION_EDDY);
-
-  }
-
-  /*-----------------------------------------------------------------*/
-  /*----------------- Iterate the flow solver -----------------------*/
-  /*---- Sets all the cross dependencies for the flow variables -----*/
-  /*-----------------------------------------------------------------*/
-
-  config_container[ZONE_FLOW]->SetInnerIter(0);
-
-  direct_iteration[ZONE_FLOW]->Iterate(output_container[ZONE_FLOW], integration_container, geometry_container,
-      solver_container, numerics_container, config_container,
-      surface_movement, grid_movement, FFDBox, ZONE_FLOW, INST_0);
-
-  /*-----------------------------------------------------------------*/
-  /*--------------------- Set MPI Solution --------------------------*/
-  /*-----------------------------------------------------------------*/
-
-  solver_container[ZONE_FLOW][INST_0][MESH_0][FLOW_SOL]->InitiateComms(geometry_container[ZONE_FLOW][INST_0][MESH_0], config_container[ZONE_FLOW], SOLUTION);
-  solver_container[ZONE_FLOW][INST_0][MESH_0][FLOW_SOL]->CompleteComms(geometry_container[ZONE_FLOW][INST_0][MESH_0], config_container[ZONE_FLOW], SOLUTION);
-
-}
-
-void CDiscAdjFSIDriver::Structural_Iteration_Direct(unsigned short ZONE_FLOW, unsigned short ZONE_STRUCT) {
-
-  bool turbulent = (config_container[ZONE_FLOW]->GetKind_Solver() == DISC_ADJ_RANS) ||
-                   (config_container[ZONE_FLOW]->GetKind_Solver() == DISC_ADJ_INC_RANS);
-  bool frozen_visc = config_container[ZONE_FLOW]->GetFrozen_Visc_Disc();
-
-  /*-----------------------------------------------------------------*/
-  /*---------- Set Dependencies on Geometry and Flow ----------------*/
-  /*-----------------------------------------------------------------*/
-
-  solver_container[ZONE_STRUCT][INST_0][MESH_0][FEA_SOL]->InitiateComms(geometry_container[ZONE_STRUCT][INST_0][MESH_0], config_container[ZONE_STRUCT], SOLUTION_FEA);
-  solver_container[ZONE_STRUCT][INST_0][MESH_0][FEA_SOL]->CompleteComms(geometry_container[ZONE_STRUCT][INST_0][MESH_0], config_container[ZONE_STRUCT], SOLUTION_FEA);
-
-  geometry_container[ZONE_FLOW][INST_0][MESH_0]->UpdateGeometry(geometry_container[ZONE_FLOW][INST_0], config_container[ZONE_FLOW]);
-
-  CGeometry::ComputeWallDistance(config_container, geometry_container);
-
-  solver_container[ZONE_FLOW][INST_0][MESH_0][FLOW_SOL]->InitiateComms(geometry_container[ZONE_FLOW][INST_0][MESH_0], config_container[ZONE_FLOW], SOLUTION);
-  solver_container[ZONE_FLOW][INST_0][MESH_0][FLOW_SOL]->CompleteComms(geometry_container[ZONE_FLOW][INST_0][MESH_0], config_container[ZONE_FLOW], SOLUTION);
-
-  solver_container[ZONE_FLOW][INST_0][MESH_0][FLOW_SOL]->Preprocessing(geometry_container[ZONE_FLOW][INST_0][MESH_0],solver_container[ZONE_FLOW][INST_0][MESH_0], config_container[ZONE_FLOW], MESH_0, NO_RK_ITER, RUNTIME_FLOW_SYS, true);
-
-  if (turbulent && !frozen_visc) {
-    solver_container[ZONE_FLOW][INST_0][MESH_0][TURB_SOL]->Postprocessing(geometry_container[ZONE_FLOW][INST_0][MESH_0], solver_container[ZONE_FLOW][INST_0][MESH_0], config_container[ZONE_FLOW], MESH_0);
-
-    solver_container[ZONE_FLOW][INST_0][MESH_0][TURB_SOL]->InitiateComms(geometry_container[ZONE_FLOW][INST_0][MESH_0], config_container[ZONE_FLOW], SOLUTION_EDDY);
-    solver_container[ZONE_FLOW][INST_0][MESH_0][TURB_SOL]->CompleteComms(geometry_container[ZONE_FLOW][INST_0][MESH_0], config_container[ZONE_FLOW], SOLUTION_EDDY);
-
-  }
-
-  /*-----------------------------------------------------------------*/
-  /*-------------------- Transfer Tractions -------------------------*/
-  /*-----------------------------------------------------------------*/
-
-  Transfer_Tractions(ZONE_FLOW, ZONE_STRUCT);
-
-  /*-----------------------------------------------------------------*/
-  /*--------------- Iterate the structural solver -------------------*/
-  /*-----------------------------------------------------------------*/
-
-  direct_iteration[ZONE_STRUCT]->Iterate(output_container[ZONE_STRUCT], integration_container, geometry_container,
-                                        solver_container, numerics_container, config_container,
-                                        surface_movement, grid_movement, FFDBox, ZONE_STRUCT, INST_0);
-
-  /*-----------------------------------------------------------------*/
-  /*--------------------- Set MPI Solution --------------------------*/
-  /*-----------------------------------------------------------------*/
-
-  solver_container[ZONE_STRUCT][INST_0][MESH_0][FEA_SOL]->InitiateComms(geometry_container[ZONE_STRUCT][INST_0][MESH_0], config_container[ZONE_STRUCT], SOLUTION_FEA);
-  solver_container[ZONE_STRUCT][INST_0][MESH_0][FEA_SOL]->CompleteComms(geometry_container[ZONE_STRUCT][INST_0][MESH_0], config_container[ZONE_STRUCT], SOLUTION_FEA);
-
-}
-
-void CDiscAdjFSIDriver::Mesh_Deformation_Direct(unsigned short ZONE_FLOW, unsigned short ZONE_STRUCT) {
-
-  unsigned long ExtIter = config_container[ZONE_STRUCT]->GetTimeIter();
-
-  /*-----------------------------------------------------------------*/
-  /*--------------------- Set MPI Solution --------------------------*/
-  /*-----------------------------------------------------------------*/
-
-  geometry_container[ZONE_FLOW][INST_0][MESH_0]->UpdateGeometry(geometry_container[ZONE_FLOW][INST_0], config_container[ZONE_FLOW]);
-
-  CGeometry::ComputeWallDistance(config_container, geometry_container);
-
-  solver_container[ZONE_FLOW][INST_0][MESH_0][FLOW_SOL]->InitiateComms(geometry_container[ZONE_FLOW][INST_0][MESH_0], config_container[ZONE_FLOW], SOLUTION);
-  solver_container[ZONE_FLOW][INST_0][MESH_0][FLOW_SOL]->CompleteComms(geometry_container[ZONE_FLOW][INST_0][MESH_0], config_container[ZONE_FLOW], SOLUTION);
-
-  solver_container[ZONE_FLOW][INST_0][MESH_0][FLOW_SOL]->Preprocessing(geometry_container[ZONE_FLOW][INST_0][MESH_0],solver_container[ZONE_FLOW][INST_0][MESH_0], config_container[ZONE_FLOW], MESH_0, NO_RK_ITER, RUNTIME_FLOW_SYS, true);
-
-  solver_container[ZONE_STRUCT][INST_0][MESH_0][FEA_SOL]->InitiateComms(geometry_container[ZONE_STRUCT][INST_0][MESH_0], config_container[ZONE_STRUCT], SOLUTION_FEA);
-  solver_container[ZONE_STRUCT][INST_0][MESH_0][FEA_SOL]->CompleteComms(geometry_container[ZONE_STRUCT][INST_0][MESH_0], config_container[ZONE_STRUCT], SOLUTION_FEA);
-
-  /*-----------------------------------------------------------------*/
-  /*------------------- Transfer Displacements ----------------------*/
-  /*-----------------------------------------------------------------*/
-
-  Transfer_Displacements(ZONE_STRUCT, ZONE_FLOW);
-
-  /*-----------------------------------------------------------------*/
-  /*------------------- Set the Grid movement -----------------------*/
-  /*---- No longer done in the preprocess of the flow iteration -----*/
-  /*---- as the flag Grid_Movement is set to false in this case -----*/
-  /*-----------------------------------------------------------------*/
-
-  direct_iteration[ZONE_FLOW]->SetGrid_Movement(geometry_container[ZONE_FLOW][INST_0],
-                                                               surface_movement[ZONE_FLOW], grid_movement[ZONE_FLOW][INST_0],
-                                                               solver_container[ZONE_FLOW][INST_0], config_container[ZONE_FLOW], 0, ExtIter );
-
-  geometry_container[ZONE_FLOW][INST_0][MESH_0]->UpdateGeometry(geometry_container[ZONE_FLOW][INST_0], config_container[ZONE_FLOW]);
-
-  CGeometry::ComputeWallDistance(config_container, geometry_container);
-
-  solver_container[ZONE_STRUCT][INST_0][MESH_0][FEA_SOL]->InitiateComms(geometry_container[ZONE_STRUCT][INST_0][MESH_0], config_container[ZONE_STRUCT], SOLUTION_FEA);
-  solver_container[ZONE_STRUCT][INST_0][MESH_0][FEA_SOL]->CompleteComms(geometry_container[ZONE_STRUCT][INST_0][MESH_0], config_container[ZONE_STRUCT], SOLUTION_FEA);
-
-}
-
-void CDiscAdjFSIDriver::SetRecording(unsigned short ZONE_FLOW,
-                                              unsigned short ZONE_STRUCT,
-                                              unsigned short kind_recording){
-
-  unsigned long IntIter = config_container[ZONE_0]->GetInnerIter();
-  bool unsteady = (config_container[ZONE_FLOW]->GetTime_Marching() != NONE);
-  bool dynamic = (config_container[ZONE_STRUCT]->GetTime_Domain());
-
-  string kind_DirectIteration = " ";
-  string kind_AdjointIteration = " ";
-
-  if (unsteady || dynamic){
-    SU2_MPI::Error("DYNAMIC ADJOINT SOLVER NOT IMPLEMENTED FOR FSI APPLICATIONS", CURRENT_FUNCTION);
-  }
-
-
-  if (rank == MASTER_NODE){
-    cout << endl;
-    switch (kind_recording){
-    case FLOW_CONS_VARS:
-      kind_AdjointIteration = "Flow iteration: flow input -> flow output";
-      kind_DirectIteration = "flow ";
-      break;
-    case MESH_COORDS:
-      kind_AdjointIteration = "Geometry cross term from flow: geometry input -> flow output";
-      kind_DirectIteration = "flow ";
-      break;
-    case FEA_DISP_VARS:
-      kind_AdjointIteration = "Structural iteration: structural input -> structural output";
-      kind_DirectIteration = "structural ";
-      break;
-    case FLOW_CROSS_TERM:
-      kind_AdjointIteration = "Flow cross term: flow input -> structural output";
-      kind_DirectIteration = "structural ";
-      break;
-    case GEOMETRY_CROSS_TERM:
-      kind_AdjointIteration = "Geometry cross term from structure: geometry input -> structural output";
-      kind_DirectIteration = "structural ";
-      break;
-    case FEM_CROSS_TERM_GEOMETRY:
-      kind_AdjointIteration = "Structural cross term from geometry: structural input -> geometry output";
-      kind_DirectIteration = "mesh deformation ";
-      break;
-    }
-    cout << kind_AdjointIteration << endl;
-    cout << "Direct " << kind_DirectIteration << "iteration to store computational graph." << endl;
-    switch (kind_recording){
-    case FLOW_CONS_VARS: case MESH_COORDS:
-    case FEA_DISP_VARS: case FLOW_CROSS_TERM: case GEOMETRY_CROSS_TERM:
-      cout << "Compute residuals to check the convergence of the direct problem." << endl; break;
-    case FEM_CROSS_TERM_GEOMETRY:
-      cout << "Deform the grid using the converged solution of the direct problem." << endl; break;
-    }
-  }
-
-
-  AD::Reset();
-
-  if (CurrentRecording != kind_recording && (CurrentRecording != NONE) ){
-
-    /*--- Clear indices ---*/
-
-    PrepareRecording(ZONE_FLOW, ZONE_STRUCT, ALL_VARIABLES);
-
-    /*--- Clear indices of coupling variables ---*/
-
-    SetDependencies(ZONE_FLOW, ZONE_STRUCT, ALL_VARIABLES);
-
-    /*--- Run one iteration while tape is passive - this clears all indices ---*/
-    Iterate_Direct(ZONE_FLOW, ZONE_STRUCT, kind_recording);
-
-  }
-
-  /*--- Prepare for recording ---*/
-
-  PrepareRecording(ZONE_FLOW, ZONE_STRUCT, kind_recording);
-
-  /*--- Start the recording of all operations ---*/
-
-  AD::StartRecording();
-
-  /*--- Register input variables ---*/
-
-  RegisterInput(ZONE_FLOW, ZONE_STRUCT, kind_recording);
-
-  /*--- Set dependencies for flow, geometry and structural solvers ---*/
-
-  SetDependencies(ZONE_FLOW, ZONE_STRUCT, kind_recording);
-
-  /*--- Run a direct iteration ---*/
-  Iterate_Direct(ZONE_FLOW, ZONE_STRUCT, kind_recording);
-
-  /*--- Register objective function and output variables ---*/
-
-  RegisterOutput(ZONE_FLOW, ZONE_STRUCT, kind_recording);
-
-  /*--- Stop the recording ---*/
-  AD::StopRecording();
-
-  /*--- Set the recording status ---*/
-
-  CurrentRecording = kind_recording;
-
-  /* --- Reset the number of the internal iterations---*/
-
-  config_container[ZONE_0]->SetInnerIter(IntIter);
-
-
-}
-
-void CDiscAdjFSIDriver::PrepareRecording(unsigned short ZONE_FLOW,
-                                                   unsigned short ZONE_STRUCT,
-                                                   unsigned short kind_recording){
-
-  unsigned short iMesh;
-  bool turbulent = (config_container[ZONE_FLOW]->GetKind_Solver() == DISC_ADJ_RANS) ||
-                   (config_container[ZONE_FLOW]->GetKind_Solver() == DISC_ADJ_INC_RANS);
-
-  /*--- Set fluid variables to direct solver values ---*/
-  for (iMesh = 0; iMesh <= config_container[ZONE_FLOW]->GetnMGLevels(); iMesh++){
-    solver_container[ZONE_FLOW][INST_0][iMesh][ADJFLOW_SOL]->SetRecording(geometry_container[ZONE_FLOW][INST_0][MESH_0], config_container[ZONE_FLOW]);
-  }
-  if (turbulent){
-    solver_container[ZONE_FLOW][INST_0][MESH_0][ADJTURB_SOL]->SetRecording(geometry_container[ZONE_FLOW][INST_0][MESH_0], config_container[ZONE_FLOW]);
-  }
-
-  /*--- Set geometry to the converged values ---*/
-
-  solver_container[ZONE_FLOW][INST_0][MESH_0][ADJFLOW_SOL]->SetMesh_Recording(geometry_container[ZONE_FLOW][INST_0], grid_movement[ZONE_FLOW][INST_0], config_container[ZONE_FLOW]);
-
-  /*--- Set structural variables to direct solver values ---*/
-
-  solver_container[ZONE_STRUCT][INST_0][MESH_0][ADJFEA_SOL]->SetRecording(geometry_container[ZONE_STRUCT][INST_0][MESH_0], config_container[ZONE_STRUCT]);
-
-}
-
-void CDiscAdjFSIDriver::RegisterInput(unsigned short ZONE_FLOW,
-                                               unsigned short ZONE_STRUCT,
-                                               unsigned short kind_recording){
-
-  /*--- Register flow variables ---*/
-  if (kind_recording == FLOW_CONS_VARS) {
-    iteration_container[ZONE_FLOW][INST_0]->RegisterInput(solver_container, geometry_container, config_container, ZONE_FLOW, INST_0, kind_recording);
-  }
-
-  /*--- Register geometry variables ---*/
-  if (kind_recording == MESH_COORDS) {
-    iteration_container[ZONE_FLOW][INST_0]->RegisterInput(solver_container, geometry_container, config_container, ZONE_FLOW, INST_0, kind_recording);
-  }
-
-  /*--- Register structural variables ---*/
-  if (kind_recording == FEM_CROSS_TERM_GEOMETRY) {
-    iteration_container[ZONE_STRUCT][INST_0]->RegisterInput(solver_container, geometry_container, config_container, ZONE_STRUCT, INST_0, kind_recording);
-  }
-
-  /*--- Register all variables ---*/
-  if (kind_recording == FEA_DISP_VARS) {
-    iteration_container[ZONE_STRUCT][INST_0]->RegisterInput(solver_container, geometry_container, config_container, ZONE_STRUCT, INST_0, FEA_DISP_VARS);
-    iteration_container[ZONE_FLOW][INST_0]->RegisterInput(solver_container, geometry_container, config_container, ZONE_FLOW, INST_0, FLOW_CROSS_TERM);
-    iteration_container[ZONE_FLOW][INST_0]->RegisterInput(solver_container, geometry_container, config_container, ZONE_FLOW, INST_0, GEOMETRY_CROSS_TERM);
-  }
-
-}
-
-void CDiscAdjFSIDriver::SetDependencies(unsigned short ZONE_FLOW,
-                                                  unsigned short ZONE_STRUCT,
-                                                  unsigned short kind_recording){
-
-  /*--- Add dependencies for geometrical and turbulent variables ---*/
-
-  iteration_container[ZONE_FLOW][INST_0]->SetDependencies(solver_container, geometry_container, numerics_container, config_container, ZONE_FLOW, INST_0, kind_recording);
-
-  /*--- Add dependencies for E, Nu, Rho, and Rho_DL variables ---*/
-
-  iteration_container[ZONE_STRUCT][INST_0]->SetDependencies(solver_container, geometry_container, numerics_container, config_container, ZONE_STRUCT, INST_0, kind_recording);
-
-
-}
-
-void CDiscAdjFSIDriver::RegisterOutput(unsigned short ZONE_FLOW,
-                                                 unsigned short ZONE_STRUCT,
-                                                 unsigned short kind_recording){
-
-  bool turbulent = (config_container[ZONE_FLOW]->GetKind_Solver() == DISC_ADJ_RANS) ||
-                   (config_container[ZONE_FLOW]->GetKind_Solver() == DISC_ADJ_INC_RANS);
-  bool frozen_visc = config_container[ZONE_FLOW]->GetFrozen_Visc_Disc();
-
-
-  /*--- Register a flow-type objective function and the conservative variables of the flow as output of the iteration. ---*/
-  if ((kind_recording == FLOW_CONS_VARS) ||
-      (kind_recording == MESH_COORDS)) {
-    solver_container[ZONE_FLOW][INST_0][MESH_0][ADJFLOW_SOL]->RegisterObj_Func(config_container[ZONE_FLOW]);
-
-    solver_container[ZONE_FLOW][INST_0][MESH_0][ADJFLOW_SOL]->RegisterOutput(geometry_container[ZONE_FLOW][INST_0][MESH_0],config_container[ZONE_FLOW]);
-
-    if (turbulent && !frozen_visc) {
-      solver_container[ZONE_FLOW][INST_0][MESH_0][ADJTURB_SOL]->RegisterOutput(geometry_container[ZONE_FLOW][INST_0][MESH_0],config_container[ZONE_FLOW]);
-    }
-  }
-
-
-  /*--- Register a structural-type objective function and the displacements of the structure as output of the iteration. ---*/
-  if (kind_recording == FEA_DISP_VARS) {
-    solver_container[ZONE_STRUCT][INST_0][MESH_0][ADJFEA_SOL]->RegisterObj_Func(config_container[ZONE_STRUCT]);
-
-    solver_container[ZONE_STRUCT][INST_0][MESH_0][ADJFEA_SOL]->RegisterOutput(geometry_container[ZONE_STRUCT][INST_0][MESH_0],config_container[ZONE_STRUCT]);
-  }
-
-
-  /*--- The FEM_CROSS_TERM_GEOMETRY evaluates the mesh routines, they do not throw any dependency on the objective function. ---*/
-  /*--- Register the displacements of the fluid nodes as output of the iteration. ---*/
-  if (kind_recording == FEM_CROSS_TERM_GEOMETRY) {
-    geometry_container[ZONE_FLOW][INST_0][MESH_0]->RegisterOutput_Coordinates(config_container[ZONE_FLOW]);
-  }
-
-}
-
-
-void CDiscAdjFSIDriver::Iterate_Block(unsigned short ZONE_FLOW,
-                                                unsigned short ZONE_STRUCT,
-                                                unsigned short kind_recording){
-
-  unsigned long IntIter=0, nIntIter = 1;
-  bool dual_time_1st = (config_container[ZONE_0]->GetTime_Marching() == DT_STEPPING_1ST);
-  bool dual_time_2nd = (config_container[ZONE_0]->GetTime_Marching() == DT_STEPPING_2ND);
-  bool dual_time = (dual_time_1st || dual_time_2nd);
-  bool dynamic = (config_container[ZONE_STRUCT]->GetTime_Domain());
-
-  bool adjoint_convergence = false;
-
-  /*--- Record one direct iteration with kind_recording as input ---*/
-
-  SetRecording(ZONE_FLOW, ZONE_STRUCT, kind_recording);
-
-  /*--- Print the residuals of the direct subiteration ---*/
-
-  PrintDirect_Residuals(ZONE_FLOW, ZONE_STRUCT, kind_recording);
-
-  /*--- Run the iteration ---*/
-
-  switch (kind_recording){
-  case FLOW_CONS_VARS:
-    nIntIter = config_container[ZONE_FLOW]->GetnInner_Iter();
-    break;
-  case FEA_DISP_VARS:
-    nIntIter = config_container[ZONE_STRUCT]->GetnInner_Iter();
-    break;
-  case MESH_COORDS:
-  case FEM_CROSS_TERM_GEOMETRY:
-  case FLOW_CROSS_TERM:
-  case GEOMETRY_CROSS_TERM:
-    nIntIter = 1;
-    break;
-  }
-
-  for (unsigned short iZone = 0; iZone < config_container[ZONE_FLOW]->GetnZone(); iZone++)
-    config_container[iZone]->SetInnerIter(IntIter);
-
-  for(IntIter = 0; IntIter < nIntIter; IntIter++){
-
-    /*--- Set the internal iteration ---*/
-
-    for (unsigned short iZone = 0; iZone < config_container[ZONE_FLOW]->GetnZone(); iZone++)
-      config_container[iZone]->SetInnerIter(IntIter);
-
-    /*--- Set the adjoint values of the flow and objective function ---*/
-
-    InitializeAdjoint(ZONE_FLOW, ZONE_STRUCT, kind_recording);
-
-    /*--- Run the adjoint computation ---*/
-
-    AD::ComputeAdjoint();
-
-    /*--- Extract the adjoints of the input variables and store them for the next iteration ---*/
-
-    ExtractAdjoint(ZONE_FLOW, ZONE_STRUCT, kind_recording);
-
-    /*--- Clear all adjoints to re-use the stored computational graph in the next iteration ---*/
-    AD::ClearAdjoints();
-
-    /*--- Check the convergence of the adjoint block ---*/
-
-    adjoint_convergence = CheckConvergence(IntIter, ZONE_FLOW, ZONE_STRUCT, kind_recording);
-
-    /*--- Write the convergence history (only screen output) ---*/
-
-    ConvergenceHistory(IntIter, nIntIter, ZONE_FLOW, ZONE_STRUCT, kind_recording);
-
-    /*--- Break the loop if converged ---*/
-
-    if (adjoint_convergence) break;
-
-
-  }
-
-  if (dual_time){
-    integration_container[ZONE_FLOW][INST_0][ADJFLOW_SOL]->SetConvergence(false);
-  }
-  if (dynamic){
-    integration_container[ZONE_FLOW][INST_0][ADJFLOW_SOL]->SetConvergence(false);
-  }
-
-}
-
-
-void CDiscAdjFSIDriver::InitializeAdjoint(unsigned short ZONE_FLOW,
-                                                     unsigned short ZONE_STRUCT,
-                                                     unsigned short kind_recording){
-
-  bool turbulent = (config_container[ZONE_FLOW]->GetKind_Solver() == DISC_ADJ_RANS) ||
-                   (config_container[ZONE_FLOW]->GetKind_Solver() == DISC_ADJ_INC_RANS);
-  bool frozen_visc = config_container[ZONE_FLOW]->GetFrozen_Visc_Disc();
-
-  /*--- Seed a fluid-type objective function and initialize the adjoints of fluid conservative variables. ---*/
-  if ((kind_recording == FLOW_CONS_VARS) ||
-      (kind_recording == MESH_COORDS)) {
-    solver_container[ZONE_FLOW][INST_0][MESH_0][ADJFLOW_SOL]->SetAdj_ObjFunc(geometry_container[ZONE_FLOW][INST_0][MESH_0],
-                                                                             config_container[ZONE_FLOW]);
-
-    solver_container[ZONE_FLOW][INST_0][MESH_0][ADJFLOW_SOL]->SetAdjoint_Output(geometry_container[ZONE_FLOW][INST_0][MESH_0],
-                                                                                config_container[ZONE_FLOW]);
-    if (turbulent && !frozen_visc) {
-      solver_container[ZONE_FLOW][INST_0][MESH_0][ADJTURB_SOL]->SetAdjoint_Output(geometry_container[ZONE_FLOW][INST_0][MESH_0],
-                                                                                  config_container[ZONE_FLOW]);
-    }
-  }
-
-  /*--- Seed a structural-type objective function and initialize the adjoints of structural displacements. ---*/
-  if (kind_recording == FEA_DISP_VARS) {
-    solver_container[ZONE_STRUCT][INST_0][MESH_0][ADJFEA_SOL]->SetAdj_ObjFunc(geometry_container[ZONE_STRUCT][INST_0][MESH_0],
-                                                                              config_container[ZONE_STRUCT]);
-
-    solver_container[ZONE_STRUCT][INST_0][MESH_0][ADJFEA_SOL]->SetAdjoint_Output(geometry_container[ZONE_STRUCT][INST_0][MESH_0],
-                                                                                 config_container[ZONE_STRUCT]);
-  }
-
-  /*--- Initialize the adjoints of fluid grid nodes. ---*/
-  if (kind_recording == FEM_CROSS_TERM_GEOMETRY) {
-    solver_container[ZONE_FLOW][INST_0][MESH_0][ADJFLOW_SOL]->SetAdjoint_OutputMesh(geometry_container[ZONE_FLOW][INST_0][MESH_0],
-                                                                                    config_container[ZONE_FLOW]);
-  }
-}
-
-void CDiscAdjFSIDriver::ExtractAdjoint(unsigned short ZONE_FLOW,
-                                                  unsigned short ZONE_STRUCT,
-                                                  unsigned short kind_recording){
-
-  bool turbulent = (config_container[ZONE_FLOW]->GetKind_Solver() == DISC_ADJ_RANS) ||
-                   (config_container[ZONE_FLOW]->GetKind_Solver() == DISC_ADJ_INC_RANS);
-  bool frozen_visc = config_container[ZONE_FLOW]->GetFrozen_Visc_Disc();
-
-  /*--- Extract the adjoint of the fluid conservative variables ---*/
-
-  if (kind_recording == FLOW_CONS_VARS) {
-
-    /*--- Extract the adjoints of the conservative input variables and store them for the next iteration ---*/
-
-    solver_container[ZONE_FLOW][INST_0][MESH_0][ADJFLOW_SOL]->ExtractAdjoint_Solution(geometry_container[ZONE_FLOW][INST_0][MESH_0],
-                                                      config_container[ZONE_FLOW]);
-
-    solver_container[ZONE_FLOW][INST_0][MESH_0][ADJFLOW_SOL]->ExtractAdjoint_Variables(geometry_container[ZONE_FLOW][INST_0][MESH_0],
-                                                      config_container[ZONE_FLOW]);
-
-    if (turbulent && !frozen_visc) {
-      solver_container[ZONE_FLOW][INST_0][MESH_0][ADJTURB_SOL]->ExtractAdjoint_Solution(geometry_container[ZONE_FLOW][INST_0][MESH_0],
-                                                        config_container[ZONE_FLOW]);
-    }
-
-  }
-
-  /*--- Extract the adjoint of the mesh coordinates ---*/
-
-  if (kind_recording == MESH_COORDS) {
-
-    /*--- Extract the adjoints of the flow geometry and store them for the next iteration ---*/
-
-    solver_container[ZONE_FLOW][INST_0][MESH_0][ADJFLOW_SOL]->ExtractAdjoint_CrossTerm_Geometry_Flow(geometry_container[ZONE_FLOW][INST_0][MESH_0],
-                                                      config_container[ZONE_FLOW]);
-
-  }
-
-  /*--- Extract the adjoint of the structural displacements ---*/
-
-  if (kind_recording == FEA_DISP_VARS) {
-
-    /*--- Extract the adjoints of the conservative input variables and store them for the next iteration ---*/
-
-    solver_container[ZONE_STRUCT][INST_0][MESH_0][ADJFEA_SOL]->ExtractAdjoint_Solution(geometry_container[ZONE_STRUCT][INST_0][MESH_0],
-                                                                               config_container[ZONE_STRUCT]);
-
-    solver_container[ZONE_STRUCT][INST_0][MESH_0][ADJFEA_SOL]->ExtractAdjoint_Variables(geometry_container[ZONE_STRUCT][INST_0][MESH_0],
-                                                                                config_container[ZONE_STRUCT]);
-
-    solver_container[ZONE_FLOW][INST_0][MESH_0][ADJFLOW_SOL]->ExtractAdjoint_CrossTerm(geometry_container[ZONE_FLOW][INST_0][MESH_0],
-                                                      config_container[ZONE_FLOW]);
-
-    if (turbulent && !frozen_visc)
-      solver_container[ZONE_FLOW][INST_0][MESH_0][ADJTURB_SOL]->ExtractAdjoint_CrossTerm(geometry_container[ZONE_FLOW][INST_0][MESH_0],
-                                                                                         config_container[ZONE_FLOW]);
-
-    solver_container[ZONE_FLOW][INST_0][MESH_0][ADJFLOW_SOL]->ExtractAdjoint_CrossTerm_Geometry(geometry_container[ZONE_FLOW][INST_0][MESH_0],
-                                                                                                config_container[ZONE_FLOW]);
-  }
-
-
-  if (kind_recording == FEM_CROSS_TERM_GEOMETRY) {
-
-    /*--- Extract the adjoints of the displacements (input variables) and store them for the next iteration ---*/
-
-    solver_container[ZONE_STRUCT][INST_0][MESH_0][ADJFEA_SOL]->ExtractAdjoint_CrossTerm_Geometry(geometry_container[ZONE_STRUCT][INST_0][MESH_0],
-                                                                                config_container[ZONE_STRUCT]);
-  }
-
-}
-
-
-bool CDiscAdjFSIDriver::CheckConvergence(unsigned long IntIter,
-                                                   unsigned short ZONE_FLOW,
-                                                   unsigned short ZONE_STRUCT,
-                                                   unsigned short kind_recording){
-
-  bool flow_convergence    = false,
-       struct_convergence  = false,
-       adjoint_convergence = false;
-
-//  su2double residual_1, residual_2;
-
-//  if (kind_recording == FLOW_CONS_VARS) {
-
-//      /*--- Set the convergence criteria (only residual possible as of now) ---*/
-
-//      residual_1 = log10(solver_container[ZONE_FLOW][INST_0][MESH_0][ADJFLOW_SOL]->GetRes_RMS(0));
-//      residual_2 = log10(solver_container[ZONE_FLOW][INST_0][MESH_0][ADJFLOW_SOL]->GetRes_RMS(1));
-
-//      flow_convergence = ((residual_1 < config_container[ZONE_FLOW]->GetMinLogResidual()) &&
-//                          (residual_2 < config_container[ZONE_FLOW]->GetMinLogResidual()));
-
-//  }
-
-//  if (kind_recording == FEA_DISP_VARS) {
-
-//    /*--- Set the convergence criteria (only residual possible as of now) ---*/
-
-//    residual_1 = log10(solver_container[ZONE_STRUCT][INST_0][MESH_0][ADJFEA_SOL]->GetRes_RMS(0));
-//    residual_2 = log10(solver_container[ZONE_STRUCT][INST_0][MESH_0][ADJFEA_SOL]->GetRes_RMS(1));
-
-//    // Temporary, until function is added
-//    struct_convergence = ((residual_1 < config_container[ZONE_STRUCT]->GetResidual_FEM_UTOL()) &&
-//                          (residual_2 < config_container[ZONE_STRUCT]->GetResidual_FEM_UTOL()));
-
-//  }
-
-  switch (kind_recording){
-  case FLOW_CONS_VARS:      adjoint_convergence = flow_convergence; break;
-  case MESH_COORDS:  adjoint_convergence = true; break;
-  case FEA_DISP_VARS:       adjoint_convergence = struct_convergence; break;
-  case FLOW_CROSS_TERM:     adjoint_convergence = true; break;
-  case FEM_CROSS_TERM_GEOMETRY:      adjoint_convergence = true; break;
-  case GEOMETRY_CROSS_TERM: adjoint_convergence = true; break;
-  default:                  adjoint_convergence = false; break;
-  }
-
-  /*--- Apply the same convergence criteria to all the processors ---*/
-
-#ifdef HAVE_MPI
-
-  unsigned short *sbuf_conv = NULL, *rbuf_conv = NULL;
-  sbuf_conv = new unsigned short[1]; sbuf_conv[0] = 0;
-  rbuf_conv = new unsigned short[1]; rbuf_conv[0] = 0;
-
-  /*--- Convergence criteria ---*/
-
-  sbuf_conv[0] = adjoint_convergence;
-  SU2_MPI::Reduce(sbuf_conv, rbuf_conv, 1, MPI_UNSIGNED_SHORT, MPI_SUM, MASTER_NODE, MPI_COMM_WORLD);
-
-  /*-- Compute global convergence criteria in the master node --*/
-
-  sbuf_conv[0] = 0;
-  if (rank == MASTER_NODE) {
-    if (rbuf_conv[0] == size) sbuf_conv[0] = 1;
-    else sbuf_conv[0] = 0;
-  }
-
-  SU2_MPI::Bcast(sbuf_conv, 1, MPI_UNSIGNED_SHORT, MASTER_NODE, MPI_COMM_WORLD);
-
-  if (sbuf_conv[0] == 1) { adjoint_convergence = true;}
-  else { adjoint_convergence = false;}
-
-  delete [] sbuf_conv;
-  delete [] rbuf_conv;
-
-#endif
-
-  return adjoint_convergence;
-
-}
-
-void CDiscAdjFSIDriver::ConvergenceHistory(unsigned long IntIter,
-                                                      unsigned long nIntIter,
-                                                      unsigned short ZONE_FLOW,
-                                                      unsigned short ZONE_STRUCT,
-                                                      unsigned short kind_recording){
-
-  unsigned long BGS_Iter = config_container[ZONE_FLOW]->GetOuterIter();
-
-
-  if (rank == MASTER_NODE)
-     output_legacy->SetConvHistory_Header(&ConvHist_file[ZONE_0][INST_0], config_container[ZONE_0], ZONE_0, INST_0);
-
-  if (kind_recording == FLOW_CONS_VARS) {
-
-    if (rank == MASTER_NODE){
-      if (IntIter == 0){
-        cout << endl;
-        cout << " IntIter" << "    BGSIter" << "   Res[Psi_Rho]" << "     Res[Psi_E]" << endl;
-      }
-
-      if (IntIter % config_container[ZONE_FLOW]->GetWrt_Con_Freq() == 0){
-        /*--- Output the flow convergence ---*/
-        /*--- This is temporary as it requires several changes in the output structure ---*/
-        unsigned short nVar_Flow = solver_container[ZONE_FLOW][INST_0][MESH_0][ADJFLOW_SOL]->GetnVar();
-        cout.width(8);     cout << IntIter;
-        cout.width(11);    cout << BGS_Iter + 1;
-        cout.precision(6); cout.setf(ios::fixed, ios::floatfield);
-        cout.width(15);    cout << log10(solver_container[ZONE_FLOW][INST_0][MESH_0][ADJFLOW_SOL]->GetRes_RMS(0));
-        cout.width(15);    cout << log10(solver_container[ZONE_FLOW][INST_0][MESH_0][ADJFLOW_SOL]->GetRes_RMS(nVar_Flow-1));
-        cout << endl;
-      }
-
-    }
-  }
-
-  if (kind_recording == FEA_DISP_VARS) {
-    /*--- Set the convergence criteria (only residual possible) ---*/
-       output_legacy->SetConvHistory_Body(NULL, geometry_container, solver_container, config_container, integration_container, true, 0.0, ZONE_STRUCT, INST_0);
-
-  }
-
-
-}
-
-
-bool CDiscAdjFSIDriver::BGSConvergence(unsigned long IntIter,
-                                                 unsigned short ZONE_FLOW,
-                                                 unsigned short ZONE_STRUCT){
-
-  unsigned short nVar_Flow = solver_container[ZONE_FLOW][INST_0][MESH_0][ADJFLOW_SOL]->GetnVar(),
-                   nVar_Struct = solver_container[ZONE_STRUCT][INST_0][MESH_0][ADJFEA_SOL]->GetnVar();
-  unsigned short iRes;
-
-  bool flow_converged_absolute = false,
-        flow_converged_relative = false,
-        struct_converged_absolute = false,
-        struct_converged_relative = false;
-
-  bool Convergence = false;
-
-  /*--- Compute the residual for the flow and structural zones ---*/
-
-  /*--- Flow ---*/
-
-  solver_container[ZONE_FLOW][INST_0][MESH_0][ADJFLOW_SOL]->ComputeResidual_Multizone(geometry_container[ZONE_FLOW][INST_0][MESH_0],
-                                                                        config_container[ZONE_FLOW]);
-
-  /*--- Structure ---*/
-
-  solver_container[ZONE_STRUCT][INST_0][MESH_0][ADJFEA_SOL]->ComputeResidual_Multizone(geometry_container[ZONE_STRUCT][INST_0][MESH_0],
-                                                                         config_container[ZONE_STRUCT]);
-
-
-  /*--- Retrieve residuals ---*/
-
-  /*--- Flow residuals ---*/
-
-  for (iRes = 0; iRes < nVar_Flow; iRes++){
-    residual_flow[iRes] = log10(solver_container[ZONE_FLOW][INST_0][MESH_0][ADJFLOW_SOL]->GetRes_BGS(iRes));
-    if (IntIter == 0) init_res_flow[iRes] = residual_flow[iRes];
-    residual_flow_rel[iRes] = fabs(residual_flow[iRes] - init_res_flow[iRes]);
-  }
-
-  /*--- Structure residuals ---*/
-
-  for (iRes = 0; iRes < nVar_Struct; iRes++){
-    residual_struct[iRes] = log10(solver_container[ZONE_STRUCT][INST_0][MESH_0][ADJFEA_SOL]->GetRes_BGS(iRes));
-    if (IntIter == 0) init_res_struct[iRes] = residual_struct[iRes];
-    residual_struct_rel[iRes] = fabs(residual_struct[iRes] - init_res_struct[iRes]);
-  }
-
-  /*--- Check convergence ---*/
-  flow_converged_absolute = ((residual_flow[0] < flow_criteria) && (residual_flow[nVar_Flow-1] < flow_criteria));
-  flow_converged_relative = ((residual_flow_rel[0] > flow_criteria_rel) && (residual_flow_rel[nVar_Flow-1] > flow_criteria_rel));
-
-  struct_converged_absolute = ((residual_struct[0] < structure_criteria) && (residual_struct[nVar_Flow-1] < structure_criteria));
-  struct_converged_relative = ((residual_struct_rel[0] > structure_criteria_rel) && (residual_struct_rel[nVar_Flow-1] > structure_criteria_rel));
-
-  Convergence = ((flow_converged_absolute && struct_converged_absolute) ||
-                 (flow_converged_absolute && struct_converged_relative) ||
-                 (flow_converged_relative && struct_converged_relative) ||
-                 (flow_converged_relative && struct_converged_absolute));
-
-  if (rank == MASTER_NODE){
-
-    cout << "\n-------------------------------------------------------------------------\n\n";
-    cout << "Convergence summary for BGS iteration " << IntIter << "\n\n";
-    /*--- TODO: This is a workaround until the TestCases.py script incorporates new classes for nested loops. ---*/
-    cout << "Iter[ID]" << "  BGSRes[Psi_Rho]" << "  BGSRes[Psi_E]" << "  BGSRes[Psi_Ux]" << "  BGSRes[Psi_Uy]\n";
-    cout.precision(6); cout.setf(ios::fixed, ios::floatfield);
-    cout << "|"; cout.width(8);  cout << IntIter*1000;
-    cout << "|"; cout.width(17); cout << residual_flow[0];
-    cout << "|"; cout.width(15); cout << residual_flow[nVar_Flow-1];
-    cout << "|"; cout.width(16); cout << residual_struct[0];
-    cout << "|"; cout.width(16); cout << residual_struct[1];
-    cout << "|"; cout << "\n\n-------------------------------------------------------------------------" << endl;
-
-
-    bool write_history = true;
-    unsigned short iVar;
-
-    /*--- Header of the temporary output file ---*/
-    if ((write_history) && (rank == MASTER_NODE)){
-      ofstream myfile_res;
-      bool de_effects = config_container[ZONE_STRUCT]->GetDE_Effects();
-
-      myfile_res.open ("history_adjoint_FSI.csv", ios::app);
-
-      myfile_res << IntIter << "\t";
-
-      myfile_res.precision(15);
-
-      for (iVar = 0; iVar < nVar_Flow; iVar++){
-        myfile_res << fixed << residual_flow[iVar] << "\t";
-      }
-
-      for (iVar = 0; iVar < nVar_Struct; iVar++){
-        myfile_res << fixed << residual_struct[iVar] << "\t";
-      }
-
-      for (iVar = 0; iVar < config_container[ZONE_STRUCT]->GetnElasticityMod(); iVar++)
-         myfile_res << scientific << solver_container[ZONE_STRUCT][INST_0][MESH_0][ADJFEA_SOL]->GetGlobal_Sens_E(iVar) << "\t";
-      for (iVar = 0; iVar < config_container[ZONE_STRUCT]->GetnPoissonRatio(); iVar++)
-         myfile_res << scientific << solver_container[ZONE_STRUCT][INST_0][MESH_0][ADJFEA_SOL]->GetGlobal_Sens_Nu(iVar) << "\t";
-      if (de_effects){
-        for (iVar = 0; iVar < config_container[ZONE_STRUCT]->GetnElectric_Field(); iVar++)
-          myfile_res << scientific << solver_container[ZONE_STRUCT][INST_0][MESH_0][ADJFEA_SOL]->GetGlobal_Sens_EField(0) << "\t";
-      }
-
-      myfile_res << endl;
-
-      myfile_res.close();
-    }
-
-    // TEST: for implementation of python framework in coupled FSI problems
-    if ((config_container[ZONE_1]->GetDV_FEA() != NODV_FEA) && (rank == MASTER_NODE)){
-
-      /*--- Header of the temporary output file ---*/
-      ofstream myfile_res;
-
-      switch (config_container[ZONE_1]->GetDV_FEA()) {
-        case YOUNG_MODULUS:
-          myfile_res.open("grad_young.opt");
-          break;
-        case POISSON_RATIO:
-          myfile_res.open("grad_poisson.opt");
-          break;
-        case DENSITY_VAL:
-        case DEAD_WEIGHT:
-          myfile_res.open("grad_density.opt");
-          break;
-        case ELECTRIC_FIELD:
-          myfile_res.open("grad_efield.opt");
-          break;
-        default:
-          myfile_res.open("grad.opt");
-          break;
-      }
-
-      unsigned short iDV;
-      unsigned short nDV = solver_container[ZONE_1][INST_0][MESH_0][ADJFEA_SOL]->GetnDVFEA();
-
-      myfile_res << "INDEX" << "\t" << "GRAD" << endl;
-
-      myfile_res.precision(15);
-
-      for (iDV = 0; iDV < nDV; iDV++){
-        myfile_res << iDV;
-        myfile_res << "\t";
-        myfile_res << scientific << solver_container[ZONE_1][INST_0][MESH_0][ADJFEA_SOL]->GetGlobal_Sens_DVFEA(iDV);
-        myfile_res << endl;
-      }
-
-      myfile_res.close();
-    }
-
-
-  }
-
-  /*--- Apply the same convergence criteria to all the processors ---*/
-
-#ifdef HAVE_MPI
-
-  unsigned short *sbuf_conv = NULL, *rbuf_conv = NULL;
-  sbuf_conv = new unsigned short[1]; sbuf_conv[0] = 0;
-  rbuf_conv = new unsigned short[1]; rbuf_conv[0] = 0;
-
-  /*--- Convergence criteria ---*/
-
-  sbuf_conv[0] = Convergence;
-  SU2_MPI::Reduce(sbuf_conv, rbuf_conv, 1, MPI_UNSIGNED_SHORT, MPI_SUM, MASTER_NODE, MPI_COMM_WORLD);
-
-  /*-- Compute global convergence criteria in the master node --*/
-
-  sbuf_conv[0] = 0;
-  if (rank == MASTER_NODE) {
-    if (rbuf_conv[0] == size) sbuf_conv[0] = 1;
-    else sbuf_conv[0] = 0;
-  }
-
-  SU2_MPI::Bcast(sbuf_conv, 1, MPI_UNSIGNED_SHORT, MASTER_NODE, MPI_COMM_WORLD);
-
-  if (sbuf_conv[0] == 1) { Convergence = true;}
-  else { Convergence = false;}
-
-  delete [] sbuf_conv;
-  delete [] rbuf_conv;
-
-#endif
-
-  /*--- Update the solution for the flow and structural zones ---*/
-
-  /*--- Flow ---*/
-
-  solver_container[ZONE_FLOW][INST_0][MESH_0][ADJFLOW_SOL]->UpdateSolution_BGS(geometry_container[ZONE_FLOW][INST_0][MESH_0],
-                                                                       config_container[ZONE_FLOW]);
-
-  /*--- Structure ---*/
-
-  solver_container[ZONE_STRUCT][INST_0][MESH_0][ADJFEA_SOL]->UpdateSolution_BGS(geometry_container[ZONE_STRUCT][INST_0][MESH_0],
-                                                                       config_container[ZONE_STRUCT]);
-
-  return Convergence;
-}
-
-void CDiscAdjFSIDriver::Transfer_Displacements(unsigned short donorZone, unsigned short targetZone) {
-
-
-  interface_container[donorZone][targetZone]->BroadcastData(solver_container[donorZone][INST_0][MESH_0][FEA_SOL],solver_container[targetZone][INST_0][MESH_0][FLOW_SOL],
-                                                                     geometry_container[donorZone][INST_0][MESH_0],geometry_container[targetZone][INST_0][MESH_0],
-                                                                     config_container[donorZone], config_container[targetZone]);
-
-}
-
-void CDiscAdjFSIDriver::Transfer_Tractions(unsigned short donorZone, unsigned short targetZone) {
-
-  interface_container[donorZone][targetZone]->BroadcastData(solver_container[donorZone][INST_0][MESH_0][FEA_SOL],solver_container[targetZone][INST_0][MESH_0][FLOW_SOL],
-                                                                     geometry_container[donorZone][INST_0][MESH_0],geometry_container[targetZone][INST_0][MESH_0],
-                                                                     config_container[donorZone], config_container[targetZone]);
->>>>>>> 3733087a
 }