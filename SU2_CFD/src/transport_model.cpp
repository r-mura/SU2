--- conflicted
+++ resolved
@@ -102,11 +102,6 @@
 
 }
 
-<<<<<<< HEAD
-/*-------------------------------------------------*/
-/*---------- Thermal Conductivity Models ----------*/
-/*-------------------------------------------------*/
-=======
 
 
 CFluidPropViscosity::CFluidPropViscosity(void) : CViscosityModel() {
@@ -117,7 +112,7 @@
 
 
 void CFluidPropViscosity::SetViscosity(double T, double rho) {
-
+/*
         double deta_dT, deta_drho, lambda, dlambda_dT, dlambda_drho, sigma; 
         fluidprop_alltransprops( "Td", T, rho, &Mu, &deta_dT, &deta_drho, &lambda, &dlambda_dT, &dlambda_drho, &sigma); 
 
@@ -125,10 +120,11 @@
            printf( "FluidProp error message: %s\n", fluidprop_geterror());
 	   printf( "T = %f, rho = %f, mu = %f\n", T, rho, Mu);
         }
+        */
 }
 
 void CFluidPropViscosity::SetDerViscosity(double T, double rho)  {
-
+/*
         double eta, lambda, dlambda_dT, dlambda_drho, sigma; 
         fluidprop_alltransprops( "Td", T, rho, &eta, &dmudT_rho, &dmudrho_T, &lambda, &dlambda_dT, &dlambda_drho, &sigma); 
 
@@ -136,12 +132,12 @@
            printf( "FluidProp error message: %s\n", fluidprop_geterror());
 	   printf( "T = %f, rho = %f, dmudT_rho = %f, dmudrho_dT = %f\n", T, rho, dmudT_rho, dmudT_rho);
         }
+        */
 }
 
 /* ------------------------------------------------- */
 /* ---------- Thermal Conductivity Models ---------- */
 /* ------------------------------------------------- */
->>>>>>> 35336b56
 
 CConductivityModel::CConductivityModel(void) {
 
@@ -210,7 +206,7 @@
 }
 
 void CFluidPropConductivity::SetConductivity(double T, double rho, double mu, double cp) {
-
+/*
         double eta, deta_dT, deta_drho, dlambda_dT, dlambda_drho, sigma; 
         fluidprop_alltransprops( "Td", T, rho, &eta, &deta_dT, &deta_drho, &Kt, &dlambda_dT, &dlambda_drho, &sigma); 
 
@@ -218,10 +214,11 @@
            printf( "FluidProp error message: %s\n", fluidprop_geterror());
 	   printf( "T = %f, rho = %f, Kt = %f\n", T, rho, Kt);
         }
+        */
 }
 
 void CFluidPropConductivity::SetDerConductivity(double T, double rho, double dmudrho_T, double dmudT_rho, double cp) {
-
+/*
         double eta, deta_dT, deta_drho, lambda, sigma; 
         fluidprop_alltransprops( "Td", T, rho, &eta, &deta_dT, &deta_drho, &lambda, &dktdT_rho, &dktdrho_T, &sigma); 
 
@@ -229,6 +226,7 @@
            printf( "FluidProp error message: %s\n", fluidprop_geterror());
 	   printf( "T = %f, rho = %f, dktdT_rho = %f, dktdrho_dT = %f\n", T, rho, dktdT_rho, dktdT_rho);
         }
+        */
 }
 
 CFluidPropConductivity::~CFluidPropConductivity(void) { }
