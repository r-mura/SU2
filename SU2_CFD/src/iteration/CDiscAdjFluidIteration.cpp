--- conflicted
+++ resolved
@@ -399,13 +399,7 @@
 
   SU2_OMP_PARALLEL_(if(solver[iZone][iInst][MESH_0][ADJFLOW_SOL]->GetHasHybridParallel())) {
 
-<<<<<<< HEAD
-  if (kind_recording == SOLUTION_VARIABLES || kind_recording == SOLUTION_AND_MESH) {
-=======
-  const bool frozen_visc = config[iZone]->GetFrozen_Visc_Disc();
-
   if (kind_recording == RECORDING::SOLUTION_VARIABLES || kind_recording == RECORDING::SOLUTION_AND_MESH) {
->>>>>>> 85a55a71
     /*--- Register flow and turbulent variables as input ---*/
 
     if (config[iZone]->GetFluidProblem()) {
@@ -474,15 +468,9 @@
                                              CConfig** config, unsigned short iZone, unsigned short iInst,
                                              RECORDING kind_recording) {
 
-<<<<<<< HEAD
-  if ((kind_recording == MESH_COORDS) || (kind_recording == NONE) || (kind_recording == SOLUTION_AND_MESH)) {
-=======
-  const bool frozen_visc = config[iZone]->GetFrozen_Visc_Disc();
-
   if ((kind_recording == RECORDING::MESH_COORDS) ||
       (kind_recording == RECORDING::CLEAR_INDICES) ||
       (kind_recording == RECORDING::SOLUTION_AND_MESH)) {
->>>>>>> 85a55a71
     /*--- Update geometry to get the influence on other geometry variables (normals, volume etc) ---*/
 
     geometry[iZone][iInst][MESH_0]->UpdateGeometry(geometry[iZone][iInst], config[iZone]);
