--- conflicted
+++ resolved
@@ -857,16 +857,12 @@
 
 	/*--- Triangle. Nodes of numerical integration at 1 point (order 1). ---*/
 
-<<<<<<< HEAD
 	if (nNodes == 3) {
 		nGauss = 1;
 		Location[0][0] = 0.333333333333333;  Location[0][1] = 0.333333333333333;  Weight[0] = 0.5; // Note: W=1, A=1/2
 	}
-=======
-	  /*--- QUADRILATERAL. Nodes of numerical integration at 4 points (order 2). ---*/
->>>>>>> d1eb4ef7
-
-	/*--- Rectangle. Nodes of numerical integration at 4 points (order 2). ---*/
+
+	/*--- QUADRILATERAL. Nodes of numerical integration at 4 points (order 2). ---*/
 
 	if (nNodes == 4) {
 		nGauss = 4;
@@ -878,12 +874,7 @@
 
 	for (iGauss = 0; iGauss < nGauss; iGauss++) {
 
-<<<<<<< HEAD
 		Xi = Location[iGauss][0]; Eta = Location[iGauss][1];
-=======
-	    if (nNodes == 3) Det = ShapeFunc_Triangle(Xi, Eta, CoordCorners, DShapeFunction);
-	    if (nNodes == 4) Det = ShapeFunc_Quadrilateral(Xi, Eta, CoordCorners, DShapeFunction);
->>>>>>> d1eb4ef7
 
 		if (nNodes == 3) Det = ShapeFunc_Triangle(Xi, Eta, CoordCorners, DShapeFunction);
 		if (nNodes == 4) Det = ShapeFunc_Quadrilateral(Xi, Eta, CoordCorners, DShapeFunction);
@@ -1150,11 +1141,7 @@
     Location[0][0] = 0.333333333333333;  Location[0][1] = 0.333333333333333;  Weight[0] = 0.5; // Note: W=1, A=1/2
   }
   
-<<<<<<< HEAD
-  /*--- Rectangle. Nodes of numerical integration at 4 points (order 2). ---*/
-=======
   /*--- QUADRILATERAL. Nodes of numerical integration at 4 points (order 2). ---*/
->>>>>>> d1eb4ef7
   
   if (nNodes == 4) {
     nGauss = 4;
@@ -1230,11 +1217,7 @@
 //    Location[0][0] = 0.0;  Location[0][1] = 1.0;
 //    Location[0][0] = 0.0;  Location[0][1] = 0.0;
 //  } else {
-<<<<<<< HEAD
-//    /*--- Rectangle. Nodes of numerical integration at 4 points (order 2). ---*/
-=======
 //    /*--- QUADRILATERAL. Nodes of numerical integration at 4 points (order 2). ---*/
->>>>>>> d1eb4ef7
 //    Location[0][0] = -1.0;  Location[0][1] = -1.0;
 //    Location[1][0] = 1.0;   Location[1][1] = -1.0;
 //    Location[2][0] = 1.0;   Location[2][1] = 1.0;
