/*!
 * \file geometry_structure.inl
 * \brief In-Line subroutines of the <i>geometry_structure.hpp</i> file.
 * \author Aerospace Design Laboratory (Stanford University) <http://su2.stanford.edu>.
 * \version 2.0.7
 *
<<<<<<< HEAD
 * Stanford University Unstructured (SU2),
 * copyright (C) 2012-2013 Aerospace Design Laboratory (ADL), is
 * distributed under the GNU Lesser General Public License (GNU LGPL).
=======
 * Stanford University Unstructured (SU2).
 * Copyright (C) 2012-2013 Aerospace Design Laboratory (ADL).
>>>>>>> 3384cf29
 *
 * SU2 is free software; you can redistribute it and/or
 * modify it under the terms of the GNU Lesser General Public
 * License as published by the Free Software Foundation; either
 * version 2.1 of the License, or (at your option) any later version.
 *
 * SU2 is distributed in the hope that it will be useful,
 * but WITHOUT ANY WARRANTY; without even the implied warranty of
 * MERCHANTABILITY or FITNESS FOR A PARTICULAR PURPOSE.  See the GNU
 * Lesser General Public License for more details.
 *
 * You should have received a copy of the GNU Lesser General Public
<<<<<<< HEAD
 * License along with this library.  If not, see <http://www.gnu.org/licenses/>.
=======
 * License along with SU2. If not, see <http://www.gnu.org/licenses/>.
>>>>>>> 3384cf29
 */
 
#pragma once

inline long CGeometry::GetGlobal_to_Local_Point(long val_ipoint) { return 0; }

inline unsigned short CGeometry::GetGlobal_to_Local_Marker(unsigned short val_imarker) { return 0; }

inline unsigned long CGeometry::GetGlobal_nPoint(void) { return 0; }

inline unsigned long CGeometry::GetGlobal_nPointDomain(void) { return 0; }

inline unsigned long CGeometry::GetGlobal_nElem(void) { return 0; }

inline unsigned long CGeometry::GetGlobal_nElemLine(void) { return 0; }

inline unsigned long CGeometry::GetGlobal_nElemTria(void) { return 0; }

inline unsigned long CGeometry::GetGlobal_nElemQuad(void) { return 0; }

inline unsigned long CGeometry::GetGlobal_nElemTetr(void) { return 0; }

inline unsigned long CGeometry::GetGlobal_nElemHexa(void) { return 0; }

inline unsigned long CGeometry::GetGlobal_nElemWedg(void) { return 0; }

inline unsigned long CGeometry::GetGlobal_nElemPyra(void) { return 0; }

inline unsigned long CGeometry::GetnElemLine(void) { return 0; }

inline unsigned long CGeometry::GetnElemTria(void) { return 0; }

inline unsigned long CGeometry::GetnElemQuad(void) { return 0; }

inline unsigned long CGeometry::GetnElemTetr(void) { return 0; }

inline unsigned long CGeometry::GetnElemHexa(void) { return 0; }

inline unsigned long CGeometry::GetnElemWedg(void) { return 0; }

inline unsigned long CGeometry::GetnElemPyra(void) { return 0; }

inline void CGeometry::Check_Orientation(CConfig *config) { }

inline void CGeometry::SetColorGrid(CConfig *config) { }

inline void CGeometry::DivideConnectivity(CConfig *config, unsigned short Elem_Type) { }

inline void CGeometry::SetRotationalVelocity(CConfig *config) { }

inline void CGeometry::SetGridVelocity(CConfig *config, unsigned long iter) { }

inline void CGeometry::SetRestricted_GridVelocity(CGeometry *fine_mesh, CConfig *config) { } 

inline void CGeometry::Set_MPI_GridVel(CConfig *config) { } 

inline void CGeometry::SetPeriodicBoundary(CConfig *config) { }

inline void CGeometry::SetPeriodicBoundary(CGeometry *geometry, CConfig *config) { }

inline void CGeometry::SetSendReceive(CConfig *config) { }

inline void CGeometry::ComputeWall_Distance(CConfig *config) { }

inline void CGeometry::SetPositive_ZArea(CConfig *config) { }

inline void CGeometry::SetEsuP(void) { }

inline void CGeometry::SetPsuP(void) { }

inline void CGeometry::SetCoord_Smoothing (unsigned short val_nSmooth, double val_smooth_coeff, CConfig *config) { }

inline void CGeometry::SetCoord(CGeometry *geometry) { }

inline void CGeometry::SetPsuP(CGeometry *fine_grid) { }

inline void CGeometry::SetEsuE(void) { }

inline unsigned long CGeometry::GetnPoint(void) { return nPoint; }

inline unsigned long CGeometry::GetnPointDomain(void) { return nPointDomain; }

inline unsigned long CGeometry::GetnElem(void) { return nElem; }

inline unsigned short CGeometry::GetnDim(void) { return nDim; }

inline unsigned short CGeometry::GetnZone(void) { return nZone; }

inline unsigned short CGeometry::GetnMarker(void) { return nMarker; }

inline bool CGeometry::GetFinestMGLevel(void) { return FinestMGLevel; }

inline string CGeometry::GetMarker_Tag(unsigned short val_marker) { return Tag_to_Marker[val_marker]; }

inline unsigned long CGeometry::GetMax_GlobalPoint(void) { return Max_GlobalPoint; }

inline void CGeometry::SetnMarker(unsigned short val_nmarker) { nMarker = val_nmarker; }

inline void CGeometry::SetnElem_Bound(unsigned short val_marker, unsigned long val_nelem_bound) { nElem_Bound[val_marker]= val_nelem_bound; }

inline unsigned long CGeometry::GetnElem_Bound(unsigned short val_marker) { return nElem_Bound[val_marker]; }

inline void CGeometry::SetMarker_Tag(unsigned short val_marker, string val_index) { Tag_to_Marker[val_marker] = val_index; }

inline void CGeometry::SetnPoint(unsigned long val_npoint) { nPoint = val_npoint; }

inline void CGeometry::SetnPointDomain(unsigned long val_npoint) { nPointDomain = val_npoint; }

inline void CGeometry::SetnElem(unsigned long val_nelem) { nElem = val_nelem; }

inline void CGeometry::SetnDim(unsigned short val_ndim) { nDim = val_ndim; }

inline unsigned long CGeometry::GetnVertex(unsigned short val_marker) { return nVertex[val_marker]; }

inline unsigned long CGeometry::GetnEdge(void) { return nEdge; }

inline bool CGeometry::FindFace(unsigned long first_elem, unsigned long second_elem, unsigned short &face_first_elem, unsigned short &face_second_elem) {return 0;}

inline void CGeometry::SetBoundVolume(void) { }

inline void CGeometry::SetVertex(void) { }

inline void CGeometry::SetVertex(CConfig *config) { }

inline void CGeometry::SetVertex(CGeometry *fine_grid, CConfig *config) { }

inline void CGeometry::SetCG(void) { }

inline void CGeometry::SetControlVolume(CConfig *config, unsigned short action) { }

inline void CGeometry::SetControlVolume(CConfig *config, CGeometry *geometry, unsigned short action) { }

inline void CGeometry::MatchNearField(CConfig *config) { }

inline void CGeometry::MatchInterface(CConfig *config) { }

inline void CGeometry::MatchZone(CConfig *config, CGeometry *geometry_donor, CConfig *config_donor, unsigned short val_iZone, unsigned short val_nZone) { }

inline void CGeometry::SetBoundControlVolume(CConfig *config, unsigned short action) { }

inline void CGeometry::SetBoundControlVolume(CConfig *config, CGeometry *geometry, unsigned short action) { }

inline void CGeometry::SetTecPlot(char config_filename[200]) { }

inline void CGeometry::SetMeshFile(CConfig *config, string val_mesh_out_filename) { }

inline void CGeometry::SetMeshFile(CGeometry *geometry, CConfig *config, string val_mesh_out_filename) { }

inline void CGeometry::SetMeshFile(CConfig *config, string val_mesh_out_filename, string val_mesh_in_filename) { }

inline void CGeometry::SetBoundTecPlot(CConfig *config, char mesh_filename[200]) { }

inline void CGeometry::ComputeSurf_Curvature(CConfig *config) { }

inline void CGeometry::ComputeAirfoil_Section(double *Plane_P0, double *Plane_Normal, unsigned short iSection, CConfig *config,
                                       vector<double> &Xcoord_Airfoil, vector<double> &Ycoord_Airfoil, vector<double> &Zcoord_Airfoil, vector<unsigned long> &point1_Airfoil, vector<unsigned long> &point2_Airfoil, bool original_surface) { }

inline void CGeometry::ComputeAirfoil_Section(double *Plane_P0, double *Plane_Normal, unsigned short iSection, CConfig *config,
                                       vector<double> &Xcoord_Airfoil, vector<double> &Ycoord_Airfoil, vector<double> &Zcoord_Airfoil, bool original_surface) { }
inline double CGeometry::Compute_MaxThickness(double *Plane_P0, double *Plane_Normal, unsigned short iSection, vector<double> &Xcoord_Airfoil, vector<double> &Ycoord_Airfoil, vector<double> &Zcoord_Airfoil, bool original_surface) { return 0; }

inline double CGeometry::Compute_AoA(double *Plane_P0, double *Plane_Normal, unsigned short iSection, vector<double> &Xcoord_Airfoil, vector<double> &Ycoord_Airfoil, vector<double> &Zcoord_Airfoil, bool original_surface) { return 0; }
  
inline double CGeometry::Compute_Chord(double *Plane_P0, double *Plane_Normal, unsigned short iSection, vector<double> &Xcoord_Airfoil, vector<double> &Ycoord_Airfoil, vector<double> &Zcoord_Airfoil, bool original_surface) { return 0; }

inline double CGeometry::Compute_Thickness(double *Plane_P0, double *Plane_Normal, unsigned short iSection, double Location, vector<double> &Xcoord_Airfoil, vector<double> &Ycoord_Airfoil, vector<double> &Zcoord_Airfoil, bool original_surface) { return 0; }

inline double CGeometry::Compute_Area(double *Plane_P0, double *Plane_Normal, unsigned short iSection, vector<double> &Xcoord_Airfoil, vector<double> &Ycoord_Airfoil, vector<double> &Zcoord_Airfoil, bool original_surface) { return 0; }

inline void CGeometry::FindNormal_Neighbor(CConfig *config) { }

inline void CGeometry::SetBoundSensitivity(CConfig *config) { }

inline void CPhysicalGeometry::SetPsuP(CGeometry *geometry) { CGeometry::SetPsuP(geometry); } 

inline void CMultiGridGeometry::SetPsuP(void) { CGeometry::SetPsuP(); }

inline long CDomainGeometry::GetGlobal_to_Local_Point(long val_ipoint) { return Global_to_Local_Point[val_ipoint]; }

inline unsigned short CDomainGeometry::GetGlobal_to_Local_Marker(unsigned short val_imarker) { return Global_to_Local_Marker[val_imarker]; }

inline unsigned long CPhysicalGeometry::GetGlobal_nPoint(void) { return Global_nPoint; }

inline unsigned long CPhysicalGeometry::GetGlobal_nPointDomain(void) { return Global_nPointDomain; }

inline unsigned long CPhysicalGeometry::GetGlobal_nElem(void) { return Global_nElem; }

inline unsigned long CPhysicalGeometry::GetGlobal_nElemLine(void) { return Global_nelem_edge; }

inline unsigned long CPhysicalGeometry::GetGlobal_nElemTria(void) { return Global_nelem_triangle; }

inline unsigned long CPhysicalGeometry::GetGlobal_nElemQuad(void) { return Global_nelem_quad; }

inline unsigned long CPhysicalGeometry::GetGlobal_nElemTetr(void) { return Global_nelem_tetra; }

inline unsigned long CPhysicalGeometry::GetGlobal_nElemHexa(void) { return Global_nelem_hexa; }

inline unsigned long CPhysicalGeometry::GetGlobal_nElemWedg(void) { return Global_nelem_wedge; }

inline unsigned long CPhysicalGeometry::GetGlobal_nElemPyra(void) { return Global_nelem_pyramid; }

inline unsigned long CPhysicalGeometry::GetnElemLine(void) { return nelem_edge; }

inline unsigned long CPhysicalGeometry::GetnElemTria(void) { return nelem_triangle; }

inline unsigned long CPhysicalGeometry::GetnElemQuad(void) { return nelem_quad; }

inline unsigned long CPhysicalGeometry::GetnElemTetr(void) { return nelem_tetra; }

inline unsigned long CPhysicalGeometry::GetnElemHexa(void) { return nelem_hexa; }

inline unsigned long CPhysicalGeometry::GetnElemWedg(void) { return nelem_wedge; }

inline unsigned long CPhysicalGeometry::GetnElemPyra(void) { return nelem_pyramid; }

inline void CGeometry::SetGeometryPlanes(CConfig *config) {}

inline vector<double> CGeometry::GetGeometryPlanes() { return XCoordList; }

inline vector<double> CPhysicalGeometry::GetGeometryPlanes() { return XCoordList; }

inline vector<double> CMultiGridGeometry::GetGeometryPlanes() { return XCoordList; }

inline vector<vector<double> > CGeometry::GetXCoord() { return Xcoord_plane; }

inline vector<vector<double> > CPhysicalGeometry::GetXCoord() { return Xcoord_plane; }

inline vector<vector<double> > CMultiGridGeometry::GetXCoord() { return Xcoord_plane; }

inline vector<vector<double> > CGeometry::GetYCoord() { return Ycoord_plane; }

inline vector<vector<double> > CPhysicalGeometry::GetYCoord() { return Ycoord_plane; }

inline vector<vector<double> > CMultiGridGeometry::GetYCoord() { return Ycoord_plane; }

inline vector<vector<double> > CGeometry::GetZCoord() { return Zcoord_plane; }

inline vector<vector<double> > CPhysicalGeometry::GetZCoord() { return Zcoord_plane; }

inline vector<vector<double> > CMultiGridGeometry::GetZCoord() { return Zcoord_plane; }


inline vector<vector<unsigned long> > CGeometry::GetPlanarPoints() { return Plane_points; }

inline vector<vector<unsigned long> > CPhysicalGeometry::GetPlanarPoints() { return Plane_points; }

inline vector<vector<unsigned long> > CMultiGridGeometry::GetPlanarPoints() { return Plane_points; }

<|MERGE_RESOLUTION|>--- conflicted
+++ resolved
@@ -1,279 +1,269 @@
-/*!
- * \file geometry_structure.inl
- * \brief In-Line subroutines of the <i>geometry_structure.hpp</i> file.
- * \author Aerospace Design Laboratory (Stanford University) <http://su2.stanford.edu>.
- * \version 2.0.7
- *
-<<<<<<< HEAD
- * Stanford University Unstructured (SU2),
- * copyright (C) 2012-2013 Aerospace Design Laboratory (ADL), is
- * distributed under the GNU Lesser General Public License (GNU LGPL).
-=======
- * Stanford University Unstructured (SU2).
- * Copyright (C) 2012-2013 Aerospace Design Laboratory (ADL).
->>>>>>> 3384cf29
- *
- * SU2 is free software; you can redistribute it and/or
- * modify it under the terms of the GNU Lesser General Public
- * License as published by the Free Software Foundation; either
- * version 2.1 of the License, or (at your option) any later version.
- *
- * SU2 is distributed in the hope that it will be useful,
- * but WITHOUT ANY WARRANTY; without even the implied warranty of
- * MERCHANTABILITY or FITNESS FOR A PARTICULAR PURPOSE.  See the GNU
- * Lesser General Public License for more details.
- *
- * You should have received a copy of the GNU Lesser General Public
-<<<<<<< HEAD
- * License along with this library.  If not, see <http://www.gnu.org/licenses/>.
-=======
- * License along with SU2. If not, see <http://www.gnu.org/licenses/>.
->>>>>>> 3384cf29
- */
- 
-#pragma once
-
-inline long CGeometry::GetGlobal_to_Local_Point(long val_ipoint) { return 0; }
-
-inline unsigned short CGeometry::GetGlobal_to_Local_Marker(unsigned short val_imarker) { return 0; }
-
-inline unsigned long CGeometry::GetGlobal_nPoint(void) { return 0; }
-
-inline unsigned long CGeometry::GetGlobal_nPointDomain(void) { return 0; }
-
-inline unsigned long CGeometry::GetGlobal_nElem(void) { return 0; }
-
-inline unsigned long CGeometry::GetGlobal_nElemLine(void) { return 0; }
-
-inline unsigned long CGeometry::GetGlobal_nElemTria(void) { return 0; }
-
-inline unsigned long CGeometry::GetGlobal_nElemQuad(void) { return 0; }
-
-inline unsigned long CGeometry::GetGlobal_nElemTetr(void) { return 0; }
-
-inline unsigned long CGeometry::GetGlobal_nElemHexa(void) { return 0; }
-
-inline unsigned long CGeometry::GetGlobal_nElemWedg(void) { return 0; }
-
-inline unsigned long CGeometry::GetGlobal_nElemPyra(void) { return 0; }
-
-inline unsigned long CGeometry::GetnElemLine(void) { return 0; }
-
-inline unsigned long CGeometry::GetnElemTria(void) { return 0; }
-
-inline unsigned long CGeometry::GetnElemQuad(void) { return 0; }
-
-inline unsigned long CGeometry::GetnElemTetr(void) { return 0; }
-
-inline unsigned long CGeometry::GetnElemHexa(void) { return 0; }
-
-inline unsigned long CGeometry::GetnElemWedg(void) { return 0; }
-
-inline unsigned long CGeometry::GetnElemPyra(void) { return 0; }
-
-inline void CGeometry::Check_Orientation(CConfig *config) { }
-
-inline void CGeometry::SetColorGrid(CConfig *config) { }
-
-inline void CGeometry::DivideConnectivity(CConfig *config, unsigned short Elem_Type) { }
-
-inline void CGeometry::SetRotationalVelocity(CConfig *config) { }
-
-inline void CGeometry::SetGridVelocity(CConfig *config, unsigned long iter) { }
-
-inline void CGeometry::SetRestricted_GridVelocity(CGeometry *fine_mesh, CConfig *config) { } 
-
-inline void CGeometry::Set_MPI_GridVel(CConfig *config) { } 
-
-inline void CGeometry::SetPeriodicBoundary(CConfig *config) { }
-
-inline void CGeometry::SetPeriodicBoundary(CGeometry *geometry, CConfig *config) { }
-
-inline void CGeometry::SetSendReceive(CConfig *config) { }
-
-inline void CGeometry::ComputeWall_Distance(CConfig *config) { }
-
-inline void CGeometry::SetPositive_ZArea(CConfig *config) { }
-
-inline void CGeometry::SetEsuP(void) { }
-
-inline void CGeometry::SetPsuP(void) { }
-
-inline void CGeometry::SetCoord_Smoothing (unsigned short val_nSmooth, double val_smooth_coeff, CConfig *config) { }
-
-inline void CGeometry::SetCoord(CGeometry *geometry) { }
-
-inline void CGeometry::SetPsuP(CGeometry *fine_grid) { }
-
-inline void CGeometry::SetEsuE(void) { }
-
-inline unsigned long CGeometry::GetnPoint(void) { return nPoint; }
-
-inline unsigned long CGeometry::GetnPointDomain(void) { return nPointDomain; }
-
-inline unsigned long CGeometry::GetnElem(void) { return nElem; }
-
-inline unsigned short CGeometry::GetnDim(void) { return nDim; }
-
-inline unsigned short CGeometry::GetnZone(void) { return nZone; }
-
-inline unsigned short CGeometry::GetnMarker(void) { return nMarker; }
-
-inline bool CGeometry::GetFinestMGLevel(void) { return FinestMGLevel; }
-
-inline string CGeometry::GetMarker_Tag(unsigned short val_marker) { return Tag_to_Marker[val_marker]; }
-
-inline unsigned long CGeometry::GetMax_GlobalPoint(void) { return Max_GlobalPoint; }
-
-inline void CGeometry::SetnMarker(unsigned short val_nmarker) { nMarker = val_nmarker; }
-
-inline void CGeometry::SetnElem_Bound(unsigned short val_marker, unsigned long val_nelem_bound) { nElem_Bound[val_marker]= val_nelem_bound; }
-
-inline unsigned long CGeometry::GetnElem_Bound(unsigned short val_marker) { return nElem_Bound[val_marker]; }
-
-inline void CGeometry::SetMarker_Tag(unsigned short val_marker, string val_index) { Tag_to_Marker[val_marker] = val_index; }
-
-inline void CGeometry::SetnPoint(unsigned long val_npoint) { nPoint = val_npoint; }
-
-inline void CGeometry::SetnPointDomain(unsigned long val_npoint) { nPointDomain = val_npoint; }
-
-inline void CGeometry::SetnElem(unsigned long val_nelem) { nElem = val_nelem; }
-
-inline void CGeometry::SetnDim(unsigned short val_ndim) { nDim = val_ndim; }
-
-inline unsigned long CGeometry::GetnVertex(unsigned short val_marker) { return nVertex[val_marker]; }
-
-inline unsigned long CGeometry::GetnEdge(void) { return nEdge; }
-
-inline bool CGeometry::FindFace(unsigned long first_elem, unsigned long second_elem, unsigned short &face_first_elem, unsigned short &face_second_elem) {return 0;}
-
-inline void CGeometry::SetBoundVolume(void) { }
-
-inline void CGeometry::SetVertex(void) { }
-
-inline void CGeometry::SetVertex(CConfig *config) { }
-
-inline void CGeometry::SetVertex(CGeometry *fine_grid, CConfig *config) { }
-
-inline void CGeometry::SetCG(void) { }
-
-inline void CGeometry::SetControlVolume(CConfig *config, unsigned short action) { }
-
-inline void CGeometry::SetControlVolume(CConfig *config, CGeometry *geometry, unsigned short action) { }
-
-inline void CGeometry::MatchNearField(CConfig *config) { }
-
-inline void CGeometry::MatchInterface(CConfig *config) { }
-
-inline void CGeometry::MatchZone(CConfig *config, CGeometry *geometry_donor, CConfig *config_donor, unsigned short val_iZone, unsigned short val_nZone) { }
-
-inline void CGeometry::SetBoundControlVolume(CConfig *config, unsigned short action) { }
-
-inline void CGeometry::SetBoundControlVolume(CConfig *config, CGeometry *geometry, unsigned short action) { }
-
-inline void CGeometry::SetTecPlot(char config_filename[200]) { }
-
-inline void CGeometry::SetMeshFile(CConfig *config, string val_mesh_out_filename) { }
-
-inline void CGeometry::SetMeshFile(CGeometry *geometry, CConfig *config, string val_mesh_out_filename) { }
-
-inline void CGeometry::SetMeshFile(CConfig *config, string val_mesh_out_filename, string val_mesh_in_filename) { }
-
-inline void CGeometry::SetBoundTecPlot(CConfig *config, char mesh_filename[200]) { }
-
-inline void CGeometry::ComputeSurf_Curvature(CConfig *config) { }
-
-inline void CGeometry::ComputeAirfoil_Section(double *Plane_P0, double *Plane_Normal, unsigned short iSection, CConfig *config,
-                                       vector<double> &Xcoord_Airfoil, vector<double> &Ycoord_Airfoil, vector<double> &Zcoord_Airfoil, vector<unsigned long> &point1_Airfoil, vector<unsigned long> &point2_Airfoil, bool original_surface) { }
-
-inline void CGeometry::ComputeAirfoil_Section(double *Plane_P0, double *Plane_Normal, unsigned short iSection, CConfig *config,
-                                       vector<double> &Xcoord_Airfoil, vector<double> &Ycoord_Airfoil, vector<double> &Zcoord_Airfoil, bool original_surface) { }
-inline double CGeometry::Compute_MaxThickness(double *Plane_P0, double *Plane_Normal, unsigned short iSection, vector<double> &Xcoord_Airfoil, vector<double> &Ycoord_Airfoil, vector<double> &Zcoord_Airfoil, bool original_surface) { return 0; }
-
-inline double CGeometry::Compute_AoA(double *Plane_P0, double *Plane_Normal, unsigned short iSection, vector<double> &Xcoord_Airfoil, vector<double> &Ycoord_Airfoil, vector<double> &Zcoord_Airfoil, bool original_surface) { return 0; }
-  
-inline double CGeometry::Compute_Chord(double *Plane_P0, double *Plane_Normal, unsigned short iSection, vector<double> &Xcoord_Airfoil, vector<double> &Ycoord_Airfoil, vector<double> &Zcoord_Airfoil, bool original_surface) { return 0; }
-
-inline double CGeometry::Compute_Thickness(double *Plane_P0, double *Plane_Normal, unsigned short iSection, double Location, vector<double> &Xcoord_Airfoil, vector<double> &Ycoord_Airfoil, vector<double> &Zcoord_Airfoil, bool original_surface) { return 0; }
-
-inline double CGeometry::Compute_Area(double *Plane_P0, double *Plane_Normal, unsigned short iSection, vector<double> &Xcoord_Airfoil, vector<double> &Ycoord_Airfoil, vector<double> &Zcoord_Airfoil, bool original_surface) { return 0; }
-
-inline void CGeometry::FindNormal_Neighbor(CConfig *config) { }
-
-inline void CGeometry::SetBoundSensitivity(CConfig *config) { }
-
-inline void CPhysicalGeometry::SetPsuP(CGeometry *geometry) { CGeometry::SetPsuP(geometry); } 
-
-inline void CMultiGridGeometry::SetPsuP(void) { CGeometry::SetPsuP(); }
-
-inline long CDomainGeometry::GetGlobal_to_Local_Point(long val_ipoint) { return Global_to_Local_Point[val_ipoint]; }
-
-inline unsigned short CDomainGeometry::GetGlobal_to_Local_Marker(unsigned short val_imarker) { return Global_to_Local_Marker[val_imarker]; }
-
-inline unsigned long CPhysicalGeometry::GetGlobal_nPoint(void) { return Global_nPoint; }
-
-inline unsigned long CPhysicalGeometry::GetGlobal_nPointDomain(void) { return Global_nPointDomain; }
-
-inline unsigned long CPhysicalGeometry::GetGlobal_nElem(void) { return Global_nElem; }
-
-inline unsigned long CPhysicalGeometry::GetGlobal_nElemLine(void) { return Global_nelem_edge; }
-
-inline unsigned long CPhysicalGeometry::GetGlobal_nElemTria(void) { return Global_nelem_triangle; }
-
-inline unsigned long CPhysicalGeometry::GetGlobal_nElemQuad(void) { return Global_nelem_quad; }
-
-inline unsigned long CPhysicalGeometry::GetGlobal_nElemTetr(void) { return Global_nelem_tetra; }
-
-inline unsigned long CPhysicalGeometry::GetGlobal_nElemHexa(void) { return Global_nelem_hexa; }
-
-inline unsigned long CPhysicalGeometry::GetGlobal_nElemWedg(void) { return Global_nelem_wedge; }
-
-inline unsigned long CPhysicalGeometry::GetGlobal_nElemPyra(void) { return Global_nelem_pyramid; }
-
-inline unsigned long CPhysicalGeometry::GetnElemLine(void) { return nelem_edge; }
-
-inline unsigned long CPhysicalGeometry::GetnElemTria(void) { return nelem_triangle; }
-
-inline unsigned long CPhysicalGeometry::GetnElemQuad(void) { return nelem_quad; }
-
-inline unsigned long CPhysicalGeometry::GetnElemTetr(void) { return nelem_tetra; }
-
-inline unsigned long CPhysicalGeometry::GetnElemHexa(void) { return nelem_hexa; }
-
-inline unsigned long CPhysicalGeometry::GetnElemWedg(void) { return nelem_wedge; }
-
-inline unsigned long CPhysicalGeometry::GetnElemPyra(void) { return nelem_pyramid; }
-
-inline void CGeometry::SetGeometryPlanes(CConfig *config) {}
-
-inline vector<double> CGeometry::GetGeometryPlanes() { return XCoordList; }
-
-inline vector<double> CPhysicalGeometry::GetGeometryPlanes() { return XCoordList; }
-
-inline vector<double> CMultiGridGeometry::GetGeometryPlanes() { return XCoordList; }
-
-inline vector<vector<double> > CGeometry::GetXCoord() { return Xcoord_plane; }
-
-inline vector<vector<double> > CPhysicalGeometry::GetXCoord() { return Xcoord_plane; }
-
-inline vector<vector<double> > CMultiGridGeometry::GetXCoord() { return Xcoord_plane; }
-
-inline vector<vector<double> > CGeometry::GetYCoord() { return Ycoord_plane; }
-
-inline vector<vector<double> > CPhysicalGeometry::GetYCoord() { return Ycoord_plane; }
-
-inline vector<vector<double> > CMultiGridGeometry::GetYCoord() { return Ycoord_plane; }
-
-inline vector<vector<double> > CGeometry::GetZCoord() { return Zcoord_plane; }
-
-inline vector<vector<double> > CPhysicalGeometry::GetZCoord() { return Zcoord_plane; }
-
-inline vector<vector<double> > CMultiGridGeometry::GetZCoord() { return Zcoord_plane; }
-
-
-inline vector<vector<unsigned long> > CGeometry::GetPlanarPoints() { return Plane_points; }
-
-inline vector<vector<unsigned long> > CPhysicalGeometry::GetPlanarPoints() { return Plane_points; }
-
-inline vector<vector<unsigned long> > CMultiGridGeometry::GetPlanarPoints() { return Plane_points; }
-
+/*!
+ * \file geometry_structure.inl
+ * \brief In-Line subroutines of the <i>geometry_structure.hpp</i> file.
+ * \author Aerospace Design Laboratory (Stanford University) <http://su2.stanford.edu>.
+ * \version 2.0.7
+ *
+ * Stanford University Unstructured (SU2).
+ * Copyright (C) 2012-2013 Aerospace Design Laboratory (ADL).
+ *
+ * SU2 is free software; you can redistribute it and/or
+ * modify it under the terms of the GNU Lesser General Public
+ * License as published by the Free Software Foundation; either
+ * version 2.1 of the License, or (at your option) any later version.
+ *
+ * SU2 is distributed in the hope that it will be useful,
+ * but WITHOUT ANY WARRANTY; without even the implied warranty of
+ * MERCHANTABILITY or FITNESS FOR A PARTICULAR PURPOSE.  See the GNU
+ * Lesser General Public License for more details.
+ *
+ * You should have received a copy of the GNU Lesser General Public
+ * License along with SU2. If not, see <http://www.gnu.org/licenses/>.
+ */
+ 
+#pragma once
+
+inline long CGeometry::GetGlobal_to_Local_Point(long val_ipoint) { return 0; }
+
+inline unsigned short CGeometry::GetGlobal_to_Local_Marker(unsigned short val_imarker) { return 0; }
+
+inline unsigned long CGeometry::GetGlobal_nPoint(void) { return 0; }
+
+inline unsigned long CGeometry::GetGlobal_nPointDomain(void) { return 0; }
+
+inline unsigned long CGeometry::GetGlobal_nElem(void) { return 0; }
+
+inline unsigned long CGeometry::GetGlobal_nElemLine(void) { return 0; }
+
+inline unsigned long CGeometry::GetGlobal_nElemTria(void) { return 0; }
+
+inline unsigned long CGeometry::GetGlobal_nElemQuad(void) { return 0; }
+
+inline unsigned long CGeometry::GetGlobal_nElemTetr(void) { return 0; }
+
+inline unsigned long CGeometry::GetGlobal_nElemHexa(void) { return 0; }
+
+inline unsigned long CGeometry::GetGlobal_nElemWedg(void) { return 0; }
+
+inline unsigned long CGeometry::GetGlobal_nElemPyra(void) { return 0; }
+
+inline unsigned long CGeometry::GetnElemLine(void) { return 0; }
+
+inline unsigned long CGeometry::GetnElemTria(void) { return 0; }
+
+inline unsigned long CGeometry::GetnElemQuad(void) { return 0; }
+
+inline unsigned long CGeometry::GetnElemTetr(void) { return 0; }
+
+inline unsigned long CGeometry::GetnElemHexa(void) { return 0; }
+
+inline unsigned long CGeometry::GetnElemWedg(void) { return 0; }
+
+inline unsigned long CGeometry::GetnElemPyra(void) { return 0; }
+
+inline void CGeometry::Check_Orientation(CConfig *config) { }
+
+inline void CGeometry::SetColorGrid(CConfig *config) { }
+
+inline void CGeometry::DivideConnectivity(CConfig *config, unsigned short Elem_Type) { }
+
+inline void CGeometry::SetRotationalVelocity(CConfig *config) { }
+
+inline void CGeometry::SetGridVelocity(CConfig *config, unsigned long iter) { }
+
+inline void CGeometry::SetRestricted_GridVelocity(CGeometry *fine_mesh, CConfig *config) { } 
+
+inline void CGeometry::Set_MPI_GridVel(CConfig *config) { } 
+
+inline void CGeometry::SetPeriodicBoundary(CConfig *config) { }
+
+inline void CGeometry::SetPeriodicBoundary(CGeometry *geometry, CConfig *config) { }
+
+inline void CGeometry::SetSendReceive(CConfig *config) { }
+
+inline void CGeometry::ComputeWall_Distance(CConfig *config) { }
+
+inline void CGeometry::SetPositive_ZArea(CConfig *config) { }
+
+inline void CGeometry::SetEsuP(void) { }
+
+inline void CGeometry::SetPsuP(void) { }
+
+inline void CGeometry::SetCoord_Smoothing (unsigned short val_nSmooth, double val_smooth_coeff, CConfig *config) { }
+
+inline void CGeometry::SetCoord(CGeometry *geometry) { }
+
+inline void CGeometry::SetPsuP(CGeometry *fine_grid) { }
+
+inline void CGeometry::SetEsuE(void) { }
+
+inline unsigned long CGeometry::GetnPoint(void) { return nPoint; }
+
+inline unsigned long CGeometry::GetnPointDomain(void) { return nPointDomain; }
+
+inline unsigned long CGeometry::GetnElem(void) { return nElem; }
+
+inline unsigned short CGeometry::GetnDim(void) { return nDim; }
+
+inline unsigned short CGeometry::GetnZone(void) { return nZone; }
+
+inline unsigned short CGeometry::GetnMarker(void) { return nMarker; }
+
+inline bool CGeometry::GetFinestMGLevel(void) { return FinestMGLevel; }
+
+inline string CGeometry::GetMarker_Tag(unsigned short val_marker) { return Tag_to_Marker[val_marker]; }
+
+inline unsigned long CGeometry::GetMax_GlobalPoint(void) { return Max_GlobalPoint; }
+
+inline void CGeometry::SetnMarker(unsigned short val_nmarker) { nMarker = val_nmarker; }
+
+inline void CGeometry::SetnElem_Bound(unsigned short val_marker, unsigned long val_nelem_bound) { nElem_Bound[val_marker]= val_nelem_bound; }
+
+inline unsigned long CGeometry::GetnElem_Bound(unsigned short val_marker) { return nElem_Bound[val_marker]; }
+
+inline void CGeometry::SetMarker_Tag(unsigned short val_marker, string val_index) { Tag_to_Marker[val_marker] = val_index; }
+
+inline void CGeometry::SetnPoint(unsigned long val_npoint) { nPoint = val_npoint; }
+
+inline void CGeometry::SetnPointDomain(unsigned long val_npoint) { nPointDomain = val_npoint; }
+
+inline void CGeometry::SetnElem(unsigned long val_nelem) { nElem = val_nelem; }
+
+inline void CGeometry::SetnDim(unsigned short val_ndim) { nDim = val_ndim; }
+
+inline unsigned long CGeometry::GetnVertex(unsigned short val_marker) { return nVertex[val_marker]; }
+
+inline unsigned long CGeometry::GetnEdge(void) { return nEdge; }
+
+inline bool CGeometry::FindFace(unsigned long first_elem, unsigned long second_elem, unsigned short &face_first_elem, unsigned short &face_second_elem) {return 0;}
+
+inline void CGeometry::SetBoundVolume(void) { }
+
+inline void CGeometry::SetVertex(void) { }
+
+inline void CGeometry::SetVertex(CConfig *config) { }
+
+inline void CGeometry::SetVertex(CGeometry *fine_grid, CConfig *config) { }
+
+inline void CGeometry::SetCG(void) { }
+
+inline void CGeometry::SetControlVolume(CConfig *config, unsigned short action) { }
+
+inline void CGeometry::SetControlVolume(CConfig *config, CGeometry *geometry, unsigned short action) { }
+
+inline void CGeometry::MatchNearField(CConfig *config) { }
+
+inline void CGeometry::MatchInterface(CConfig *config) { }
+
+inline void CGeometry::MatchZone(CConfig *config, CGeometry *geometry_donor, CConfig *config_donor, unsigned short val_iZone, unsigned short val_nZone) { }
+
+inline void CGeometry::SetBoundControlVolume(CConfig *config, unsigned short action) { }
+
+inline void CGeometry::SetBoundControlVolume(CConfig *config, CGeometry *geometry, unsigned short action) { }
+
+inline void CGeometry::SetTecPlot(char config_filename[200]) { }
+
+inline void CGeometry::SetMeshFile(CConfig *config, string val_mesh_out_filename) { }
+
+inline void CGeometry::SetMeshFile(CGeometry *geometry, CConfig *config, string val_mesh_out_filename) { }
+
+inline void CGeometry::SetMeshFile(CConfig *config, string val_mesh_out_filename, string val_mesh_in_filename) { }
+
+inline void CGeometry::SetBoundTecPlot(CConfig *config, char mesh_filename[200]) { }
+
+inline void CGeometry::ComputeSurf_Curvature(CConfig *config) { }
+
+inline void CGeometry::ComputeAirfoil_Section(double *Plane_P0, double *Plane_Normal, unsigned short iSection, CConfig *config,
+                                       vector<double> &Xcoord_Airfoil, vector<double> &Ycoord_Airfoil, vector<double> &Zcoord_Airfoil, vector<unsigned long> &point1_Airfoil, vector<unsigned long> &point2_Airfoil, bool original_surface) { }
+
+inline void CGeometry::ComputeAirfoil_Section(double *Plane_P0, double *Plane_Normal, unsigned short iSection, CConfig *config,
+                                       vector<double> &Xcoord_Airfoil, vector<double> &Ycoord_Airfoil, vector<double> &Zcoord_Airfoil, bool original_surface) { }
+inline double CGeometry::Compute_MaxThickness(double *Plane_P0, double *Plane_Normal, unsigned short iSection, vector<double> &Xcoord_Airfoil, vector<double> &Ycoord_Airfoil, vector<double> &Zcoord_Airfoil, bool original_surface) { return 0; }
+
+inline double CGeometry::Compute_AoA(double *Plane_P0, double *Plane_Normal, unsigned short iSection, vector<double> &Xcoord_Airfoil, vector<double> &Ycoord_Airfoil, vector<double> &Zcoord_Airfoil, bool original_surface) { return 0; }
+  
+inline double CGeometry::Compute_Chord(double *Plane_P0, double *Plane_Normal, unsigned short iSection, vector<double> &Xcoord_Airfoil, vector<double> &Ycoord_Airfoil, vector<double> &Zcoord_Airfoil, bool original_surface) { return 0; }
+
+inline double CGeometry::Compute_Thickness(double *Plane_P0, double *Plane_Normal, unsigned short iSection, double Location, vector<double> &Xcoord_Airfoil, vector<double> &Ycoord_Airfoil, vector<double> &Zcoord_Airfoil, bool original_surface) { return 0; }
+
+inline double CGeometry::Compute_Area(double *Plane_P0, double *Plane_Normal, unsigned short iSection, vector<double> &Xcoord_Airfoil, vector<double> &Ycoord_Airfoil, vector<double> &Zcoord_Airfoil, bool original_surface) { return 0; }
+
+inline void CGeometry::FindNormal_Neighbor(CConfig *config) { }
+
+inline void CGeometry::SetBoundSensitivity(CConfig *config) { }
+
+inline void CPhysicalGeometry::SetPsuP(CGeometry *geometry) { CGeometry::SetPsuP(geometry); } 
+
+inline void CMultiGridGeometry::SetPsuP(void) { CGeometry::SetPsuP(); }
+
+inline long CDomainGeometry::GetGlobal_to_Local_Point(long val_ipoint) { return Global_to_Local_Point[val_ipoint]; }
+
+inline unsigned short CDomainGeometry::GetGlobal_to_Local_Marker(unsigned short val_imarker) { return Global_to_Local_Marker[val_imarker]; }
+
+inline unsigned long CPhysicalGeometry::GetGlobal_nPoint(void) { return Global_nPoint; }
+
+inline unsigned long CPhysicalGeometry::GetGlobal_nPointDomain(void) { return Global_nPointDomain; }
+
+inline unsigned long CPhysicalGeometry::GetGlobal_nElem(void) { return Global_nElem; }
+
+inline unsigned long CPhysicalGeometry::GetGlobal_nElemLine(void) { return Global_nelem_edge; }
+
+inline unsigned long CPhysicalGeometry::GetGlobal_nElemTria(void) { return Global_nelem_triangle; }
+
+inline unsigned long CPhysicalGeometry::GetGlobal_nElemQuad(void) { return Global_nelem_quad; }
+
+inline unsigned long CPhysicalGeometry::GetGlobal_nElemTetr(void) { return Global_nelem_tetra; }
+
+inline unsigned long CPhysicalGeometry::GetGlobal_nElemHexa(void) { return Global_nelem_hexa; }
+
+inline unsigned long CPhysicalGeometry::GetGlobal_nElemWedg(void) { return Global_nelem_wedge; }
+
+inline unsigned long CPhysicalGeometry::GetGlobal_nElemPyra(void) { return Global_nelem_pyramid; }
+
+inline unsigned long CPhysicalGeometry::GetnElemLine(void) { return nelem_edge; }
+
+inline unsigned long CPhysicalGeometry::GetnElemTria(void) { return nelem_triangle; }
+
+inline unsigned long CPhysicalGeometry::GetnElemQuad(void) { return nelem_quad; }
+
+inline unsigned long CPhysicalGeometry::GetnElemTetr(void) { return nelem_tetra; }
+
+inline unsigned long CPhysicalGeometry::GetnElemHexa(void) { return nelem_hexa; }
+
+inline unsigned long CPhysicalGeometry::GetnElemWedg(void) { return nelem_wedge; }
+
+inline unsigned long CPhysicalGeometry::GetnElemPyra(void) { return nelem_pyramid; }
+
+inline void CGeometry::SetGeometryPlanes(CConfig *config) {}
+
+inline vector<double> CGeometry::GetGeometryPlanes() { return XCoordList; }
+
+inline vector<double> CPhysicalGeometry::GetGeometryPlanes() { return XCoordList; }
+
+inline vector<double> CMultiGridGeometry::GetGeometryPlanes() { return XCoordList; }
+
+inline vector<vector<double> > CGeometry::GetXCoord() { return Xcoord_plane; }
+
+inline vector<vector<double> > CPhysicalGeometry::GetXCoord() { return Xcoord_plane; }
+
+inline vector<vector<double> > CMultiGridGeometry::GetXCoord() { return Xcoord_plane; }
+
+inline vector<vector<double> > CGeometry::GetYCoord() { return Ycoord_plane; }
+
+inline vector<vector<double> > CPhysicalGeometry::GetYCoord() { return Ycoord_plane; }
+
+inline vector<vector<double> > CMultiGridGeometry::GetYCoord() { return Ycoord_plane; }
+
+inline vector<vector<double> > CGeometry::GetZCoord() { return Zcoord_plane; }
+
+inline vector<vector<double> > CPhysicalGeometry::GetZCoord() { return Zcoord_plane; }
+
+inline vector<vector<double> > CMultiGridGeometry::GetZCoord() { return Zcoord_plane; }
+
+
+inline vector<vector<unsigned long> > CGeometry::GetPlanarPoints() { return Plane_points; }
+
+inline vector<vector<unsigned long> > CPhysicalGeometry::GetPlanarPoints() { return Plane_points; }
+
+inline vector<vector<unsigned long> > CMultiGridGeometry::GetPlanarPoints() { return Plane_points; }
+