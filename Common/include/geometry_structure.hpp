--- conflicted
+++ resolved
@@ -804,10 +804,10 @@
   virtual su2double Compute_Curvature(su2double *LeadingEdge_im1, su2double *TrailingEdge_im1,
                                       su2double *LeadingEdge_i, su2double *TrailingEdge_i,
                                       su2double *LeadingEdge_ip1, su2double *TrailingEdge_ip1);
-  
-  /*!
-	 * \brief A virtual member.
-	 */
+
+  /*!
+   * \brief A virtual member.
+   */
   virtual void Compute_Wing(CConfig *config, bool original_surface,
                             su2double &Wing_Volume, su2double &Wing_MinMaxThickness, su2double &Wing_MaxMaxThickness, su2double &Wing_MinChord, su2double &Wing_MaxChord,
                             su2double &Wing_MinLERadius, su2double &Wing_MaxLERadius,
@@ -1769,19 +1769,14 @@
    * \brief Compute the twist of an airfoil.
    * \returns Twist at a particular seccion.
    */
-<<<<<<< HEAD
-  su2double Compute_Twist(su2double *Plane_P0, su2double *Plane_Normal, unsigned short iSection, vector<su2double> &Xcoord_Airfoil, vector<su2double> &Ycoord_Airfoil, vector<su2double> &Zcoord_Airfoil);
-  
-=======
   su2double Compute_Twist(su2double *Plane_P0, su2double *Plane_Normal, vector<su2double> &Xcoord_Airfoil, vector<su2double> &Ycoord_Airfoil, vector<su2double> &Zcoord_Airfoil);
 
->>>>>>> c02da04d
   /*!
    * \brief Compute the leading/trailing edge location of an airfoil.
    */
   void Compute_Wing_LeadingTrailing(su2double *LeadingEdge, su2double *TrailingEdge, su2double *Plane_P0, su2double *Plane_Normal, vector<su2double> &Xcoord_Airfoil,
                                vector<su2double> &Ycoord_Airfoil, vector<su2double> &Zcoord_Airfoil);
-  
+
   /*!
     * \brief Compute the leading/trailing edge location of a fuselage.
     */
@@ -1798,15 +1793,6 @@
    * \brief Compute the chord of an airfoil.
    * \returns Chord of an airfoil.
    */
-<<<<<<< HEAD
-  su2double Compute_Chord(su2double *Plane_P0, su2double *Plane_Normal, unsigned short iSection, vector<su2double> &Xcoord_Airfoil, vector<su2double> &Ycoord_Airfoil, vector<su2double> &Zcoord_Airfoil);
-  
-  /*!
-   * \brief Compute the thickness of an airfoil.
-   */
-  su2double Compute_Thickness(su2double *Plane_P0, su2double *Plane_Normal, unsigned short iSection, su2double Location, CConfig *config, vector<su2double> &Xcoord_Airfoil, vector<su2double> &Ycoord_Airfoil, vector<su2double> &Zcoord_Airfoil);
-  
-=======
   su2double Compute_Width(su2double *Plane_P0, su2double *Plane_Normal, vector<su2double> &Xcoord_Airfoil, vector<su2double> &Ycoord_Airfoil, vector<su2double> &Zcoord_Airfoil);
 
   /*!
@@ -1832,15 +1818,10 @@
    */
   su2double Compute_Thickness(su2double *Plane_P0, su2double *Plane_Normal, su2double Location, CConfig *config, vector<su2double> &Xcoord_Airfoil, vector<su2double> &Ycoord_Airfoil, vector<su2double> &Zcoord_Airfoil, su2double &ZLoc);
 
->>>>>>> c02da04d
   /*!
    * \brief Compute the area of an airfoil.
    * \returns Area of an airfoil.
    */
-<<<<<<< HEAD
-  su2double Compute_Area(su2double *Plane_P0, su2double *Plane_Normal, unsigned short iSection, CConfig *config, vector<su2double> &Xcoord_Airfoil, vector<su2double> &Ycoord_Airfoil, vector<su2double> &Zcoord_Airfoil);
-  
-=======
   su2double Compute_Area(su2double *Plane_P0, su2double *Plane_Normal, CConfig *config, vector<su2double> &Xcoord_Airfoil, vector<su2double> &Ycoord_Airfoil, vector<su2double> &Zcoord_Airfoil);
 
   /*!
@@ -1849,7 +1830,6 @@
    */
   su2double Compute_Length(su2double *Plane_P0, su2double *Plane_Normal, CConfig *config, vector<su2double> &Xcoord_Airfoil, vector<su2double> &Ycoord_Airfoil, vector<su2double> &Zcoord_Airfoil);
 
->>>>>>> c02da04d
   /*!
    * \brief Compute the dihedral of a wing.
    * \returns Dihedral at a particular seccion.
