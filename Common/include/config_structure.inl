/*!
 * \file config_structure.inl
 * \brief In-Line subroutines of the <i>config_structure.hpp</i> file.
 * \author F. Palacios, T. Economon
 * \version 6.1.0 "Falcon"
 *
 * The current SU2 release has been coordinated by the
 * SU2 International Developers Society <www.su2devsociety.org>
 * with selected contributions from the open-source community.
 *
 * The main research teams contributing to the current release are:
 *  - Prof. Juan J. Alonso's group at Stanford University.
 *  - Prof. Piero Colonna's group at Delft University of Technology.
 *  - Prof. Nicolas R. Gauger's group at Kaiserslautern University of Technology.
 *  - Prof. Alberto Guardone's group at Polytechnic University of Milan.
 *  - Prof. Rafael Palacios' group at Imperial College London.
 *  - Prof. Vincent Terrapon's group at the University of Liege.
 *  - Prof. Edwin van der Weide's group at the University of Twente.
 *  - Lab. of New Concepts in Aeronautics at Tech. Institute of Aeronautics.
 *
 * Copyright 2012-2018, Francisco D. Palacios, Thomas D. Economon,
 *                      Tim Albring, and the SU2 contributors.
 *
 * SU2 is free software; you can redistribute it and/or
 * modify it under the terms of the GNU Lesser General Public
 * License as published by the Free Software Foundation; either
 * version 2.1 of the License, or (at your option) any later version.
 *
 * SU2 is distributed in the hope that it will be useful,
 * but WITHOUT ANY WARRANTY; without even the implied warranty of
 * MERCHANTABILITY or FITNESS FOR A PARTICULAR PURPOSE. See the GNU
 * Lesser General Public License for more details.
 *
 * You should have received a copy of the GNU Lesser General Public
 * License along with SU2. If not, see <http://www.gnu.org/licenses/>.
 */

#pragma once

inline su2double CConfig::GetHTP_Axis(unsigned short val_index) { return HTP_Axis[val_index]; }

inline su2double CConfig::GetCFL_AdaptParam(unsigned short val_index) { return CFL_AdaptParam[val_index]; }

inline bool CConfig::GetCFL_Adapt(void) { return CFL_Adapt; }

inline bool CConfig::GetHB_Precondition(void) { return HB_Precondition; }

inline void CConfig::SetInflow_Mach(unsigned short val_imarker, su2double val_fanface_mach) { Inflow_Mach[val_imarker] = val_fanface_mach; }

inline void CConfig::SetInflow_Pressure(unsigned short val_imarker, su2double val_fanface_pressure) { Inflow_Pressure[val_imarker] = val_fanface_pressure; }

inline void CConfig::SetInflow_MassFlow(unsigned short val_imarker, su2double val_fanface_massflow) { Inflow_MassFlow[val_imarker] = val_fanface_massflow; }

inline void CConfig::SetInflow_ReverseMassFlow(unsigned short val_imarker, su2double val_fanface_reversemassflow) { Inflow_ReverseMassFlow[val_imarker] = val_fanface_reversemassflow; }

inline void CConfig::SetInflow_TotalPressure(unsigned short val_imarker, su2double val_fanface_totalpressure) { Inflow_TotalPressure[val_imarker] = val_fanface_totalpressure; }

inline void CConfig::SetInflow_Temperature(unsigned short val_imarker, su2double val_fanface_temperature) { Inflow_Temperature[val_imarker] = val_fanface_temperature; }

inline void CConfig::SetInflow_TotalTemperature(unsigned short val_imarker, su2double val_fanface_totaltemperature) { Inflow_TotalTemperature[val_imarker] = val_fanface_totaltemperature; }

inline void CConfig::SetInflow_RamDrag(unsigned short val_imarker, su2double val_fanface_ramdrag) { Inflow_RamDrag[val_imarker] = val_fanface_ramdrag; }

inline void CConfig::SetInflow_Force(unsigned short val_imarker, su2double val_fanface_force) { Inflow_Force[val_imarker] = val_fanface_force; }

inline void CConfig::SetInflow_Power(unsigned short val_imarker, su2double val_fanface_power) { Inflow_Power[val_imarker] = val_fanface_power; }

inline su2double CConfig::GetInflow_ReverseMassFlow(unsigned short val_imarker) { return Inflow_ReverseMassFlow[val_imarker]; }

inline void CConfig::SetExhaust_Pressure(unsigned short val_imarker, su2double val_exhaust_pressure) { Exhaust_Pressure[val_imarker] = val_exhaust_pressure; }

inline void CConfig::SetExhaust_Temperature(unsigned short val_imarker, su2double val_exhaust_temp) { Exhaust_Temperature[val_imarker] = val_exhaust_temp; }

inline void CConfig::SetExhaust_MassFlow(unsigned short val_imarker, su2double val_exhaust_massflow) { Exhaust_MassFlow[val_imarker] = val_exhaust_massflow; }

inline void CConfig::SetExhaust_TotalPressure(unsigned short val_imarker, su2double val_exhaust_totalpressure) { Exhaust_TotalPressure[val_imarker] = val_exhaust_totalpressure; }

inline void CConfig::SetExhaust_TotalTemperature(unsigned short val_imarker, su2double val_exhaust_totaltemp) { Exhaust_TotalTemperature[val_imarker] = val_exhaust_totaltemp; }

inline void CConfig::SetExhaust_GrossThrust(unsigned short val_imarker, su2double val_exhaust_grossthrust) { Exhaust_GrossThrust[val_imarker] = val_exhaust_grossthrust; }

inline void CConfig::SetExhaust_Force(unsigned short val_imarker, su2double val_exhaust_force) { Exhaust_Force[val_imarker] = val_exhaust_force; }

inline void CConfig::SetExhaust_Power(unsigned short val_imarker, su2double val_exhaust_power) { Exhaust_Power[val_imarker] = val_exhaust_power; }

inline void CConfig::SetEngine_Mach(unsigned short val_imarker, su2double val_engine_mach) { Engine_Mach[val_imarker] = val_engine_mach; }

inline void CConfig::SetEngine_Force(unsigned short val_imarker, su2double val_engine_force) { Engine_Force[val_imarker] = val_engine_force; }

inline void CConfig::SetEngine_Power(unsigned short val_imarker, su2double val_engine_power) { Engine_Power[val_imarker] = val_engine_power; }

inline void CConfig::SetEngine_NetThrust(unsigned short val_imarker, su2double val_engine_netthrust) { Engine_NetThrust[val_imarker] = val_engine_netthrust; }

inline void CConfig::SetEngine_GrossThrust(unsigned short val_imarker, su2double val_engine_grossthrust) { Engine_GrossThrust[val_imarker] = val_engine_grossthrust; }

inline void CConfig::SetEngine_Area(unsigned short val_imarker, su2double val_engine_area) { Engine_Area[val_imarker] = val_engine_area; }

inline void CConfig::SetActDisk_DeltaPress(unsigned short val_imarker, su2double val_actdisk_deltapress) { ActDisk_DeltaPress[val_imarker] = val_actdisk_deltapress; }

inline void CConfig::SetActDisk_Power(unsigned short val_imarker, su2double val_actdisk_power) { ActDisk_Power[val_imarker] = val_actdisk_power; }

inline void CConfig::SetActDisk_MassFlow(unsigned short val_imarker, su2double val_actdisk_massflow) { ActDisk_MassFlow[val_imarker] = val_actdisk_massflow; }

inline void CConfig::SetActDisk_Mach(unsigned short val_imarker, su2double val_actdisk_mach) { ActDisk_Mach[val_imarker] = val_actdisk_mach; }

inline void CConfig::SetActDisk_Force(unsigned short val_imarker, su2double val_actdisk_force) { ActDisk_Force[val_imarker] = val_actdisk_force; }

inline void CConfig::SetSurface_DC60(unsigned short val_imarker, su2double val_surface_distortion) { Surface_DC60[val_imarker] = val_surface_distortion; }

inline void CConfig::SetSurface_MassFlow(unsigned short val_imarker, su2double val_surface_massflow) { Surface_MassFlow[val_imarker] = val_surface_massflow; }

inline void CConfig::SetSurface_Mach(unsigned short val_imarker, su2double val_surface_mach) { Surface_Mach[val_imarker] = val_surface_mach; }

inline void CConfig::SetSurface_Temperature(unsigned short val_imarker, su2double val_surface_temperature) { Surface_Temperature[val_imarker] = val_surface_temperature; }

inline void CConfig::SetSurface_Pressure(unsigned short val_imarker, su2double val_surface_pressure) { Surface_Pressure[val_imarker] = val_surface_pressure; }

inline void CConfig::SetSurface_Density(unsigned short val_imarker, su2double val_surface_density) { Surface_Density[val_imarker] = val_surface_density; }

inline void CConfig::SetSurface_Enthalpy(unsigned short val_imarker, su2double val_surface_enthalpy) { Surface_Enthalpy[val_imarker] = val_surface_enthalpy; }

inline void CConfig::SetSurface_NormalVelocity(unsigned short val_imarker, su2double val_surface_normalvelocity) { Surface_NormalVelocity[val_imarker] = val_surface_normalvelocity; }

inline void CConfig::SetSurface_Uniformity(unsigned short val_imarker, su2double val_surface_streamwiseuniformity) { Surface_Uniformity[val_imarker] = val_surface_streamwiseuniformity; }

inline void CConfig::SetSurface_SecondaryStrength(unsigned short val_imarker, su2double val_surface_secondarystrength) { Surface_SecondaryStrength[val_imarker] = val_surface_secondarystrength; }

inline void CConfig::SetSurface_SecondOverUniform(unsigned short val_imarker, su2double val_surface_secondaryoverstream) { Surface_SecondOverUniform[val_imarker] = val_surface_secondaryoverstream; }

inline void CConfig::SetSurface_MomentumDistortion(unsigned short val_imarker, su2double val_surface_momentumdistortion) { Surface_MomentumDistortion[val_imarker] = val_surface_momentumdistortion; }

inline void CConfig::SetSurface_TotalTemperature(unsigned short val_imarker, su2double val_surface_totaltemperature) { Surface_TotalTemperature[val_imarker] = val_surface_totaltemperature; }

inline void CConfig::SetSurface_TotalPressure(unsigned short val_imarker, su2double val_surface_totalpressure) { Surface_TotalPressure[val_imarker] = val_surface_totalpressure; }

inline void CConfig::SetSurface_PressureDrop(unsigned short val_imarker, su2double val_surface_pressuredrop) { Surface_PressureDrop[val_imarker] = val_surface_pressuredrop; }

inline void CConfig::SetSurface_IDC(unsigned short val_imarker, su2double val_surface_distortion) { Surface_IDC[val_imarker] = val_surface_distortion; }

inline void CConfig::SetSurface_IDC_Mach(unsigned short val_imarker, su2double val_surface_distortion) { Surface_IDC_Mach[val_imarker] = val_surface_distortion; }

inline void CConfig::SetSurface_IDR(unsigned short val_imarker, su2double val_surface_distortion) { Surface_IDR[val_imarker] = val_surface_distortion; }

inline void CConfig::SetActDisk_DeltaTemp(unsigned short val_imarker, su2double val_actdisk_deltatemp) { ActDisk_DeltaTemp[val_imarker] = val_actdisk_deltatemp; }

inline void CConfig::SetActDisk_TotalPressRatio(unsigned short val_imarker, su2double val_actdisk_pressratio) { ActDisk_TotalPressRatio[val_imarker] = val_actdisk_pressratio; }

inline void CConfig::SetActDisk_TotalTempRatio(unsigned short val_imarker, su2double val_actdisk_tempratio) { ActDisk_TotalTempRatio[val_imarker] = val_actdisk_tempratio; }

inline void CConfig::SetActDisk_StaticPressRatio(unsigned short val_imarker, su2double val_actdisk_pressratio) { ActDisk_StaticPressRatio[val_imarker] = val_actdisk_pressratio; }

inline void CConfig::SetActDisk_StaticTempRatio(unsigned short val_imarker, su2double val_actdisk_tempratio) { ActDisk_StaticTempRatio[val_imarker] = val_actdisk_tempratio; }

inline void CConfig::SetActDisk_NetThrust(unsigned short val_imarker, su2double val_actdisk_netthrust) { ActDisk_NetThrust[val_imarker] = val_actdisk_netthrust; }

inline void CConfig::SetActDisk_BCThrust(unsigned short val_imarker, su2double val_actdisk_bcthrust) { ActDisk_BCThrust[val_imarker] = val_actdisk_bcthrust; }

inline void CConfig::SetActDisk_BCThrust_Old(unsigned short val_imarker, su2double val_actdisk_bcthrust_old) { ActDisk_BCThrust_Old[val_imarker] = val_actdisk_bcthrust_old; }

inline void CConfig::SetActDisk_GrossThrust(unsigned short val_imarker, su2double val_actdisk_grossthrust) { ActDisk_GrossThrust[val_imarker] = val_actdisk_grossthrust; }

inline void CConfig::SetActDisk_Area(unsigned short val_imarker, su2double val_actdisk_area) { ActDisk_Area[val_imarker] = val_actdisk_area; }

inline void CConfig::SetActDiskInlet_ReverseMassFlow(unsigned short val_imarker, su2double val_actdisk_area) { ActDisk_ReverseMassFlow[val_imarker] = val_actdisk_area; }

inline su2double CConfig::GetActDisk_DeltaPress(unsigned short val_imarker) { return ActDisk_DeltaPress[val_imarker]; }

inline su2double CConfig::GetActDisk_DeltaTemp(unsigned short val_imarker) { return ActDisk_DeltaTemp[val_imarker]; }

inline su2double CConfig::GetActDisk_TotalPressRatio(unsigned short val_imarker) { return ActDisk_TotalPressRatio[val_imarker]; }

inline su2double CConfig::GetActDisk_TotalTempRatio(unsigned short val_imarker) { return ActDisk_TotalTempRatio[val_imarker]; }

inline su2double CConfig::GetActDisk_StaticPressRatio(unsigned short val_imarker) { return ActDisk_StaticPressRatio[val_imarker]; }

inline su2double CConfig::GetActDisk_StaticTempRatio(unsigned short val_imarker) { return ActDisk_StaticTempRatio[val_imarker]; }

inline su2double CConfig::GetActDisk_Power(unsigned short val_imarker) { return ActDisk_Power[val_imarker]; }

inline su2double CConfig::GetActDisk_MassFlow(unsigned short val_imarker) { return ActDisk_MassFlow[val_imarker]; }

inline su2double CConfig::GetActDisk_Mach(unsigned short val_imarker) { return ActDisk_Mach[val_imarker]; }

inline su2double CConfig::GetActDisk_Force(unsigned short val_imarker) { return ActDisk_Force[val_imarker]; }

inline su2double CConfig::GetSurface_MassFlow(unsigned short val_imarker) { return Surface_MassFlow[val_imarker]; }

inline su2double CConfig::GetSurface_Mach(unsigned short val_imarker) { return Surface_Mach[val_imarker]; }

inline su2double CConfig::GetSurface_Temperature(unsigned short val_imarker) { return Surface_Temperature[val_imarker]; }

inline su2double CConfig::GetSurface_Pressure(unsigned short val_imarker) { return Surface_Pressure[val_imarker]; }

inline su2double CConfig::GetSurface_Density(unsigned short val_imarker) { return Surface_Density[val_imarker]; }

inline su2double CConfig::GetSurface_Enthalpy(unsigned short val_imarker) { return Surface_Enthalpy[val_imarker]; }

inline su2double CConfig::GetSurface_NormalVelocity(unsigned short val_imarker) { return Surface_NormalVelocity[val_imarker]; }

inline su2double CConfig::GetSurface_Uniformity(unsigned short val_imarker) { return Surface_Uniformity[val_imarker]; }

inline su2double CConfig::GetSurface_SecondaryStrength(unsigned short val_imarker) { return Surface_SecondaryStrength[val_imarker]; }

inline su2double CConfig::GetSurface_SecondOverUniform(unsigned short val_imarker) { return Surface_SecondOverUniform[val_imarker]; }

inline su2double CConfig::GetSurface_MomentumDistortion(unsigned short val_imarker) { return Surface_MomentumDistortion[val_imarker]; }

inline su2double CConfig::GetSurface_TotalTemperature(unsigned short val_imarker) { return Surface_TotalTemperature[val_imarker]; }

inline su2double CConfig::GetSurface_TotalPressure(unsigned short val_imarker) { return Surface_TotalPressure[val_imarker]; }

inline su2double CConfig::GetSurface_PressureDrop(unsigned short val_imarker) { return Surface_PressureDrop[val_imarker]; }

inline su2double CConfig::GetSurface_DC60(unsigned short val_imarker) { return Surface_DC60[val_imarker]; }

inline su2double CConfig::GetSurface_IDC(unsigned short val_imarker) { return Surface_IDC[val_imarker]; }

inline su2double CConfig::GetSurface_IDC_Mach(unsigned short val_imarker) { return Surface_IDC_Mach[val_imarker]; }

inline su2double CConfig::GetSurface_IDR(unsigned short val_imarker) { return Surface_IDR[val_imarker]; }

inline su2double CConfig::GetActDisk_NetThrust(unsigned short val_imarker) { return ActDisk_NetThrust[val_imarker]; }

inline su2double CConfig::GetActDisk_BCThrust(unsigned short val_imarker) { return ActDisk_BCThrust[val_imarker]; }

inline su2double CConfig::GetActDisk_BCThrust_Old(unsigned short val_imarker) { return ActDisk_BCThrust_Old[val_imarker]; }

inline su2double CConfig::GetActDisk_GrossThrust(unsigned short val_imarker) { return ActDisk_GrossThrust[val_imarker]; }

inline su2double CConfig::GetActDisk_Area(unsigned short val_imarker) { return ActDisk_Area[val_imarker]; }

inline su2double CConfig::GetActDisk_ReverseMassFlow(unsigned short val_imarker) { return ActDisk_ReverseMassFlow[val_imarker]; }

inline void CConfig::SetActDiskInlet_Pressure(unsigned short val_imarker, su2double val_actdisk_press) { ActDiskInlet_Pressure[val_imarker] = val_actdisk_press; }

inline void CConfig::SetActDiskInlet_TotalPressure(unsigned short val_imarker, su2double val_actdisk_totalpress) { ActDiskInlet_TotalPressure[val_imarker] = val_actdisk_totalpress; }

inline void CConfig::SetActDiskInlet_RamDrag(unsigned short val_imarker, su2double val_actdisk_ramdrag) { ActDiskInlet_RamDrag[val_imarker] = val_actdisk_ramdrag; }

inline void CConfig::SetActDiskInlet_Force(unsigned short val_imarker, su2double val_actdisk_force) { ActDiskInlet_Force[val_imarker] = val_actdisk_force; }

inline void CConfig::SetActDiskInlet_Power(unsigned short val_imarker, su2double val_actdisk_power) { ActDiskInlet_Power[val_imarker] = val_actdisk_power; }

inline void CConfig::SetActDiskInlet_Temperature(unsigned short val_imarker, su2double val_actdisk_temp) { ActDiskInlet_Temperature[val_imarker] = val_actdisk_temp; }

inline void CConfig::SetActDiskInlet_TotalTemperature(unsigned short val_imarker, su2double val_actdisk_totaltemp) { ActDiskInlet_TotalTemperature[val_imarker] = val_actdisk_totaltemp; }

inline void CConfig::SetActDiskInlet_MassFlow(unsigned short val_imarker, su2double val_actdisk_massflow) { ActDiskInlet_MassFlow[val_imarker] = val_actdisk_massflow; }

inline void CConfig::SetActDiskOutlet_Pressure(unsigned short val_imarker, su2double val_actdisk_press) { ActDiskOutlet_Pressure[val_imarker] = val_actdisk_press; }

inline void CConfig::SetActDiskOutlet_TotalPressure(unsigned short val_imarker, su2double val_actdisk_totalpress) { ActDiskOutlet_TotalPressure[val_imarker] = val_actdisk_totalpress; }

inline void CConfig::SetActDiskOutlet_GrossThrust(unsigned short val_imarker, su2double val_actdisk_grossthrust) { ActDiskOutlet_GrossThrust[val_imarker] = val_actdisk_grossthrust; }

inline void CConfig::SetActDiskOutlet_Force(unsigned short val_imarker, su2double val_actdisk_force) { ActDiskOutlet_Force[val_imarker] = val_actdisk_force; }

inline void CConfig::SetActDiskOutlet_Power(unsigned short val_imarker, su2double val_actdisk_power) { ActDiskOutlet_Power[val_imarker] = val_actdisk_power; }

inline void CConfig::SetActDiskOutlet_Temperature(unsigned short val_imarker, su2double val_actdisk_temp) { ActDiskOutlet_Temperature[val_imarker] = val_actdisk_temp; }

inline void CConfig::SetActDiskOutlet_TotalTemperature(unsigned short val_imarker, su2double val_actdisk_totaltemp) { ActDiskOutlet_TotalTemperature[val_imarker] = val_actdisk_totaltemp; }

inline void CConfig::SetActDiskOutlet_MassFlow(unsigned short val_imarker, su2double val_actdisk_massflow) { ActDiskOutlet_MassFlow[val_imarker] = val_actdisk_massflow; }

inline su2double CConfig::GetEngine_Mach(unsigned short val_imarker) { return Engine_Mach[val_imarker]; }

inline su2double CConfig::GetEngine_Force(unsigned short val_imarker) { return Engine_Force[val_imarker]; }

inline su2double CConfig::GetEngine_Power(unsigned short val_imarker) { return Engine_Power[val_imarker]; }

inline su2double CConfig::GetEngine_NetThrust(unsigned short val_imarker) { return Engine_NetThrust[val_imarker]; }

inline su2double CConfig::GetEngine_GrossThrust(unsigned short val_imarker) { return Engine_GrossThrust[val_imarker]; }

inline su2double CConfig::GetEngine_Area(unsigned short val_imarker) { return Engine_Area[val_imarker]; }

inline unsigned short CConfig::GetnZone(void) { return nZone; }

inline unsigned short CConfig::GetiZone(void) { return iZone; }

inline unsigned short CConfig::GetKind_SU2(void) { return Kind_SU2; }

inline unsigned short CConfig::GetRef_NonDim(void) { return Ref_NonDim; }

inline unsigned short CConfig::GetRef_Inc_NonDim(void) { return Ref_Inc_NonDim; }

inline void CConfig::SetKind_SU2(unsigned short val_kind_su2) { Kind_SU2 = val_kind_su2 ; }

inline bool CConfig::GetContinuous_Adjoint(void) { return ContinuousAdjoint; }

inline bool CConfig::GetViscous(void) { return Viscous; }

inline unsigned long CConfig::GetnExtIter(void) { return nExtIter; }

inline unsigned short CConfig::GetnTimeInstances(void) { return nTimeInstances; }

inline su2double CConfig::GetHarmonicBalance_Period(void) { return HarmonicBalance_Period; }

inline void CConfig::SetExtIter(unsigned long val_iter) { ExtIter = val_iter; }

inline void CConfig::SetExtIter_OffSet(unsigned long val_iter) { ExtIter_OffSet = val_iter; }

inline void CConfig::SetFSIIter(unsigned long val_iter) { FSIIter = val_iter; }

inline void CConfig::SetIntIter(unsigned long val_iter) { IntIter = val_iter; }

inline unsigned long CConfig::GetExtIter(void) { return ExtIter; }

inline unsigned long CConfig::GetExtIter_OffSet(void) { return ExtIter_OffSet; }

inline unsigned long CConfig::GetFSIIter(void) { return FSIIter; }

inline unsigned long CConfig::GetIntIter(void) { return IntIter; }

inline unsigned long CConfig::GetUnst_nIntIter(void) { return Unst_nIntIter; }

inline unsigned long CConfig::GetDyn_nIntIter(void) { return Dyn_nIntIter; }

inline long CConfig::GetUnst_RestartIter(void) { return Unst_RestartIter; }

inline long CConfig::GetUnst_AdjointIter(void) { return Unst_AdjointIter; }

inline bool CConfig::GetReorientElements(void) { return ReorientElements; }

inline unsigned long CConfig::GetIter_Avg_Objective(void) { return Iter_Avg_Objective ; }

inline long CConfig::GetDyn_RestartIter(void) { return Dyn_RestartIter; }

inline string CConfig::GetPlaneTag(unsigned short index) { return PlaneTag[index]; }

inline su2double CConfig::GetEA_IntLimit(unsigned short index) { return EA_IntLimit[index]; }

inline su2double CConfig::GetEA_ScaleFactor(void) { return EA_ScaleFactor; }

inline su2double CConfig::GetAdjointLimit(void) { return AdjointLimit; }

inline su2double *CConfig::GetHold_GridFixed_Coord(void) { return Hold_GridFixed_Coord; }

inline su2double *CConfig::GetSubsonicEngine_Cyl(void) { return SubsonicEngine_Cyl; }

inline su2double *CConfig::GetSubsonicEngine_Values(void) { return SubsonicEngine_Values; }

inline su2double *CConfig::GetDistortionRack(void) { return DistortionRack; }

inline unsigned short CConfig::GetAnalytical_Surface(void) { return Analytical_Surface; }

inline unsigned short CConfig::GetGeo_Description(void) { return Geo_Description; }

inline su2double CConfig::GetDualVol_Power(void) { return DualVol_Power; }

inline bool CConfig::GetExtraOutput(void) { return ExtraOutput; }

inline long CConfig::GetExtraHeatOutputZone(void) { return ExtraHeatOutputZone; }

inline su2double CConfig::GetRefArea(void) { return RefArea; }

inline su2double CConfig::GetThermalDiffusivity(void) { return Thermal_Diffusivity; }

inline su2double CConfig::GetThermalDiffusivity_Solid(void) { return Thermal_Diffusivity_Solid; }

inline su2double CConfig::GetTemperature_Freestream_Solid(void) { return Temperature_Freestream_Solid;  }

inline su2double CConfig::GetElasticyMod(unsigned short id_val) { return ElasticityMod[id_val]; }

inline bool CConfig::GetDE_Effects(void) { return DE_Effects; }

inline unsigned short CConfig::GetnElectric_Constant(void) { return nElectric_Constant; }

inline su2double CConfig::GetElectric_Constant(unsigned short iVar) { return Electric_Constant[iVar]; }

inline su2double CConfig::GetKnowles_B(void) { return Knowles_B; }

inline su2double CConfig::GetKnowles_N(void) { return Knowles_N; }

inline unsigned short CConfig::GetDV_FEA(void) { return Kind_DV_FEA; }

inline unsigned long CConfig::GetRefNode_ID(void) { return refNodeID; }

inline su2double CConfig::GetRefNode_Displacement(unsigned short val_coeff) { return RefNode_Displacement[val_coeff]; }

inline su2double CConfig::GetRefNode_Penalty(void) { return RefNode_Penalty; }

inline bool CConfig::GetRefGeom(void) { return RefGeom; }

inline string CConfig::GetRefGeom_FEMFileName(void) { return RefGeom_FEMFileName; }

inline unsigned short CConfig::GetRefGeom_FileFormat(void) { return RefGeom_FileFormat; }

inline unsigned short CConfig::GetElas2D_Formulation(void) { return Kind_2DElasForm; }

inline su2double CConfig::GetPoissonRatio(unsigned short id_val) { return PoissonRatio[id_val]; }

inline su2double CConfig::GetMaterialDensity(unsigned short id_val) { return MaterialDensity[id_val]; }

inline unsigned short CConfig::GetnElasticityMod(void) { return nElasticityMod; }

inline unsigned short CConfig::GetnPoissonRatio(void) { return nPoissonRatio; }

inline unsigned short CConfig::GetnMaterialDensity(void) { return nMaterialDensity; }

inline unsigned short CConfig::GetMaterialCompressibility(void) { return Kind_Material_Compress; }

inline unsigned short CConfig::GetMaterialModel(void) { return Kind_Material; }

inline unsigned short CConfig::GetGeometricConditions(void) { return Kind_Struct_Solver; }

inline bool CConfig::GetPrestretch(void) { return Prestretch; }

inline bool CConfig::Add_CrossTerm(void) { return addCrossTerm; }

inline void CConfig::Set_CrossTerm(bool needCrossTerm) { addCrossTerm = needCrossTerm; }

inline string CConfig::GetFEA_FileName(void) { return FEA_FileName; }

inline string CConfig::GetPrestretch_FEMFileName(void) { return Prestretch_FEMFileName; }

inline su2double CConfig::GetRefLength(void) { return RefLength; }

inline su2double CConfig::GetRefElemLength(void) { return RefElemLength; }

inline su2double CConfig::GetRefSharpEdges(void) { return RefSharpEdges; }

inline su2double CConfig::GetDomainVolume(void) { return DomainVolume; }

inline void CConfig::SetRefArea(su2double val_area) { RefArea = val_area; }

inline void CConfig::SetSemiSpan(su2double val_semispan) { SemiSpan = val_semispan; }

inline void CConfig::SetDomainVolume(su2double val_volume) { DomainVolume = val_volume; }

inline void CConfig::SetnExtIter(unsigned long val_niter) { nExtIter = val_niter; }

inline su2double CConfig::GetMach(void) { return Mach; }

inline su2double CConfig::GetGamma(void) { return Gamma; }

inline su2double CConfig::GetStations_Bounds(unsigned short val_var) { return Stations_Bounds[val_var]; }

inline su2double CConfig::GetFFD_Axis(unsigned short val_var) { return FFD_Axis[val_var]; }

inline su2double CConfig::GetBulk_Modulus(void) { return Bulk_Modulus; }

inline su2double CConfig::GetBeta_Factor(void) { return Beta_Factor; }

inline su2double CConfig::GetGas_Constant(void) { return Gas_Constant; }

inline su2double CConfig::GetGas_ConstantND(void) { return Gas_ConstantND; }

inline su2double CConfig::GetMolecular_Weight(void) { return Molecular_Weight; }

inline su2double CConfig::GetSpecific_Heat_Cp(void) { return Specific_Heat_Cp; }

inline su2double CConfig::GetSpecific_Heat_Cp_Solid(void) { return Specific_Heat_Cp_Solid; }

inline su2double CConfig::GetSpecific_Heat_CpND(void) { return Specific_Heat_CpND; }

inline su2double CConfig::GetSpecific_Heat_Cv(void) { return Specific_Heat_Cv; }

inline su2double CConfig::GetSpecific_Heat_CvND(void) { return Specific_Heat_CvND; }

inline su2double CConfig::GetThermal_Expansion_Coeff(void) { return Thermal_Expansion_Coeff; }

inline su2double CConfig::GetThermal_Expansion_CoeffND(void) { return Thermal_Expansion_CoeffND; }

inline su2double CConfig::GetInc_Density_Ref(void) { return Inc_Density_Ref; }

inline su2double CConfig::GetInc_Velocity_Ref(void) { return Inc_Velocity_Ref; }

inline su2double CConfig::GetInc_Temperature_Ref(void) { return Inc_Temperature_Ref; }

inline su2double CConfig::GetInc_Density_Init(void) { return Inc_Density_Init; }

inline su2double* CConfig::GetInc_Velocity_Init(void) { return Inc_Velocity_Init; }

inline su2double CConfig::GetInc_Temperature_Init(void) { return Inc_Temperature_Init; }

inline su2double CConfig::GetHeat_Flux_Ref(void) { return Heat_Flux_Ref; }

inline su2double CConfig::GetWallTemperature(void) { return Wall_Temperature; }

inline su2double CConfig::GetGas_Constant_Ref(void) { return Gas_Constant_Ref; }

inline su2double CConfig::GetTemperature_FreeStream(void) { return Temperature_FreeStream; }

inline su2double CConfig::GetEnergy_FreeStream(void) { return Energy_FreeStream; }

inline su2double CConfig::GetViscosity_FreeStream(void) { return Viscosity_FreeStream; }

inline su2double CConfig::GetDensity_FreeStream(void) { return Density_FreeStream; }

inline su2double CConfig::GetDensity_Solid(void) { return Density_Solid; }

inline su2double CConfig::GetModVel_FreeStream(void) { return ModVel_FreeStream; }

inline su2double CConfig::GetModVel_FreeStreamND(void) { return ModVel_FreeStreamND; }

inline su2double CConfig::GetPressure_FreeStream(void) { return Pressure_FreeStream; }

inline su2double CConfig::GetPressure_Thermodynamic(void) { return Pressure_Thermodynamic; }

inline su2double CConfig::GetTemperature_ve_FreeStream(void) { return Temperature_ve_FreeStream; }

inline su2double CConfig::GetPrandtl_Lam(void) { return Prandtl_Lam; }

inline su2double CConfig::GetPrandtl_Turb(void) { return Prandtl_Turb; }

inline su2double CConfig::GetThermalConductivity_Solid(void) { return Thermal_Conductivity_Solid; }

inline su2double CConfig::GetLength_Ref(void) { return Length_Ref; }

inline su2double CConfig::GetPressure_Ref(void) { return Pressure_Ref; }

inline su2double CConfig::GetTemperature_Ref(void) { return Temperature_Ref; }

inline su2double CConfig::GetDensity_Ref(void) { return Density_Ref; }

inline su2double CConfig::GetVelocity_Ref(void) { return Velocity_Ref; }

inline su2double CConfig::GetEnergy_Ref(void) { return Energy_Ref; }

inline su2double CConfig::GetTime_Ref(void) { return Time_Ref; }

inline su2double CConfig::GetViscosity_Ref(void) { return Viscosity_Ref; }

inline su2double CConfig::GetConductivity_Ref(void) { return Conductivity_Ref; }

inline su2double CConfig::GetHighlite_Area(void) { return Highlite_Area; }

inline su2double CConfig::GetFan_Poly_Eff(void) { return Fan_Poly_Eff; }

inline su2double CConfig::GetOmega_Ref(void) { return Omega_Ref; }

inline su2double CConfig::GetForce_Ref(void) { return Force_Ref; }

inline su2double CConfig::GetPressure_FreeStreamND(void) { return Pressure_FreeStreamND; }

inline su2double CConfig::GetPressure_ThermodynamicND(void) { return Pressure_ThermodynamicND; }

inline su2double CConfig::GetTemperature_FreeStreamND(void) { return Temperature_FreeStreamND; }

inline su2double CConfig::GetDensity_FreeStreamND(void) { return Density_FreeStreamND; }

inline su2double* CConfig::GetVelocity_FreeStreamND(void) { return Velocity_FreeStreamND; }

inline su2double* CConfig::GetVelocity_FreeStream(void) { return Velocity_FreeStream; }

inline su2double CConfig::GetEnergy_FreeStreamND(void) { return Energy_FreeStreamND; }

inline su2double CConfig::GetViscosity_FreeStreamND(void) { return Viscosity_FreeStreamND; }

inline su2double CConfig::GetTke_FreeStreamND(void) { return Tke_FreeStreamND; }

inline su2double CConfig::GetOmega_FreeStreamND(void) { return Omega_FreeStreamND; }

inline su2double CConfig::GetTke_FreeStream(void) { return Tke_FreeStream; }

inline su2double CConfig::GetOmega_FreeStream(void) { return Omega_FreeStream; }

inline su2double CConfig::GetNuFactor_FreeStream(void) { return NuFactor_FreeStream; }

inline su2double CConfig::GetNuFactor_Engine(void) { return NuFactor_Engine; }

inline su2double CConfig::GetSecondaryFlow_ActDisk(void) { return SecondaryFlow_ActDisk; }

inline su2double CConfig::GetInitial_BCThrust(void) { return Initial_BCThrust; }

inline void CConfig::SetInitial_BCThrust(su2double val_bcthrust) { Initial_BCThrust = val_bcthrust; }

inline su2double CConfig::GetIntermittency_FreeStream(void) { return Intermittency_FreeStream; }

inline su2double CConfig::GetTurbulenceIntensity_FreeStream(void) { return TurbulenceIntensity_FreeStream; }

inline su2double CConfig::GetTurb2LamViscRatio_FreeStream(void) { return Turb2LamViscRatio_FreeStream;}

inline su2double* CConfig::GetMassFrac_FreeStream(void) { return MassFrac_FreeStream; }

inline su2double CConfig::GetLength_Reynolds(void) { return Length_Reynolds; }

inline unsigned short CConfig::GetnStartUpIter(void) { return nStartUpIter; }

inline su2double *CConfig::GetRefOriginMoment(unsigned short val_marker) {
    if(val_marker < nMarker_Monitoring) {
      RefOriginMoment[0] = RefOriginMoment_X[val_marker];
      RefOriginMoment[1] = RefOriginMoment_Y[val_marker];
      RefOriginMoment[2] = RefOriginMoment_Z[val_marker];
    }
    return RefOriginMoment;
}

inline su2double CConfig::GetRefOriginMoment_X(unsigned short val_marker) { return RefOriginMoment_X[val_marker]; }

inline su2double CConfig::GetRefOriginMoment_Y(unsigned short val_marker) { return RefOriginMoment_Y[val_marker]; }

inline su2double CConfig::GetRefOriginMoment_Z(unsigned short val_marker) { return RefOriginMoment_Z[val_marker]; }

inline void CConfig::SetRefOriginMoment_X(unsigned short val_marker, su2double val_origin) { RefOriginMoment_X[val_marker] = val_origin; }

inline void CConfig::SetRefOriginMoment_Y(unsigned short val_marker, su2double val_origin) { RefOriginMoment_Y[val_marker] = val_origin; }

inline void CConfig::SetRefOriginMoment_Z(unsigned short val_marker, su2double val_origin) { RefOriginMoment_Z[val_marker] = val_origin; }

inline su2double CConfig::GetChargeCoeff(void) { return ChargeCoeff; }

inline su2double CConfig::GetVenkat_LimiterCoeff(void) { return Venkat_LimiterCoeff; }

inline unsigned long CConfig::GetLimiterIter(void) { return LimiterIter; }

inline su2double CConfig::GetAdjSharp_LimiterCoeff(void) { return AdjSharp_LimiterCoeff; }

inline su2double CConfig::GetReynolds(void) { return Reynolds; }

inline su2double CConfig::GetFroude(void) { return Froude; }

inline void CConfig::SetPressure_FreeStreamND(su2double val_pressure_freestreamnd) { Pressure_FreeStreamND = val_pressure_freestreamnd; }

inline void CConfig::SetPressure_FreeStream(su2double val_pressure_freestream) { Pressure_FreeStream = val_pressure_freestream; }

inline void CConfig::SetPressure_ThermodynamicND(su2double val_pressure_thermodynamicnd) { Pressure_ThermodynamicND = val_pressure_thermodynamicnd; }

inline void CConfig::SetPressure_Thermodynamic(su2double val_pressure_thermodynamic) { Pressure_Thermodynamic = val_pressure_thermodynamic; }

inline void CConfig::SetDensity_FreeStreamND(su2double val_density_freestreamnd) { Density_FreeStreamND = val_density_freestreamnd; }

inline void CConfig::SetDensity_FreeStream(su2double val_density_freestream) { Density_FreeStream = val_density_freestream; }

inline void CConfig::SetViscosity_FreeStream(su2double val_viscosity_freestream) { Viscosity_FreeStream = val_viscosity_freestream; }

inline void CConfig::SetModVel_FreeStream(su2double val_modvel_freestream) { ModVel_FreeStream = val_modvel_freestream; }

inline void CConfig::SetModVel_FreeStreamND(su2double val_modvel_freestreamnd) { ModVel_FreeStreamND = val_modvel_freestreamnd; }

inline void CConfig::SetTemperature_FreeStream(su2double val_temperature_freestream) { Temperature_FreeStream = val_temperature_freestream; }

inline void CConfig::SetTemperature_FreeStreamND(su2double val_temperature_freestreamnd) { Temperature_FreeStreamND = val_temperature_freestreamnd; }

inline void CConfig::SetGas_ConstantND(su2double val_gas_constantnd) { Gas_ConstantND = val_gas_constantnd; }

inline void CConfig::SetSpecific_Heat_CpND(su2double val_specific_heat_cpnd) { Specific_Heat_CpND = val_specific_heat_cpnd; }

inline void CConfig::SetSpecific_Heat_CvND(su2double val_specific_heat_cvnd) { Specific_Heat_CvND = val_specific_heat_cvnd; }

inline void CConfig::SetThermal_Expansion_CoeffND(su2double val_thermal_expansion_coeffnd) { Thermal_Expansion_CoeffND = val_thermal_expansion_coeffnd; }

inline void CConfig::SetVelocity_FreeStream(su2double val_velocity_freestream, unsigned short val_dim) { Velocity_FreeStream[val_dim] = val_velocity_freestream; }

inline void CConfig::SetVelocity_FreeStreamND(su2double val_velocity_freestreamnd, unsigned short val_dim) { Velocity_FreeStreamND[val_dim] = val_velocity_freestreamnd; }

inline void CConfig::SetViscosity_FreeStreamND(su2double val_viscosity_freestreamnd) { Viscosity_FreeStreamND = val_viscosity_freestreamnd; }

inline void CConfig::SetTke_FreeStreamND(su2double val_tke_freestreamnd) { Tke_FreeStreamND = val_tke_freestreamnd; }

inline void CConfig::SetOmega_FreeStreamND(su2double val_omega_freestreamnd) { Omega_FreeStreamND = val_omega_freestreamnd; }

inline void CConfig::SetTke_FreeStream(su2double val_tke_freestream) { Tke_FreeStream = val_tke_freestream; }

inline void CConfig::SetOmega_FreeStream(su2double val_omega_freestream) { Omega_FreeStream = val_omega_freestream; }

inline void CConfig::SetEnergy_FreeStreamND(su2double val_energy_freestreamnd) { Energy_FreeStreamND = val_energy_freestreamnd; }

inline void CConfig::SetEnergy_FreeStream(su2double val_energy_freestream) { Energy_FreeStream = val_energy_freestream; }

inline void CConfig::SetTotal_UnstTimeND(su2double val_total_unsttimend) { Total_UnstTimeND = val_total_unsttimend; }

inline void CConfig::SetFroude(su2double val_froude) { Froude = val_froude; }

inline void CConfig::SetReynolds(su2double val_reynolds) { Reynolds = val_reynolds; }

inline void CConfig::SetMach(su2double val_mach) { Mach = val_mach; }

inline void CConfig::SetLength_Ref(su2double val_length_ref) { Length_Ref = val_length_ref; }

inline void CConfig::SetVelocity_Ref(su2double val_velocity_ref) { Velocity_Ref = val_velocity_ref; }

inline void CConfig::SetPressure_Ref(su2double val_pressure_ref) { Pressure_Ref = val_pressure_ref; }

inline void CConfig::SetDensity_Ref(su2double val_density_ref) { Density_Ref = val_density_ref; }

inline void CConfig::SetTemperature_Ref(su2double val_temperature_ref) { Temperature_Ref = val_temperature_ref; }

inline void CConfig::SetTime_Ref(su2double val_time_ref) { Time_Ref = val_time_ref; }

inline void CConfig::SetOmega_Ref(su2double val_omega_ref) { Omega_Ref = val_omega_ref; }

inline void CConfig::SetForce_Ref(su2double val_force_ref) { Force_Ref = val_force_ref; }

inline void CConfig::SetGas_Constant_Ref(su2double val_gas_constant_ref) { Gas_Constant_Ref = val_gas_constant_ref; }

inline void CConfig::SetGas_Constant(su2double val_gas_constant) { Gas_Constant = val_gas_constant; }

inline void CConfig::SetSpecific_Heat_Cp(su2double val_specific_heat_cp) { Specific_Heat_Cp = val_specific_heat_cp; }

inline void CConfig::SetSpecific_Heat_Cv(su2double val_specific_heat_cv) { Specific_Heat_Cv = val_specific_heat_cv; }

inline void CConfig::SetThermal_Expansion_Coeff(su2double val_thermal_expansion_coeff) { Thermal_Expansion_Coeff = val_thermal_expansion_coeff; }

inline void CConfig::SetHeat_Flux_Ref(su2double val_heat_flux_ref) { Heat_Flux_Ref = val_heat_flux_ref; }

inline void CConfig::SetViscosity_Ref(su2double val_viscosity_ref) { Viscosity_Ref = val_viscosity_ref; }

inline void CConfig::SetConductivity_Ref(su2double val_conductivity_ref) { Conductivity_Ref = val_conductivity_ref; }

inline void CConfig::SetEnergy_Ref(su2double val_energy_ref) { Energy_Ref = val_energy_ref; }

inline void CConfig::SetThermalDiffusivity_Solid(su2double val_thermal_diffusivity) { Thermal_Diffusivity_Solid = val_thermal_diffusivity; }

inline su2double CConfig::GetAoA(void) { return AoA; }

inline void CConfig::SetAoA(su2double val_AoA) { AoA = val_AoA; }

inline void CConfig::SetAoA_Offset(su2double val_AoA_offset) { AoA_Offset = val_AoA_offset; }

inline void CConfig::SetAoS_Offset(su2double val_AoS_offset) { AoS_Offset = val_AoS_offset; }

inline void CConfig::SetAoA_Sens(su2double val_AoA_sens) { AoA_Sens = val_AoA_sens; }

inline void CConfig::SetAoS(su2double val_AoS) { AoS = val_AoS; }

inline su2double CConfig::GetAoS(void) { return AoS; }

inline su2double CConfig::GetAoA_Offset(void) { return AoA_Offset; }

inline su2double CConfig::GetAoS_Offset(void) { return AoS_Offset; }

inline su2double CConfig::GetAoA_Sens(void) { return AoA_Sens; }

inline unsigned short CConfig::GetnMGLevels(void) { return nMGLevels; }

inline void CConfig::SetMGLevels(unsigned short val_nMGLevels) { nMGLevels = val_nMGLevels; }

inline unsigned short CConfig::GetFinestMesh(void) { return FinestMesh; }

inline void CConfig::SetFinestMesh(unsigned short val_finestmesh) { FinestMesh = val_finestmesh; }

inline void CConfig::SubtractFinestMesh(void) { FinestMesh = FinestMesh-1; }

inline unsigned short CConfig::GetDesign_Variable(unsigned short val_dv) { return Design_Variable[val_dv]; }

<<<<<<< HEAD
inline string CConfig::GetTranspTag(unsigned short val_dv) { return TranspTag[val_dv]; }

inline bool CConfig::GetTranspiration_Objective(void) { return Transpiration_Objective; }

=======
>>>>>>> 002d2cae
inline bool CConfig::GetBuffet_Monitoring(void) { return Buffet_Monitoring; }

inline su2double CConfig::GetBuffet_k(void) { return Buffet_k; }

inline su2double CConfig::GetBuffet_lambda(void) { return Buffet_lambda; }

inline unsigned short CConfig::GetConvCriteria(void) { return ConvCriteria; }

inline unsigned short CConfig::GetMGCycle(void) { return MGCycle; }

inline unsigned short CConfig::GetGeometryMode(void) { return GeometryMode; }

inline su2double CConfig::GetCFL(unsigned short val_mesh) {	return CFL[val_mesh]; }

inline su2double CConfig::GetCFL_Solid(void) {	return CFLSolid; }

inline void CConfig::SetCFL(unsigned short val_mesh, su2double val_cfl) { CFL[val_mesh] = val_cfl; }

inline su2double CConfig::GetUnst_CFL(void) {	return Unst_CFL; }

inline su2double CConfig::GetMax_DeltaTime(void) {	return Max_DeltaTime; }

inline su2double CConfig::GetParamDV(unsigned short val_dv, unsigned short val_param) {	return ParamDV[val_dv][val_param]; }

inline su2double CConfig::GetCoordFFDBox(unsigned short val_ffd, unsigned short val_index) {	return CoordFFDBox[val_ffd][val_index]; }

inline unsigned short CConfig::GetDegreeFFDBox(unsigned short val_ffd, unsigned short val_index) {	return DegreeFFDBox[val_ffd][val_index]; }

inline string CConfig::GetFFDTag(unsigned short val_dv) {	return FFDTag[val_dv]; }

inline string CConfig::GetTagFFDBox(unsigned short val_ffd) {	return TagFFDBox[val_ffd]; }

inline unsigned short CConfig::GetnDV(void) {	return nDV; }

inline unsigned short CConfig::GetnDV_Value(unsigned short iDV) {	return nDV_Value[iDV]; }

inline unsigned short CConfig::GetnFFDBox(void) {	return nFFDBox; }

inline unsigned short CConfig::GetFFD_Continuity(void) { return FFD_Continuity; }

inline unsigned short CConfig::GetFFD_CoordSystem(void) { return FFD_CoordSystem; }

inline unsigned short CConfig::GetnRKStep(void) { return nRKStep; }

inline unsigned short CConfig::GetnLevels_TimeAccurateLTS(void) { return nLevels_TimeAccurateLTS; }

inline void CConfig::SetnLevels_TimeAccurateLTS(unsigned short val_nLevels) {nLevels_TimeAccurateLTS = val_nLevels;}

inline unsigned short CConfig::GetnTimeDOFsADER_DG(void) { return nTimeDOFsADER_DG; }

inline su2double *CConfig::GetTimeDOFsADER_DG(void) { return TimeDOFsADER_DG; }

inline unsigned short CConfig::GetnTimeIntegrationADER_DG(void) { return nTimeIntegrationADER_DG; }

inline su2double *CConfig::GetTimeIntegrationADER_DG(void) { return TimeIntegrationADER_DG; }

inline su2double *CConfig::GetWeightsIntegrationADER_DG(void) { return WeightsIntegrationADER_DG; }

inline su2double CConfig::Get_Alpha_RKStep(unsigned short val_step) { return RK_Alpha_Step[val_step]; }

inline su2double CConfig::GetLocationStations(unsigned short val_section) { return LocationStations[val_section]; }

inline su2double CConfig::GetNacelleLocation(unsigned short val_index) { return NacelleLocation[val_index]; }

inline unsigned short CConfig::GetnFFD_Fix_IDir(void) { return nFFD_Fix_IDir; }

inline unsigned short CConfig::GetnFFD_Fix_JDir(void) { return nFFD_Fix_JDir; }

inline unsigned short CConfig::GetnFFD_Fix_KDir(void) { return nFFD_Fix_KDir; }

inline short CConfig::GetFFD_Fix_IDir(unsigned short val_index) { return FFD_Fix_IDir[val_index]; }

inline short CConfig::GetFFD_Fix_JDir(unsigned short val_index) { return FFD_Fix_JDir[val_index]; }

inline short CConfig::GetFFD_Fix_KDir(unsigned short val_index) { return FFD_Fix_KDir[val_index]; }

inline unsigned short CConfig::GetMG_PreSmooth(unsigned short val_mesh) {	
	if (nMG_PreSmooth == 0) return 1;
	else return MG_PreSmooth[val_mesh]; 
}

inline unsigned short CConfig::GetMG_PostSmooth(unsigned short val_mesh) { 
	if (nMG_PostSmooth == 0) return 0;
	else return MG_PostSmooth[val_mesh];
}

inline unsigned short CConfig::GetMG_CorrecSmooth(unsigned short val_mesh) { 
	if (nMG_CorrecSmooth == 0) return 0;
	else return MG_CorrecSmooth[val_mesh]; 
}

inline unsigned long CConfig::GetWrt_Sol_Freq(void) { return Wrt_Sol_Freq; }

inline unsigned long CConfig::GetWrt_Sol_Freq_DualTime(void) { return Wrt_Sol_Freq_DualTime; }

inline unsigned long CConfig::GetWrt_Con_Freq(void) { return Wrt_Con_Freq; }

inline void CConfig::SetWrt_Con_Freq(unsigned long val_freq) { Wrt_Con_Freq = val_freq; }

inline unsigned long CConfig::GetWrt_Con_Freq_DualTime(void) { return Wrt_Con_Freq_DualTime; }

inline bool CConfig::GetWrt_Unsteady(void) { return Wrt_Unsteady; }

inline unsigned short CConfig::GetKind_Solver(void) { return Kind_Solver; }

inline void CConfig::SetKind_Solver(unsigned short val_solver) { Kind_Solver = val_solver; }

inline unsigned short CConfig::GetKind_Regime(void) { return Kind_Regime; }

inline unsigned short CConfig::GetSystemMeasurements(void) { return SystemMeasurements; }

inline unsigned short CConfig::GetKind_GasModel(void) { return Kind_GasModel; }

inline unsigned short CConfig::GetKind_FluidModel(void) { return Kind_FluidModel; }

inline unsigned short CConfig::GetKind_FreeStreamOption(void) { return Kind_FreeStreamOption; } 

inline unsigned short CConfig::GetKind_DensityModel(void) { return Kind_DensityModel; } 

inline bool CConfig::GetEnergy_Equation(void) { return Energy_Equation; } 

inline unsigned short CConfig::GetKind_InitOption(void) { return Kind_InitOption; }

inline su2double CConfig::GetPressure_Critical(void) { return Pressure_Critical; }

inline su2double CConfig::GetTemperature_Critical(void) { return Temperature_Critical; }

inline su2double CConfig::GetAcentric_Factor(void) { return Acentric_Factor; }

inline unsigned short CConfig::GetKind_ViscosityModel(void) { return Kind_ViscosityModel; }

inline unsigned short CConfig::GetKind_ConductivityModel(void) { return Kind_ConductivityModel; }

inline su2double CConfig::GetMu_Constant(void) { return Mu_Constant; }

inline su2double CConfig::GetMu_ConstantND(void) { return Mu_ConstantND; }

inline su2double CConfig::GetKt_Constant(void) { return Kt_Constant; }

inline su2double CConfig::GetKt_ConstantND(void) { return Kt_ConstantND; }

inline su2double CConfig::GetMu_Ref(void) { return Mu_Ref; }

inline su2double CConfig::GetMu_RefND(void) { return Mu_RefND; }

inline su2double CConfig::GetMu_Temperature_Ref(void) { return Mu_Temperature_Ref; }

inline su2double CConfig::GetMu_Temperature_RefND(void) { return Mu_Temperature_RefND; }

inline su2double CConfig::GetMu_S(void) { return Mu_S; }

inline su2double CConfig::GetMu_SND(void) { return Mu_SND; }

inline void CConfig::SetMu_ConstantND(su2double mu_const) { Mu_ConstantND = mu_const; }

inline void CConfig::SetMu_RefND(su2double mu_ref) { Mu_RefND = mu_ref; }

inline void CConfig::SetMu_Temperature_RefND(su2double mu_Tref) {Mu_Temperature_RefND = mu_Tref; }

inline void CConfig::SetMu_SND(su2double mu_s) {Mu_SND = mu_s; }

inline void CConfig::SetKt_ConstantND(su2double kt_const) { Kt_ConstantND = kt_const; }

inline unsigned short CConfig::GetKind_GridMovement(unsigned short val_iZone) { return Kind_GridMovement[val_iZone]; }

inline void CConfig::SetKind_GridMovement(unsigned short val_iZone, unsigned short motion_Type) { Kind_GridMovement[val_iZone] = motion_Type; }

inline su2double CConfig::GetMach_Motion(void) { return Mach_Motion; }

inline su2double CConfig::GetMotion_Origin_X(unsigned short val_iZone) { return Motion_Origin_X[val_iZone]; }

inline su2double CConfig::GetMotion_Origin_Y(unsigned short val_iZone) { return Motion_Origin_Y[val_iZone]; }

inline su2double CConfig::GetMotion_Origin_Z(unsigned short val_iZone) { return Motion_Origin_Z[val_iZone]; }

inline void CConfig::SetMotion_Origin_X(unsigned short val_iZone, su2double val_origin) { Motion_Origin_X[val_iZone] = val_origin; }

inline void CConfig::SetMotion_Origin_Y(unsigned short val_iZone, su2double val_origin) { Motion_Origin_Y[val_iZone] = val_origin; }

inline void CConfig::SetMotion_Origin_Z(unsigned short val_iZone, su2double val_origin) { Motion_Origin_Z[val_iZone] = val_origin; }

inline su2double CConfig::GetTranslation_Rate_X(unsigned short val_iZone) { return  Translation_Rate_X[val_iZone]; }

inline su2double CConfig::GetTranslation_Rate_Y(unsigned short val_iZone) { return  Translation_Rate_Y[val_iZone]; }

inline su2double CConfig::GetTranslation_Rate_Z(unsigned short val_iZone) { return  Translation_Rate_Z[val_iZone]; }

inline su2double CConfig::GetRotation_Rate_X(unsigned short val_iZone) { return  Rotation_Rate_X[val_iZone]; }

inline su2double CConfig::GetRotation_Rate_Y(unsigned short val_iZone) { return  Rotation_Rate_Y[val_iZone]; }

inline su2double CConfig::GetRotation_Rate_Z(unsigned short val_iZone) { return  Rotation_Rate_Z[val_iZone]; }

inline su2double CConfig::GetFinalRotation_Rate_Z(unsigned short val_iZone) { return  FinalRotation_Rate_Z[val_iZone]; }

inline void CConfig::SetRotation_Rate_Z(su2double newRotation_Rate_Z, unsigned short val_iZone) { Rotation_Rate_Z[val_iZone] = newRotation_Rate_Z; }

inline su2double CConfig::GetPitching_Omega_X(unsigned short val_iZone) { return  Pitching_Omega_X[val_iZone]; }

inline su2double CConfig::GetPitching_Omega_Y(unsigned short val_iZone) { return  Pitching_Omega_Y[val_iZone]; }

inline su2double CConfig::GetPitching_Omega_Z(unsigned short val_iZone) { return  Pitching_Omega_Z[val_iZone]; }

inline su2double CConfig::GetPitching_Ampl_X(unsigned short val_iZone) { return  Pitching_Ampl_X[val_iZone]; }

inline su2double CConfig::GetPitching_Ampl_Y(unsigned short val_iZone) { return  Pitching_Ampl_Y[val_iZone]; }

inline su2double CConfig::GetPitching_Ampl_Z(unsigned short val_iZone) { return  Pitching_Ampl_Z[val_iZone]; }

inline su2double CConfig::GetPitching_Phase_X(unsigned short val_iZone) { return  Pitching_Phase_X[val_iZone]; }

inline su2double CConfig::GetPitching_Phase_Y(unsigned short val_iZone) { return  Pitching_Phase_Y[val_iZone]; }

inline su2double CConfig::GetPitching_Phase_Z(unsigned short val_iZone) { return  Pitching_Phase_Z[val_iZone]; }

inline su2double CConfig::GetPlunging_Omega_X(unsigned short val_iZone) { return  Plunging_Omega_X[val_iZone]; }

inline su2double CConfig::GetPlunging_Omega_Y(unsigned short val_iZone) { return  Plunging_Omega_Y[val_iZone]; }

inline su2double CConfig::GetPlunging_Omega_Z(unsigned short val_iZone) { return  Plunging_Omega_Z[val_iZone]; }

inline su2double CConfig::GetPlunging_Ampl_X(unsigned short val_iZone) { return  Plunging_Ampl_X[val_iZone]; }

inline su2double CConfig::GetPlunging_Ampl_Y(unsigned short val_iZone) { return  Plunging_Ampl_Y[val_iZone]; }

inline su2double CConfig::GetPlunging_Ampl_Z(unsigned short val_iZone) { return  Plunging_Ampl_Z[val_iZone]; }

inline su2double* CConfig::GetOmega_HB(void) { return  Omega_HB; }

inline unsigned short CConfig::GetMoveMotion_Origin(unsigned short val_marker) { return MoveMotion_Origin[val_marker]; }

inline su2double CConfig::GetminTurkelBeta() { return  Min_Beta_RoeTurkel; }

inline su2double CConfig::GetmaxTurkelBeta() { return  Max_Beta_RoeTurkel; }

inline unsigned short CConfig::GetKind_Gradient_Method(void) { return Kind_Gradient_Method; }

inline unsigned short CConfig::GetKind_Linear_Solver(void) { return Kind_Linear_Solver; }

inline unsigned short CConfig::GetKind_Deform_Linear_Solver(void) { return Kind_Deform_Linear_Solver; }

inline void CConfig::SetKind_Deform_Linear_Solver_Prec(unsigned short val_kind_prec) { Kind_Deform_Linear_Solver_Prec = val_kind_prec; }

inline unsigned short CConfig::GetKind_Linear_Solver_Prec(void) { return Kind_Linear_Solver_Prec; }

inline void CConfig::SetKind_Linear_Solver_Prec(unsigned short val_kind_prec) { Kind_Linear_Solver_Prec = val_kind_prec; }

inline su2double CConfig::GetLinear_Solver_Error(void) { return Linear_Solver_Error; }

inline su2double CConfig::GetDeform_Linear_Solver_Error(void) { return Deform_Linear_Solver_Error; }

inline unsigned long CConfig::GetLinear_Solver_Iter(void) { return Linear_Solver_Iter; }

inline unsigned long CConfig::GetDeform_Linear_Solver_Iter(void) { return Deform_Linear_Solver_Iter; }

inline unsigned short CConfig::GetLinear_Solver_ILU_n(void) { return Linear_Solver_ILU_n; }

inline unsigned long CConfig::GetLinear_Solver_Restart_Frequency(void) { return Linear_Solver_Restart_Frequency; }

inline su2double CConfig::GetRelaxation_Factor_Flow(void) { return Relaxation_Factor_Flow; }

inline su2double CConfig::GetRelaxation_Factor_AdjFlow(void) { return Relaxation_Factor_AdjFlow; }

inline su2double CConfig::GetRelaxation_Factor_Turb(void) { return Relaxation_Factor_Turb; }

inline su2double CConfig::GetRelaxation_Factor_CHT(void) { return Relaxation_Factor_CHT; }

inline su2double CConfig::GetRoe_Kappa(void) { return Roe_Kappa; }

inline su2double CConfig::GetSemiSpan(void) { return SemiSpan; }

inline unsigned short CConfig::GetKind_AdjTurb_Linear_Solver(void) { return Kind_AdjTurb_Linear_Solver; }

inline unsigned short CConfig::GetKind_AdjTurb_Linear_Prec(void) { return Kind_AdjTurb_Linear_Prec; }

inline unsigned short CConfig::GetKind_DiscAdj_Linear_Solver(void) { return Kind_DiscAdj_Linear_Solver; }

inline unsigned short CConfig::GetKind_DiscAdj_Linear_Prec(void) { return Kind_DiscAdj_Linear_Prec; }

inline unsigned short CConfig::GetKind_Deform_Linear_Solver_Prec(void) { return Kind_Deform_Linear_Solver_Prec; }

inline void CConfig::SetKind_AdjTurb_Linear_Prec(unsigned short val_kind_prec) { Kind_AdjTurb_Linear_Prec = val_kind_prec; }

inline su2double CConfig::GetAdjTurb_Linear_Error(void) { return AdjTurb_Linear_Error; }

inline su2double CConfig::GetEntropyFix_Coeff(void) { return EntropyFix_Coeff; }

inline unsigned short CConfig::GetAdjTurb_Linear_Iter(void) { return AdjTurb_Linear_Iter; }

inline su2double CConfig::GetCFLRedCoeff_AdjTurb(void) { return CFLRedCoeff_AdjTurb; }

inline unsigned long CConfig::GetGridDef_Linear_Iter(void) { return GridDef_Linear_Iter; }

inline unsigned long CConfig::GetGridDef_Nonlinear_Iter(void) { return GridDef_Nonlinear_Iter; }

inline bool CConfig::GetDeform_Output(void) { return Deform_Output; }

inline su2double CConfig::GetDeform_Tol_Factor(void) { return Deform_Tol_Factor; }

inline su2double CConfig::GetDeform_Coeff(void) { return Deform_Coeff; }

inline su2double CConfig::GetDeform_Limit(void) { return Deform_Limit; }

inline su2double CConfig::GetDeform_ElasticityMod(void) { return Deform_ElasticityMod; }

inline su2double CConfig::GetDeform_PoissonRatio(void) { return Deform_PoissonRatio; }

inline unsigned short CConfig::GetDeform_Stiffness_Type(void) { return Deform_Stiffness_Type; }

inline bool CConfig::GetVisualize_Volume_Def(void) { return Visualize_Volume_Def; }

inline bool CConfig::GetVisualize_Surface_Def(void) { return Visualize_Surface_Def; }

inline bool CConfig::GetFFD_Symmetry_Plane(void) { return FFD_Symmetry_Plane; }

inline unsigned short CConfig::GetKind_Adaptation(void) { return Kind_Adaptation; }

inline su2double CConfig::GetNew_Elem_Adapt(void) { return New_Elem_Adapt; }

inline unsigned short CConfig::GetKind_TimeIntScheme(void) { return Kind_TimeNumScheme; }

inline unsigned short CConfig::GetKind_ConvNumScheme(void) { return Kind_ConvNumScheme; }

inline unsigned short CConfig::GetKind_Centered(void) { return Kind_Centered; }

inline unsigned short CConfig::GetKind_Upwind(void) { return Kind_Upwind; }

inline bool CConfig::GetMUSCL(void) { return MUSCL; }

inline bool CConfig::GetMUSCL_Flow(void) { return MUSCL_Flow; }

inline bool CConfig::GetMUSCL_Turb(void) { return MUSCL_Turb; }

inline bool CConfig::GetMUSCL_Heat(void) { return MUSCL_Heat; }

inline bool CConfig::GetMUSCL_AdjFlow(void) { return MUSCL_AdjFlow; }

inline bool CConfig::GetMUSCL_AdjTurb(void) { return MUSCL_AdjTurb; }

inline unsigned short CConfig::GetKind_TimeIntScheme_Flow(void) { return Kind_TimeIntScheme_Flow; }

inline unsigned short CConfig::GetKind_ADER_Predictor(void) { return Kind_ADER_Predictor; }

inline unsigned short CConfig::GetKind_TimeIntScheme_Heat(void) { return Kind_TimeIntScheme_Heat; }

inline unsigned short CConfig::GetKind_TimeStep_Heat(void) { return Kind_TimeStep_Heat; }

inline unsigned short CConfig::GetKind_TimeIntScheme_FEA(void) { return Kind_TimeIntScheme_FEA; }

inline unsigned short CConfig::GetKind_SpaceIteScheme_FEA(void) { return Kind_SpaceIteScheme_FEA; }

inline unsigned short CConfig::GetKind_TransferMethod(void) { return Kind_TransferMethod; }

inline unsigned short CConfig::GetKind_ConvNumScheme_Flow(void) { return Kind_ConvNumScheme_Flow; }

inline unsigned short CConfig::GetKind_ConvNumScheme_FEM_Flow(void) { return Kind_ConvNumScheme_FEM_Flow; }

inline unsigned short CConfig::GetKind_ConvNumScheme_Template(void) { return Kind_ConvNumScheme_Template; }

inline unsigned short CConfig::GetKind_Centered_Flow(void) { return Kind_Centered_Flow; }

inline unsigned short CConfig::GetKind_SlopeLimit(void) { return Kind_SlopeLimit; }

inline unsigned short CConfig::GetKind_SlopeLimit_Flow(void) { return Kind_SlopeLimit_Flow; }

inline unsigned short CConfig::GetKind_SlopeLimit_Turb(void) { return Kind_SlopeLimit_Turb; }

inline unsigned short CConfig::GetKind_SlopeLimit_AdjTurb(void) { return Kind_SlopeLimit_AdjTurb; }

inline unsigned short CConfig::GetKind_SlopeLimit_AdjFlow(void) { return Kind_SlopeLimit_AdjFlow; }

inline unsigned short CConfig::GetKind_Upwind_Flow(void) { return Kind_Upwind_Flow; }

inline unsigned short CConfig::GetKind_FEM_Flow(void) { return Kind_FEM_Flow; }

inline unsigned short CConfig::GetKind_FEM_DG_Shock(void) { return Kind_FEM_DG_Shock; }

inline unsigned short CConfig::GetKind_Matrix_Coloring(void) { return Kind_Matrix_Coloring; }

inline su2double CConfig::GetKappa_1st_Flow(void) { return Kappa_1st_Flow; }

inline su2double CConfig::GetKappa_2nd_Flow(void) { return Kappa_2nd_Flow; }

inline su2double CConfig::GetKappa_4th_Flow(void) { return Kappa_4th_Flow; }

inline su2double CConfig::GetKappa_2nd_Heat(void) { return Kappa_2nd_Heat; }

inline su2double CConfig::GetKappa_4th_Heat(void) { return Kappa_4th_Heat; }

inline unsigned short CConfig::GetKind_TimeIntScheme_AdjFlow(void) { return Kind_TimeIntScheme_AdjFlow; }

inline unsigned short CConfig::GetKind_ConvNumScheme_AdjFlow(void) { return Kind_ConvNumScheme_AdjFlow; }

inline unsigned short CConfig::GetKind_Centered_AdjFlow(void) { return Kind_Centered_AdjFlow; }

inline unsigned short CConfig::GetKind_Upwind_AdjFlow(void) { return Kind_Upwind_AdjFlow; }

inline su2double CConfig::GetKappa_1st_AdjFlow(void) { return Kappa_1st_AdjFlow; }

inline su2double CConfig::GetKappa_2nd_AdjFlow(void) { return Kappa_2nd_AdjFlow; }

inline su2double CConfig::GetKappa_4th_AdjFlow(void) { return Kappa_4th_AdjFlow; }

inline unsigned short CConfig::GetKind_TimeIntScheme_Turb(void) { return Kind_TimeIntScheme_Turb; }

inline unsigned short CConfig::GetKind_ConvNumScheme_Turb(void) { return Kind_ConvNumScheme_Turb; }

inline unsigned short CConfig::GetKind_Centered_Turb(void) { return Kind_Centered_Turb; }

inline unsigned short CConfig::GetKind_Upwind_Turb(void) {	return Kind_Upwind_Turb; }

inline unsigned short CConfig::GetKind_TimeIntScheme_AdjTurb(void) { return Kind_TimeIntScheme_AdjTurb; }

inline unsigned short CConfig::GetKind_ConvNumScheme_AdjTurb(void) { return Kind_ConvNumScheme_AdjTurb; }

inline unsigned short CConfig::GetKind_Centered_AdjTurb(void) { return Kind_Centered_AdjTurb; }

inline unsigned short CConfig::GetKind_Upwind_AdjTurb(void) { return Kind_Upwind_AdjTurb; }

inline unsigned short CConfig::GetKind_ConvNumScheme_Heat(void) {	return Kind_ConvNumScheme_Heat; }

inline unsigned short CConfig::GetKind_Inlet(void) { return Kind_Inlet; }

inline bool CConfig::GetInlet_Profile_From_File(void) { return Inlet_From_File; }

inline string CConfig::GetInlet_FileName(void) { return Inlet_Filename; }

inline su2double CConfig::GetInlet_Profile_Matching_Tolerance(void) { return Inlet_Matching_Tol; }

inline unsigned short CConfig::GetnInc_Inlet(void) { return nInc_Inlet;}

inline bool CConfig::GetInc_Inlet_UseNormal(void) { return Inc_Inlet_UseNormal;}

inline unsigned short CConfig::GetKind_Engine_Inflow(void) { return Kind_Engine_Inflow; }

inline unsigned short CConfig::GetKind_ActDisk(void) { return Kind_ActDisk; }

inline su2double* CConfig::GetFreeStreamTurboNormal(void){return FreeStreamTurboNormal;}

inline unsigned short CConfig::GetKind_AverageProcess(void) { return Kind_AverageProcess; }

inline unsigned short CConfig::GetKind_PerformanceAverageProcess(void) { return Kind_PerformanceAverageProcess; }

inline void CConfig::SetKind_AverageProcess(unsigned short new_AverageProcess) {Kind_AverageProcess = new_AverageProcess; }

inline void CConfig::SetKind_PerformanceAverageProcess(unsigned short new_AverageProcess) {Kind_PerformanceAverageProcess = new_AverageProcess; }

inline su2double CConfig::GetRampRotatingFrame_Coeff(unsigned short iCoeff) { return RampRotatingFrame_Coeff[iCoeff];}

inline bool CConfig::GetRampRotatingFrame(void) { return RampRotatingFrame;}

inline su2double CConfig::GetRampOutletPressure_Coeff(unsigned short iCoeff) { return RampOutletPressure_Coeff[iCoeff];}

inline su2double CConfig::GetFinalOutletPressure(void) { return  FinalOutletPressure; }

inline su2double CConfig::GetMonitorOutletPressure(void) { return MonitorOutletPressure; }

inline void CConfig::SetMonitotOutletPressure(su2double newMonPres) {MonitorOutletPressure = newMonPres;}

inline bool CConfig::GetRampOutletPressure(void) { return RampOutletPressure;}

inline su2double CConfig::GetMixedout_Coeff(unsigned short iCoeff) { return Mixedout_Coeff[iCoeff];}

inline su2double CConfig::GetExtraRelFacGiles(unsigned short iCoeff) { return ExtraRelFacGiles[iCoeff];}

inline su2double CConfig::GetAverageMachLimit(void) { return AverageMachLimit;}

inline unsigned short CConfig::GetKind_MixingPlaneInterface(void) { return Kind_MixingPlaneInterface;}

inline unsigned short CConfig::GetKind_TurboMachinery(unsigned short val_iZone) { return Kind_TurboMachinery[val_iZone]; }

inline unsigned short CConfig::GetKind_SpanWise(void) { return Kind_SpanWise; }

inline bool CConfig::GetBoolMixingPlaneInterface(void) { return (nMarker_MixingPlaneInterface !=0);}

inline bool CConfig::GetBoolTurbomachinery(void) { return (nMarker_Turbomachinery !=0);}

inline bool CConfig::GetBoolZoneSpecific(void) { return ZoneSpecific_Problem;}

inline bool CConfig::GetBoolTurbMixingPlane(void) { return turbMixingPlane;}

inline bool CConfig::GetSpatialFourier(void){return SpatialFourier;}

inline su2double CConfig::GetnBlades(unsigned short val_iZone) { return nBlades[val_iZone];}

inline void CConfig::SetnBlades(unsigned short val_iZone, su2double nblades) { nBlades[val_iZone] = nblades;}

inline bool CConfig::GetBoolGiles(void) { return (nMarker_Giles!=0);}

inline bool CConfig::GetBoolRiemann(void) { return (nMarker_Riemann!=0);}

inline unsigned short CConfig::GetnMarker_MixingPlaneInterface(void) { return nMarker_MixingPlaneInterface;}

inline unsigned short CConfig::GetnMarker_Turbomachinery(void) { return nMarker_Turbomachinery;}

inline unsigned short CConfig::GetnMarker_Shroud(void) { return nMarker_Shroud;}

inline string CConfig::GetMarker_Shroud(unsigned short val_marker){return Marker_Shroud[val_marker];}

inline unsigned short CConfig::GetnMarker_TurboPerformance(void) { return nMarker_TurboPerformance;}

inline unsigned short CConfig::Get_nSpanWiseSections_User(void) { return nSpanWiseSections_User;}

inline unsigned short CConfig::GetnSpanWiseSections(void) { return nSpanWiseSections;}

inline void CConfig::SetnSpanWiseSections(unsigned short nSpan) {nSpanWiseSections = nSpan;}

inline void CConfig::SetnSpanMaxAllZones(unsigned short val_nSpna_max) { nSpanMaxAllZones = val_nSpna_max;}

inline unsigned short CConfig::GetnSpanMaxAllZones(void) { return nSpanMaxAllZones;}

inline void CConfig::SetnSpan_iZones(unsigned short nSpan, unsigned short iZone) {nSpan_iZones[iZone] = nSpan;}

inline unsigned short CConfig::GetnSpan_iZones(unsigned short iZone) { return nSpan_iZones[iZone];}

inline string CConfig::GetMarker_TurboPerf_BoundIn(unsigned short index) { return Marker_TurboBoundIn[index];}

inline string CConfig::GetMarker_TurboPerf_BoundOut(unsigned short index) { return Marker_TurboBoundOut[index];}

inline string CConfig::GetMarker_PerBound(unsigned short val_marker){return Marker_PerBound[val_marker];}

inline unsigned short CConfig::GetnLocationStations(void) { return nLocationStations; }

inline unsigned short CConfig::GetnWingStations(void) { return nWingStations; }

inline su2double CConfig::GetGeo_Waterline_Location(void) { return Geo_Waterline_Location; }

inline void CConfig::SetKind_TimeIntScheme(unsigned short val_kind_timeintscheme) { Kind_TimeNumScheme = val_kind_timeintscheme; }

inline unsigned short CConfig::GetKind_ObjFunc(void) { return Kind_ObjFunc[0]; }

inline unsigned short CConfig::GetKind_ObjFunc(unsigned short val_obj) { return Kind_ObjFunc[val_obj]; }

inline su2double CConfig::GetWeight_ObjFunc(unsigned short val_obj) { return Weight_ObjFunc[val_obj]; }

inline void CConfig::SetWeight_ObjFunc(unsigned short val_obj, su2double val) {Weight_ObjFunc[val_obj] = val; }

inline su2double CConfig::GetCoeff_ObjChainRule(unsigned short iVar) { return Obj_ChainRuleCoeff[iVar]; }

inline unsigned short CConfig::GetKind_SensSmooth(void) { return Kind_SensSmooth; }

inline unsigned short CConfig::GetUnsteady_Simulation(void) { return Unsteady_Simulation; }

inline bool CConfig::GetRestart(void) {	return Restart; }

inline bool CConfig::GetWrt_Binary_Restart(void) {	return Wrt_Binary_Restart; }

inline bool CConfig::GetRead_Binary_Restart(void) {	return Read_Binary_Restart; }

inline bool CConfig::GetRestart_Flow(void) { return Restart_Flow; }

inline bool CConfig::GetEquivArea(void) { return EquivArea; }

inline bool CConfig::GetInvDesign_Cp(void) { return InvDesign_Cp; }

inline bool CConfig::GetInvDesign_HeatFlux(void) { return InvDesign_HeatFlux; }

inline void CConfig::SetnMarker_All(unsigned short val_nmarker) { nMarker_All = val_nmarker; }

inline string CConfig::GetMarker_All_TagBound(unsigned short val_marker) { return Marker_All_TagBound[val_marker]; }

inline string CConfig::GetMarker_ActDiskInlet_TagBound(unsigned short val_marker) { return Marker_ActDiskInlet[val_marker]; }

inline string CConfig::GetMarker_ActDiskOutlet_TagBound(unsigned short val_marker) { return Marker_ActDiskOutlet[val_marker]; }

inline string CConfig::GetMarker_EngineInflow_TagBound(unsigned short val_marker) { return Marker_EngineInflow[val_marker]; }

inline string CConfig::GetMarker_EngineExhaust_TagBound(unsigned short val_marker) { return Marker_EngineExhaust[val_marker]; }

inline string CConfig::GetMarker_Monitoring_TagBound(unsigned short val_marker) { return Marker_Monitoring[val_marker]; }

inline string CConfig::GetMarker_HeatFlux_TagBound(unsigned short val_marker) { return Marker_HeatFlux[val_marker]; }

inline string CConfig::GetMarker_Moving_TagBound(unsigned short val_marker) { return Marker_Moving[val_marker]; }

inline string CConfig::GetMarker_PyCustom_TagBound(unsigned short val_marker){ return Marker_PyCustom[val_marker]; }

inline string CConfig::GetMarker_Analyze_TagBound(unsigned short val_marker) { return Marker_Analyze[val_marker]; }

inline short CConfig::GetMarker_All_TagBound(string val_tag) {
	for (unsigned short iMarker = 0; iMarker < nMarker_All; iMarker++) {
		if (val_tag == Marker_All_TagBound[iMarker]) return iMarker;
	}
	return -1;
}

inline unsigned short CConfig::GetMarker_All_KindBC(unsigned short val_marker) { return Marker_All_KindBC[val_marker]; }

inline void CConfig::SetMarker_All_KindBC(unsigned short val_marker, unsigned short val_boundary) { Marker_All_KindBC[val_marker] = val_boundary; }

inline void CConfig::SetMarker_All_TagBound(unsigned short val_marker, string val_index) { Marker_All_TagBound[val_marker] = val_index; }

inline void CConfig::SetMarker_All_Monitoring(unsigned short val_marker, unsigned short val_monitoring) { Marker_All_Monitoring[val_marker] = val_monitoring; }

inline void CConfig::SetMarker_All_GeoEval(unsigned short val_marker, unsigned short val_geoeval) { Marker_All_GeoEval[val_marker] = val_geoeval; }

inline void CConfig::SetMarker_All_Designing(unsigned short val_marker, unsigned short val_designing) { Marker_All_Designing[val_marker] = val_designing; }

inline void CConfig::SetMarker_All_Plotting(unsigned short val_marker, unsigned short val_plotting) { Marker_All_Plotting[val_marker] = val_plotting; }

inline void CConfig::SetMarker_All_Analyze(unsigned short val_marker, unsigned short val_analyze) { Marker_All_Analyze[val_marker] = val_analyze; }

inline void CConfig::SetMarker_All_ZoneInterface(unsigned short val_marker, unsigned short val_fsiinterface) { Marker_All_ZoneInterface[val_marker] = val_fsiinterface; }

inline void CConfig::SetMarker_All_Turbomachinery(unsigned short val_marker, unsigned short val_turbo) { Marker_All_Turbomachinery[val_marker] = val_turbo; }

inline void CConfig::SetMarker_All_TurbomachineryFlag(unsigned short val_marker, unsigned short val_turboflag) { Marker_All_TurbomachineryFlag[val_marker] = val_turboflag; }

inline void CConfig::SetMarker_All_MixingPlaneInterface(unsigned short val_marker, unsigned short val_mixpla_interface) { Marker_All_MixingPlaneInterface[val_marker] = val_mixpla_interface; }

inline void CConfig::SetMarker_All_DV(unsigned short val_marker, unsigned short val_DV) { Marker_All_DV[val_marker] = val_DV; }

inline void CConfig::SetMarker_All_Moving(unsigned short val_marker, unsigned short val_moving) { Marker_All_Moving[val_marker] = val_moving; }

inline void CConfig::SetMarker_All_PyCustom(unsigned short val_marker, unsigned short val_PyCustom) { Marker_All_PyCustom[val_marker] = val_PyCustom; }

inline void CConfig::SetMarker_All_PerBound(unsigned short val_marker, short val_perbound) { Marker_All_PerBound[val_marker] = val_perbound; }

inline short CConfig::GetMarker_All_PerBound(unsigned short val_marker) { return Marker_All_PerBound[val_marker]; }

inline unsigned short CConfig::GetMarker_All_Monitoring(unsigned short val_marker) { return Marker_All_Monitoring[val_marker]; }

inline unsigned short CConfig::GetMarker_All_GeoEval(unsigned short val_marker) { return Marker_All_GeoEval[val_marker]; }

inline unsigned short CConfig::GetMarker_All_Designing(unsigned short val_marker) { return Marker_All_Designing[val_marker]; }

inline short CConfig::GetMarker_All_SendRecv(unsigned short val_marker) { return Marker_All_SendRecv[val_marker]; }

inline void CConfig::SetMarker_All_SendRecv(unsigned short val_marker, short val_index) { Marker_All_SendRecv[val_marker] = val_index; }

inline unsigned short CConfig::GetMarker_All_Plotting(unsigned short val_marker) { return Marker_All_Plotting[val_marker]; }

inline unsigned short CConfig::GetMarker_All_Analyze(unsigned short val_marker) { return Marker_All_Analyze[val_marker]; }

inline unsigned short CConfig::GetMarker_All_ZoneInterface(unsigned short val_marker) { return Marker_All_ZoneInterface[val_marker]; }

inline unsigned short CConfig::GetMarker_n_ZoneInterface(void) { return nMarker_ZoneInterface; }

inline unsigned short CConfig::GetMarker_All_Turbomachinery(unsigned short val_marker) { return Marker_All_Turbomachinery[val_marker]; }

inline unsigned short CConfig::GetMarker_All_TurbomachineryFlag(unsigned short val_marker) { return Marker_All_TurbomachineryFlag[val_marker]; }

inline unsigned short CConfig::GetMarker_All_MixingPlaneInterface(unsigned short val_marker) { return Marker_All_MixingPlaneInterface[val_marker]; }

inline unsigned short CConfig::GetMarker_All_DV(unsigned short val_marker) { return Marker_All_DV[val_marker]; }

inline unsigned short CConfig::GetMarker_All_Moving(unsigned short val_marker) { return Marker_All_Moving[val_marker]; }

inline unsigned short CConfig::GetMarker_All_PyCustom(unsigned short val_marker) { return Marker_All_PyCustom[val_marker];}

inline unsigned short CConfig::GetnMarker_All(void) { return nMarker_All; }

inline unsigned short CConfig::GetnMarker_Max(void) { return nMarker_Max; }

inline unsigned short CConfig::GetnMarker_EngineInflow(void) {	return nMarker_EngineInflow; }

inline unsigned short CConfig::GetnMarker_EngineExhaust(void) { return nMarker_EngineExhaust; }

inline unsigned short CConfig::GetnMarker_InterfaceBound(void) { return nMarker_InterfaceBound; }

inline unsigned short CConfig::GetnMarker_Fluid_InterfaceBound(void) { return nMarker_Fluid_InterfaceBound; }

inline unsigned short CConfig::GetnMarker_Transpiration(void) { return nMarker_Transpiration; }

inline unsigned short CConfig::GetnMarker_Monitoring(void) { return nMarker_Monitoring; }

inline unsigned short CConfig::GetnMarker_DV(void) { return nMarker_DV; }

inline unsigned short CConfig::GetnMarker_Moving(void) { return nMarker_Moving; }

inline unsigned short CConfig::GetnMarker_PyCustom(void) { return nMarker_PyCustom; }

inline unsigned short CConfig::GetnMarker_Analyze(void) { return nMarker_Analyze; }

inline unsigned short CConfig::GetnMarker_NearFieldBound(void) { return nMarker_NearFieldBound; }

inline unsigned short CConfig::GetnMarker_ActDiskInlet(void) { return nMarker_ActDiskInlet; }

inline unsigned short CConfig::GetnMarker_ActDiskOutlet(void) { return nMarker_ActDiskOutlet; }

inline unsigned short CConfig::GetnMarker_Periodic(void) { return nMarker_PerBound; }

inline unsigned short CConfig::GetnMarker_HeatFlux(void) { return nMarker_HeatFlux; }

inline unsigned short CConfig::GetnObj(void) { return nObj;}

inline string CConfig::GetMesh_FileName(void) { return Mesh_FileName; }

inline string CConfig::GetMesh_Out_FileName(void) { return Mesh_Out_FileName; }

inline unsigned short CConfig::GetMesh_FileFormat(void) { return Mesh_FileFormat; }

inline unsigned short CConfig::GetOutput_FileFormat(void) { return Output_FileFormat; }

inline unsigned short CConfig::GetActDisk_Jump(void) { return ActDisk_Jump; }

inline string CConfig::GetConv_FileName(void) { return Conv_FileName; }

inline string CConfig::GetConv_FileName_FSI(void) { return Conv_FileName_FSI; }

inline string CConfig::GetBreakdown_FileName(void) { return Breakdown_FileName; }

inline string CConfig::GetSolution_FlowFileName(void) { return Solution_FlowFileName; }

inline string CConfig::GetSolution_AdjFileName(void) { return Solution_AdjFileName; }

inline string CConfig::GetSolution_FEMFileName(void) { return Solution_FEMFileName; }

inline string CConfig::GetSolution_AdjFEMFileName(void) { return Solution_AdjFEMFileName; }

inline string CConfig::GetFlow_FileName(void) { return Flow_FileName; }

inline string CConfig::GetStructure_FileName(void) { return Structure_FileName; }

inline string CConfig::GetSurfStructure_FileName(void) { return SurfStructure_FileName; }

inline string CConfig::GetAdjStructure_FileName(void) { return Structure_FileName; }

inline string CConfig::GetAdjSurfStructure_FileName(void) { return SurfStructure_FileName; }

inline string CConfig::GetSurfHeat_FileName(void) { return SurfHeat_FileName; }

inline string CConfig::GetHeat_FileName(void) { return Heat_FileName; }

inline string CConfig::GetRestart_FlowFileName(void) { return Restart_FlowFileName; }

inline string CConfig::GetRestart_HeatFileName(void) { return Restart_HeatFileName; }

inline string CConfig::GetRestart_AdjFileName(void) { return Restart_AdjFileName; }

inline string CConfig::GetRestart_FEMFileName(void) { return Restart_FEMFileName; }

inline string CConfig::GetRestart_AdjFEMFileName(void) { return Restart_AdjFEMFileName; }

inline string CConfig::GetAdj_FileName(void) { return Adj_FileName; }

inline string CConfig::GetObjFunc_Grad_FileName(void) { return ObjFunc_Grad_FileName; }

inline string CConfig::GetObjFunc_Value_FileName(void) { return ObjFunc_Value_FileName; }

inline string CConfig::GetSurfFlowCoeff_FileName(void) { return SurfFlowCoeff_FileName; }

inline string CConfig::GetSurfAdjCoeff_FileName(void) { return SurfAdjCoeff_FileName; }

inline string CConfig::GetSurfSens_FileName(void) { return SurfSens_FileName; }

inline string CConfig::GetVolSens_FileName(void) { return VolSens_FileName; }

inline unsigned short CConfig::GetResidual_Criteria_FEM(void) { return Res_FEM_CRIT; }

inline unsigned short CConfig::GetResidual_Func_Flow(void) { return Residual_Func_Flow; }

inline unsigned short CConfig::GetCauchy_Func_Flow(void) { return Cauchy_Func_Flow; }

inline unsigned short CConfig::GetCauchy_Func_AdjFlow(void) { return Cauchy_Func_AdjFlow; }

inline unsigned short CConfig::GetCauchy_Elems(void) { return Cauchy_Elems; }

inline unsigned long CConfig::GetStartConv_Iter(void) { return StartConv_Iter; }

inline su2double CConfig::GetCauchy_Eps(void) { return Cauchy_Eps; }

inline su2double CConfig::GetDelta_UnstTimeND(void) { return Delta_UnstTimeND; }

inline su2double CConfig::GetTotal_UnstTimeND(void) { return Total_UnstTimeND; }

inline su2double CConfig::GetDelta_UnstTime(void) { return Delta_UnstTime; }

inline su2double CConfig::GetCurrent_UnstTime(void) { return Current_UnstTime; }

inline void CConfig::SetDelta_UnstTimeND(su2double val_delta_unsttimend) { Delta_UnstTimeND = val_delta_unsttimend; }

inline su2double CConfig::GetTotal_UnstTime(void) { return Total_UnstTime; }

inline bool CConfig::GetSubsonicEngine(void) { return SubsonicEngine; }

inline bool CConfig::GetActDisk_DoubleSurface(void) { return ActDisk_DoubleSurface; }

inline bool CConfig::GetEngine_HalfModel(void) { return Engine_HalfModel; }

inline bool CConfig::GetActDisk_SU2_DEF(void) { return ActDisk_SU2_DEF; }

inline su2double CConfig::GetDV_Value(unsigned short val_dv, unsigned short val_value) { return DV_Value[val_dv][val_value]; }

inline void CConfig::SetDV_Value(unsigned short val_dv, unsigned short val_ind, su2double val) { DV_Value[val_dv][val_ind] = val; }

inline su2double CConfig::GetOrderMagResidual(void) { return OrderMagResidual; }

inline su2double CConfig::GetMinLogResidual(void) { return MinLogResidual; }

inline su2double CConfig::GetDamp_Engine_Inflow(void) { return Damp_Engine_Inflow; }

inline su2double CConfig::GetDamp_Engine_Exhaust(void) { return Damp_Engine_Exhaust; }

inline su2double CConfig::GetDamp_Res_Restric(void) { return Damp_Res_Restric; }

inline su2double CConfig::GetDamp_Correc_Prolong(void) { return Damp_Correc_Prolong; }

inline su2double CConfig::GetPosition_Plane(void) { return Position_Plane; }

inline su2double CConfig::GetWeightCd(void) { return WeightCd; }

inline su2double CConfig::GetdCD_dCL(void) { return dCD_dCL; }

inline su2double CConfig::GetdCMx_dCL(void) { return dCMx_dCL; }

inline su2double CConfig::GetdCMy_dCL(void) { return dCMy_dCL; }

inline su2double CConfig::GetdCMz_dCL(void) { return dCMz_dCL; }

inline void CConfig::SetdCD_dCL(su2double val_dcd_dcl) { dCD_dCL = val_dcd_dcl; }

inline void CConfig::SetdCMx_dCL(su2double val_dcmx_dcl) { dCMx_dCL = val_dcmx_dcl; }

inline void CConfig::SetdCMy_dCL(su2double val_dcmy_dcl) { dCMy_dCL = val_dcmy_dcl; }

inline void CConfig::SetdCMz_dCL(su2double val_dcmz_dcl) { dCMz_dCL = val_dcmz_dcl; }

inline void CConfig::SetdCL_dAlpha(su2double val_dcl_dalpha) { dCL_dAlpha = val_dcl_dalpha; }

inline void CConfig::SetdCM_diH(su2double val_dcm_dhi) { dCM_diH = val_dcm_dhi; }

inline su2double CConfig::GetdCD_dCMy(void) { return dCD_dCMy; }

inline void CConfig::SetdCD_dCMy(su2double val_dcd_dcmy) { dCD_dCMy = val_dcd_dcmy; }

inline su2double CConfig::GetCL_Target(void) { return CL_Target; }

inline su2double CConfig::GetCM_Target(void) { return CM_Target; }

inline su2double CConfig::GetFixAzimuthalLine(void) { return FixAzimuthalLine; }

inline su2double CConfig::GetCFLRedCoeff_Turb(void) { return CFLRedCoeff_Turb; }

inline bool CConfig::GetGrid_Movement(void) { return Grid_Movement; }

inline bool CConfig::GetRotating_Frame(void) { return Rotating_Frame; }

inline bool CConfig::GetAxisymmetric(void) { return Axisymmetric; }

inline bool CConfig::GetAdaptBoundary(void) { return AdaptBoundary; }

inline bool CConfig::GetPoissonSolver(void) { return PoissonSolver; }

inline bool CConfig::Low_Mach_Preconditioning(void) { return Low_Mach_Precon; }

inline bool CConfig::Low_Mach_Correction(void) { return Low_Mach_Corr; }

inline bool CConfig::GetGravityForce(void) { return GravityForce; }

inline bool CConfig::GetBody_Force(void) { return Body_Force; }

inline su2double* CConfig::GetBody_Force_Vector(void) { return Body_Force_Vector; }

inline bool CConfig::GetSmoothNumGrid(void) { return SmoothNumGrid; }

inline void CConfig::SetSmoothNumGrid(bool val_smoothnumgrid) { SmoothNumGrid = val_smoothnumgrid; }

inline unsigned short CConfig::GetKind_Turb_Model(void) { return Kind_Turb_Model; }

inline unsigned short CConfig::GetKind_Trans_Model(void) { return Kind_Trans_Model; }

inline unsigned short CConfig::GetKind_SGS_Model(void) { return Kind_SGS_Model; }

inline bool CConfig::GetFrozen_Visc_Cont(void) { return Frozen_Visc_Cont; }

inline bool CConfig::GetFrozen_Visc_Disc(void) { return Frozen_Visc_Disc; }

inline bool CConfig::GetFrozen_Limiter_Disc(void){ return Frozen_Limiter_Disc; }

inline bool CConfig::GetInconsistent_Disc(void){ return Inconsistent_Disc; }

inline bool CConfig::GetSens_Remove_Sharp(void) { return Sens_Remove_Sharp; }

inline bool CConfig::GetWrite_Conv_FSI(void) { return Write_Conv_FSI; }

inline bool CConfig::GetHold_GridFixed(void) { return Hold_GridFixed; }

inline unsigned short CConfig::GetnPeriodicIndex(void) { return nPeriodic_Index; }

inline su2double* CConfig::GetPeriodicCenter(unsigned short val_index) { return Periodic_Center[val_index]; }

inline void CConfig::SetPeriodicCenter(unsigned short val_index, su2double* center) {
  for (unsigned short i = 0; i < 3; i++) Periodic_Center[val_index][i] = center[i];
}

inline su2double* CConfig::GetPeriodicRotation(unsigned short val_index) { return Periodic_Rotation[val_index]; }

inline void CConfig::SetPeriodicRotation(unsigned short val_index, su2double* rotation) {
    for (unsigned short i = 0; i < 3; i++) Periodic_Rotation[val_index][i] = rotation[i];
}

inline su2double* CConfig::GetPeriodicTranslate(unsigned short val_index) { return Periodic_Translate[val_index]; }

inline void CConfig::SetPeriodicTranslate(unsigned short val_index, su2double* translate) {
  for (unsigned short i = 0; i < 3; i++) Periodic_Translate[val_index][i] = translate[i];
}

inline su2double CConfig::GetCyclic_Pitch(void) { return Cyclic_Pitch; }

inline su2double CConfig::GetCollective_Pitch(void) { return Collective_Pitch; }

inline string CConfig::GetDV_Filename(void) { return DV_Filename; }

inline bool CConfig::GetLow_MemoryOutput(void) { return Low_MemoryOutput; }

inline bool CConfig::GetWrt_Output(void) { return Wrt_Output; }

inline bool CConfig::GetWrt_Vol_Sol(void) { return Wrt_Vol_Sol; }

inline bool CConfig::GetWrt_Srf_Sol(void) { return Wrt_Srf_Sol; }

inline bool CConfig::GetWrt_Csv_Sol(void) { return Wrt_Csv_Sol; }

inline bool CConfig::GetWrt_Crd_Sol(void) { return Wrt_Crd_Sol; }

inline bool CConfig::GetWrt_Residuals(void) { return Wrt_Residuals; }

inline bool CConfig::GetWrt_Limiters(void) { return Wrt_Limiters; }

inline bool CConfig::GetWrt_Surface(void) { return Wrt_Surface; }

inline bool CConfig::GetWrt_SharpEdges(void) { return Wrt_SharpEdges; }

inline bool CConfig::GetWrt_Halo(void) { return Wrt_Halo; }

inline bool CConfig::GetWrt_Performance(void) { return Wrt_Performance; }

inline bool CConfig::GetWrt_InletFile(void) { return Wrt_InletFile; }

inline void CConfig::SetWrt_InletFile(bool val_wrt_inletfile) { Wrt_InletFile = val_wrt_inletfile; }

inline bool CConfig::GetWrt_Slice(void) { return Wrt_Slice; }

inline bool CConfig::GetPlot_Section_Forces(void) { return Plot_Section_Forces; }

inline vector<vector<su2double> > CConfig::GetAeroelastic_np1(unsigned short iMarker) { return Aeroelastic_np1[iMarker]; }

inline vector<vector<su2double> > CConfig::GetAeroelastic_n(unsigned short iMarker) { return Aeroelastic_n[iMarker]; }

inline vector<vector<su2double> > CConfig::GetAeroelastic_n1(unsigned short iMarker) { return Aeroelastic_n1[iMarker]; }

inline void CConfig::SetAeroelastic_np1(unsigned short iMarker, vector<vector<su2double> > solution) {Aeroelastic_np1[iMarker] = solution;}

inline su2double CConfig::GetAeroelastic_plunge(unsigned short val_marker) { return Aeroelastic_plunge[val_marker]; }

inline su2double CConfig::GetAeroelastic_pitch(unsigned short val_marker) { return Aeroelastic_pitch[val_marker]; }

inline void CConfig::SetAeroelastic_plunge(unsigned short val_marker, su2double val) {Aeroelastic_plunge[val_marker] = val; }

inline void CConfig::SetAeroelastic_pitch(unsigned short val_marker, su2double val) {Aeroelastic_pitch[val_marker] = val; }

inline void CConfig::SetAeroelastic_n1(void) {
        Aeroelastic_n1 = Aeroelastic_n;
}

inline void CConfig::SetAeroelastic_n(void) {
        Aeroelastic_n = Aeroelastic_np1;
}

inline su2double CConfig::GetAeroelastic_Flutter_Speed_Index(void) { return FlutterSpeedIndex; }

inline su2double CConfig::GetAeroelastic_Frequency_Plunge(void) { return PlungeNaturalFrequency; }

inline su2double CConfig::GetAeroelastic_Frequency_Pitch(void) { return PitchNaturalFrequency; }

inline su2double CConfig::GetAeroelastic_Airfoil_Mass_Ratio(void) { return AirfoilMassRatio; }

inline su2double CConfig::GetAeroelastic_CG_Location(void) { return CG_Location; }

inline su2double CConfig::GetAeroelastic_Radius_Gyration_Squared(void) { return RadiusGyrationSquared; }

inline unsigned short CConfig::GetAeroelasticIter(void) { return AeroelasticIter; }

inline bool CConfig::GetWind_Gust(void) { return Wind_Gust; }

inline bool CConfig::GetAeroelastic_Simulation(void) { return Aeroelastic_Simulation; }

inline unsigned short CConfig::GetGust_Type(void) { return Gust_Type; }

inline unsigned short CConfig::GetGust_Dir(void) { return Gust_Dir; }

inline su2double CConfig::GetGust_WaveLength(void) { return Gust_WaveLength; }

inline su2double CConfig::GetGust_Periods(void) { return Gust_Periods; }

inline su2double CConfig::GetGust_Ampl(void) { return Gust_Ampl; }

inline su2double CConfig::GetGust_Begin_Time(void) { return Gust_Begin_Time; }

inline su2double CConfig::GetGust_Begin_Loc(void) { return Gust_Begin_Loc; }

inline unsigned short CConfig::GetnFFD_Iter(void) { return nFFD_Iter; }

inline su2double CConfig::GetFFD_Tol(void) { return FFD_Tol; }

inline su2double CConfig::GetOpt_LineSearch_Bound(void) {return Opt_LineSearch_Bound; }

inline su2double CConfig::GetOpt_RelaxFactor(void) {return Opt_RelaxFactor; }

inline void CConfig::SetOpt_RelaxFactor(su2double val_scale) {Opt_RelaxFactor = val_scale; }

inline long CConfig::GetVisualize_CV(void) { return Visualize_CV; }

inline bool CConfig::GetWall_Functions(void) { return Wall_Functions; }

inline bool CConfig::GetFixed_CL_Mode(void) { return Fixed_CL_Mode; }

inline bool CConfig::GetFixed_CM_Mode(void) { return Fixed_CM_Mode; }

inline bool CConfig::GetEval_dOF_dCX(void) { return Eval_dOF_dCX; }

inline bool CConfig::GetDiscard_InFiles(void) { return Discard_InFiles; }

inline su2double CConfig::GetTarget_CL(void) { return Target_CL; }

inline su2double CConfig::GetdCL_dAlpha(void) { return dCL_dAlpha; }

inline su2double CConfig::GetdCM_diH(void) {return dCM_diH; }

inline unsigned long CConfig::GetIter_Fixed_NetThrust(void) {return Iter_Fixed_NetThrust; }

inline unsigned long CConfig::GetIter_Fixed_CL(void) { return Iter_Fixed_CL; }

inline unsigned long CConfig::GetUpdate_Alpha(void) {return Update_Alpha; }

inline unsigned long CConfig::GetIter_dCL_dAlpha(void) {return Iter_dCL_dAlpha; }

inline bool CConfig::GetUpdate_AoA(void) { return Update_AoA; }

inline bool CConfig::GetUpdate_BCThrust_Bool(void) { return Update_BCThrust_Bool; }

inline void CConfig::SetUpdate_AoA(bool val_update) { Update_AoA = val_update; }

inline unsigned long CConfig::GetUpdate_BCThrust(void) {return Update_BCThrust; }

inline void CConfig::SetUpdate_BCThrust_Bool(bool val_update) { Update_BCThrust_Bool = val_update; }

inline su2double CConfig::GetdNetThrust_dBCThrust(void) {return dNetThrust_dBCThrust; }

inline void CConfig::SetNonphysical_Points(unsigned long val_nonphys_points) { Nonphys_Points = val_nonphys_points; }

inline unsigned long CConfig::GetNonphysical_Points(void) { return Nonphys_Points; }

inline void CConfig::SetNonphysical_Reconstr(unsigned long val_nonphys_reconstr) { Nonphys_Reconstr = val_nonphys_reconstr; }

inline unsigned long CConfig::GetNonphysical_Reconstr(void) { return Nonphys_Reconstr; }

inline unsigned short CConfig::GetConsole_Output_Verb(void) { return Console_Output_Verb; }

inline unsigned short CConfig::GetKind_Average(void) { return Kind_Average; }

inline unsigned short CConfig::GetnIterFSI(void) { return nIterFSI; }

inline unsigned short CConfig::GetnIterFSI_Ramp(void) { return nIterFSI_Ramp; }

inline su2double CConfig::GetAitkenStatRelax(void) { return AitkenStatRelax; }

inline su2double CConfig::GetAitkenDynMaxInit(void) { return AitkenDynMaxInit; }

inline su2double CConfig::GetAitkenDynMinInit(void) { return AitkenDynMinInit; }

inline bool CConfig::GetDeadLoad(void) { return DeadLoad; }

inline bool CConfig::GetPseudoStatic(void) { return PseudoStatic; }

inline bool CConfig::GetMatchingMesh(void) { return MatchingMesh; }

inline bool CConfig::GetSteadyRestart(void) { return SteadyRestart; }

inline unsigned short CConfig::GetDynamic_Analysis(void) { return Dynamic_Analysis; }

inline su2double CConfig::GetDelta_DynTime(void) { return Delta_DynTime; }

inline su2double CConfig::GetTotal_DynTime(void) { return Total_DynTime; }

inline su2double CConfig::GetCurrent_DynTime(void) { return Current_DynTime; }

inline unsigned short CConfig::GetiInst(void) { return iInst; }

inline void CConfig::SetiInst(unsigned short val_iInst) { iInst = val_iInst; }

inline bool CConfig::GetWrt_Dynamic(void) { return Wrt_Dynamic; }

inline su2double CConfig::GetNewmark_beta(void) { return Newmark_beta; }

inline su2double CConfig::GetNewmark_gamma(void) { return Newmark_gamma; }

inline unsigned short CConfig::GetnIntCoeffs(void) { return nIntCoeffs; }

inline su2double CConfig::Get_Int_Coeffs(unsigned short val_coeff) { return Int_Coeffs[val_coeff]; }

inline unsigned short CConfig::GetnElectric_Field(void) { return nElectric_Field; }

inline unsigned short CConfig::GetnDim_Electric_Field(void) { return nDim_Electric_Field; }

inline su2double CConfig::Get_Electric_Field_Mod(unsigned short val_coeff) { return Electric_Field_Mod[val_coeff]; }

inline void CConfig::Set_Electric_Field_Mod(unsigned short val_coeff, su2double val_el_field) { Electric_Field_Mod[val_coeff] = val_el_field; }

inline su2double* CConfig::Get_Electric_Field_Dir(void) { return Electric_Field_Dir; }

inline bool CConfig::GetRamp_Load(void) { return Ramp_Load; }

inline su2double CConfig::GetRamp_Time(void) { return Ramp_Time; }

inline bool CConfig::GetRampAndRelease_Load(void) { return RampAndRelease; }

inline bool CConfig::GetSine_Load(void) { return Sine_Load; }

inline su2double* CConfig::GetLoad_Sine(void) { return SineLoad_Coeff; }

inline su2double CConfig::GetRefGeom_Penalty(void) { return RefGeom_Penalty; }

inline su2double CConfig::GetTotalDV_Penalty(void) { return DV_Penalty; }

inline unsigned short CConfig::GetPredictorOrder(void) { return Pred_Order; }

inline bool CConfig::GetIncrementalLoad(void) { return IncrementalLoad; }

inline unsigned long CConfig::GetNumberIncrements(void) { return IncLoad_Nincrements; }

inline su2double CConfig::GetIncLoad_Criteria(unsigned short val_var) { return IncLoad_Criteria[val_var]; }

inline bool CConfig::GetEulerPersson(void) { return EulerPersson; }

inline void CConfig::SetEulerPersson(bool val_EulerPersson) { EulerPersson = val_EulerPersson; }

inline bool CConfig::GetFSI_Simulation(void) { return FSI_Problem; }

inline unsigned short CConfig::GetnID_DV(void) { return nID_DV; }

inline unsigned short CConfig::GetKindInterpolation(void) { return Kind_Interpolation; }

inline unsigned short CConfig::GetKindRadialBasisFunction(void) { return Kind_RadialBasisFunction; }

inline bool CConfig::GetRadialBasisFunctionPolynomialOption(void) {return RadialBasisFunction_PolynomialOption; }

inline su2double CConfig::GetRadialBasisFunctionParameter(void) {return RadialBasisFunction_Parameter; }

inline bool CConfig::GetConservativeInterpolation(void) { return ConservativeInterpolation; }

inline unsigned short CConfig::GetRelaxation_Method_FSI(void) { return Kind_BGS_RelaxMethod; }

inline su2double CConfig::GetOrderMagResidualFSI(void) { return OrderMagResidualFSI; }

inline su2double CConfig::GetMinLogResidualFSI(void) { return MinLogResidualFSI; }

inline su2double CConfig::GetOrderMagResidual_BGS_F(void) { return OrderMagResidual_BGS_F; }

inline su2double CConfig::GetMinLogResidual_BGS_F(void) { return MinLogResidual_BGS_F; }

inline su2double CConfig::GetOrderMagResidual_BGS_S(void) { return OrderMagResidual_BGS_S; }

inline su2double CConfig::GetMinLogResidual_BGS_S(void) { return MinLogResidual_BGS_S; }

inline su2double CConfig::GetResidual_FEM_UTOL(void) { return Res_FEM_UTOL; }

inline su2double CConfig::GetResidual_FEM_RTOL(void) { return Res_FEM_RTOL; }

inline su2double CConfig::GetResidual_FEM_ETOL(void) { return Res_FEM_ETOL; }

inline su2double CConfig::GetCriteria_FEM_ADJ(void) { return Res_FEM_ADJ; }

inline unsigned short CConfig::GetDynamic_LoadTransfer(void) { return Dynamic_LoadTransfer; }

inline unsigned short CConfig::GetDirectDiff() { return DirectDiff;}

inline bool CConfig::GetDiscrete_Adjoint() { return DiscreteAdjoint;}

inline unsigned short CConfig::GetRiemann_Solver_FEM(void) {return Riemann_Solver_FEM;}

inline su2double CConfig::GetQuadrature_Factor_Straight(void) {return Quadrature_Factor_Straight;}

inline su2double CConfig::GetQuadrature_Factor_Curved(void) {return Quadrature_Factor_Curved;}

inline su2double CConfig::GetQuadrature_Factor_Time_ADER_DG(void) {return Quadrature_Factor_Time_ADER_DG;}

inline su2double CConfig::GetTheta_Interior_Penalty_DGFEM(void) {return Theta_Interior_Penalty_DGFEM;}

inline unsigned short CConfig::GetSizeMatMulPadding(void) {return sizeMatMulPadding;}

inline bool CConfig::GetCompute_Entropy(void) {return Compute_Entropy;}

inline bool CConfig::GetUse_Lumped_MassMatrix_DGFEM(void) {return Use_Lumped_MassMatrix_DGFEM;}

inline bool CConfig::GetJacobian_Spatial_Discretization_Only(void) {return Jacobian_Spatial_Discretization_Only;}

inline bool CConfig::GetWeakly_Coupled_Heat(void) { return Weakly_Coupled_Heat; }

inline bool CConfig::GetIntegrated_HeatFlux(void) { return Integrated_HeatFlux; }

inline bool CConfig::GetAD_Mode(void) { return AD_Mode;}

inline bool CConfig::GetAD_Preaccumulation(void) {return AD_Preaccumulation;}

inline unsigned short CConfig::GetFFD_Blending(void){return FFD_Blending;}

inline su2double* CConfig::GetFFD_BSplineOrder(){return FFD_BSpline_Order;}

inline void CConfig::SetMax_Vel2(su2double val_max_vel2) { Max_Vel2 = val_max_vel2; }

inline su2double CConfig::GetMax_Vel2(void) { return Max_Vel2; }

inline void CConfig::SetRestart_Bandwidth_Agg(su2double val_restart_bandwidth_sum) { Restart_Bandwidth_Agg = val_restart_bandwidth_sum; }

inline su2double CConfig::GetRestart_Bandwidth_Agg(void) { return Restart_Bandwidth_Agg; }

inline unsigned long CConfig::GetWrt_Surf_Freq_DualTime(void) { return Wrt_Surf_Freq_DualTime; }

inline unsigned short CConfig::GetKind_HybridRANSLES(void) {return Kind_HybridRANSLES; }

inline unsigned short CConfig::GetKind_RoeLowDiss(void) {return Kind_RoeLowDiss; }

inline su2double CConfig::GetConst_DES(void) {return Const_DES; }

inline bool CConfig::GetQCR(void) {return QCR;}

inline bool CConfig::GetCompute_Average(void) {return Compute_Average;}

inline ofstream* CConfig::GetHistFile(void) { return ConvHistFile; }

inline void CConfig::SetHistFile(ofstream *HistFile) { ConvHistFile = HistFile; }<|MERGE_RESOLUTION|>--- conflicted
+++ resolved
@@ -736,13 +736,10 @@
 
 inline unsigned short CConfig::GetDesign_Variable(unsigned short val_dv) { return Design_Variable[val_dv]; }
 
-<<<<<<< HEAD
 inline string CConfig::GetTranspTag(unsigned short val_dv) { return TranspTag[val_dv]; }
 
 inline bool CConfig::GetTranspiration_Objective(void) { return Transpiration_Objective; }
 
-=======
->>>>>>> 002d2cae
 inline bool CConfig::GetBuffet_Monitoring(void) { return Buffet_Monitoring; }
 
 inline su2double CConfig::GetBuffet_k(void) { return Buffet_k; }
@@ -819,19 +816,19 @@
 
 inline short CConfig::GetFFD_Fix_KDir(unsigned short val_index) { return FFD_Fix_KDir[val_index]; }
 
-inline unsigned short CConfig::GetMG_PreSmooth(unsigned short val_mesh) {	
+inline unsigned short CConfig::GetMG_PreSmooth(unsigned short val_mesh) {
 	if (nMG_PreSmooth == 0) return 1;
-	else return MG_PreSmooth[val_mesh]; 
+	else return MG_PreSmooth[val_mesh];
 }
 
-inline unsigned short CConfig::GetMG_PostSmooth(unsigned short val_mesh) { 
+inline unsigned short CConfig::GetMG_PostSmooth(unsigned short val_mesh) {
 	if (nMG_PostSmooth == 0) return 0;
 	else return MG_PostSmooth[val_mesh];
 }
 
-inline unsigned short CConfig::GetMG_CorrecSmooth(unsigned short val_mesh) { 
+inline unsigned short CConfig::GetMG_CorrecSmooth(unsigned short val_mesh) {
 	if (nMG_CorrecSmooth == 0) return 0;
-	else return MG_CorrecSmooth[val_mesh]; 
+	else return MG_CorrecSmooth[val_mesh];
 }
 
 inline unsigned long CConfig::GetWrt_Sol_Freq(void) { return Wrt_Sol_Freq; }
@@ -858,11 +855,11 @@
 
 inline unsigned short CConfig::GetKind_FluidModel(void) { return Kind_FluidModel; }
 
-inline unsigned short CConfig::GetKind_FreeStreamOption(void) { return Kind_FreeStreamOption; } 
-
-inline unsigned short CConfig::GetKind_DensityModel(void) { return Kind_DensityModel; } 
-
-inline bool CConfig::GetEnergy_Equation(void) { return Energy_Equation; } 
+inline unsigned short CConfig::GetKind_FreeStreamOption(void) { return Kind_FreeStreamOption; }
+
+inline unsigned short CConfig::GetKind_DensityModel(void) { return Kind_DensityModel; }
+
+inline bool CConfig::GetEnergy_Equation(void) { return Energy_Equation; }
 
 inline unsigned short CConfig::GetKind_InitOption(void) { return Kind_InitOption; }
 
