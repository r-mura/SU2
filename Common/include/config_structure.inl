--- conflicted
+++ resolved
@@ -1476,13 +1476,9 @@
 
 inline su2double CConfig::GetResidual_FEM_ETOL(void) { return Res_FEM_ETOL; }
 
-<<<<<<< HEAD
 inline su2double CConfig::GetCriteria_FEM_ADJ(void) { return Res_FEM_ADJ; }
 
 inline unsigned short CConfig::GetDirectDiff(){ return DirectDiff;}
-=======
-inline unsigned short CConfig::GetDirectDiff() { return DirectDiff;}
->>>>>>> 5fe9dac3
 
 inline bool CConfig::GetDiscrete_Adjoint() {return DiscreteAdjoint;}
 
