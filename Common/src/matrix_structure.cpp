--- conflicted
+++ resolved
@@ -328,25 +328,16 @@
   for (iVar = 0; iVar < nVar; iVar++)          aux_vector[iVar] = 0.0;
   for (iVar = 0; iVar < nVar; iVar++)          sum_vector[iVar] = 0.0;
   
-<<<<<<< HEAD
-  /*--- Set specific preconditioner matrices (ILU) ---*/
-  
-  if ((config->GetKind_Linear_Solver_Prec() == ILU) ||
-  		((config->GetKind_SU2() == SU2_DEF) && (config->GetKind_Deform_Linear_Solver_Prec() == ILU)) ||
-  		((config->GetKind_SU2() == SU2_DOT) && (config->GetKind_Deform_Linear_Solver_Prec() == ILU)) ||
-  		(config->GetKind_Linear_Solver() == SMOOTHER_ILU) ||
-      (config->GetFSI_Simulation() && config->GetKind_Deform_Linear_Solver_Prec() == ILU) ||
-      (config->GetDiscrete_Adjoint() && config->GetKind_DiscAdj_Linear_Prec() == ILU)) {
-=======
+
   if (ilu_fill_in == 0) {
 
     /*--- Set specific preconditioner matrices (ILU) ---*/
->>>>>>> ca9147e4
     
     if ((config->GetKind_Linear_Solver_Prec() == ILU) ||
         ((config->GetKind_SU2() == SU2_DEF) && (config->GetKind_Deform_Linear_Solver_Prec() == ILU)) ||
         ((config->GetKind_SU2() == SU2_DOT) && (config->GetKind_Deform_Linear_Solver_Prec() == ILU)) ||
         (config->GetKind_Linear_Solver() == SMOOTHER_ILU) ||
+        (config->GetFSI_Simulation() && config->GetKind_Deform_Linear_Solver_Prec() == ILU) ||
         (config->GetDiscrete_Adjoint() && config->GetKind_DiscAdj_Linear_Prec() == ILU)) {
       
       /*--- Reserve memory for the ILU matrix. ---*/
