--- conflicted
+++ resolved
@@ -2067,14 +2067,10 @@
   for (iMarker = 0; iMarker < config->GetnMarker_All(); iMarker++) {
     if (((config->GetMarker_All_KindBC(iMarker) != SYMMETRY_PLANE) &&
          (config->GetMarker_All_KindBC(iMarker) != SEND_RECEIVE) &&
-<<<<<<< HEAD
          (config->GetMarker_All_KindBC(iMarker) != INTERNAL_BOUNDARY) &&
-         (config->GetMarker_All_KindBC(iMarker) != PERIODIC_BOUNDARY))) {
-=======
-         (config->GetMarker_All_KindBC(iMarker) != PERIODIC_BOUNDARY) &&
+         (config->GetMarker_All_KindBC(iMarker) != PERIODIC_BOUNDARY)&&
          (config->GetMarker_All_DeformTangential(iMarker) == NO) &&
-         (config->GetMarker_All_DeformNormal(iMarker) == NO))) {
->>>>>>> 68591730
+         (config->GetMarker_All_DeformNormal(iMarker) == NO)))  {
       for (iVertex = 0; iVertex < geometry->nVertex[iMarker]; iVertex++) {
         iPoint = geometry->vertex[iMarker][iVertex]->GetNode();
         for (iDim = 0; iDim < nDim; iDim++) {
