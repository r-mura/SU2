// !$*UTF8*$!
{
	archiveVersion = 1;
	classes = {
	};
	objectVersion = 46;
	objects = {

/* Begin PBXBuildFile section */
		0530E56A17FDF7AC00733CE8 /* solver_direct_elasticity.cpp in Sources */ = {isa = PBXBuildFile; fileRef = 0530E56917FDF7AC00733CE8 /* solver_direct_elasticity.cpp */; };
		0530E57017FDF7D300733CE8 /* numerics_direct_elasticity.cpp in Sources */ = {isa = PBXBuildFile; fileRef = 0530E56F17FDF7D300733CE8 /* numerics_direct_elasticity.cpp */; };
		05AF9F201BE1E1830062E1F1 /* element_linear.cpp in Sources */ = {isa = PBXBuildFile; fileRef = 05AF9F1D1BE1E1830062E1F1 /* element_linear.cpp */; };
		05AF9F211BE1E1830062E1F1 /* element_structure.cpp in Sources */ = {isa = PBXBuildFile; fileRef = 05AF9F1E1BE1E1830062E1F1 /* element_structure.cpp */; };
		05AF9F221BE1E1830062E1F1 /* gauss_structure.cpp in Sources */ = {isa = PBXBuildFile; fileRef = 05AF9F1F1BE1E1830062E1F1 /* gauss_structure.cpp */; };
		05E6DB9217EB61E600FA1F7E /* config_structure.cpp in Sources */ = {isa = PBXBuildFile; fileRef = 05E6DB8917EB61E600FA1F7E /* config_structure.cpp */; };
		05E6DB9317EB61E600FA1F7E /* dual_grid_structure.cpp in Sources */ = {isa = PBXBuildFile; fileRef = 05E6DB8A17EB61E600FA1F7E /* dual_grid_structure.cpp */; };
		05E6DB9417EB61E600FA1F7E /* geometry_structure.cpp in Sources */ = {isa = PBXBuildFile; fileRef = 05E6DB8B17EB61E600FA1F7E /* geometry_structure.cpp */; };
		05E6DB9517EB61E600FA1F7E /* grid_adaptation_structure.cpp in Sources */ = {isa = PBXBuildFile; fileRef = 05E6DB8C17EB61E600FA1F7E /* grid_adaptation_structure.cpp */; };
		05E6DB9617EB61E600FA1F7E /* grid_movement_structure.cpp in Sources */ = {isa = PBXBuildFile; fileRef = 05E6DB8D17EB61E600FA1F7E /* grid_movement_structure.cpp */; };
		05E6DB9917EB61E600FA1F7E /* primal_grid_structure.cpp in Sources */ = {isa = PBXBuildFile; fileRef = 05E6DB9017EB61E600FA1F7E /* primal_grid_structure.cpp */; };
		05E6DC0117EB62A100FA1F7E /* definition_structure.cpp in Sources */ = {isa = PBXBuildFile; fileRef = 05E6DBBC17EB62A000FA1F7E /* definition_structure.cpp */; };
		05E6DC0317EB62A100FA1F7E /* integration_structure.cpp in Sources */ = {isa = PBXBuildFile; fileRef = 05E6DBBE17EB62A100FA1F7E /* integration_structure.cpp */; };
		05E6DC0417EB62A100FA1F7E /* integration_time.cpp in Sources */ = {isa = PBXBuildFile; fileRef = 05E6DBBF17EB62A100FA1F7E /* integration_time.cpp */; };
		05E6DC0517EB62A100FA1F7E /* iteration_structure.cpp in Sources */ = {isa = PBXBuildFile; fileRef = 05E6DBC017EB62A100FA1F7E /* iteration_structure.cpp */; };
		05E6DC0817EB62A100FA1F7E /* numerics_adjoint_mean.cpp in Sources */ = {isa = PBXBuildFile; fileRef = 05E6DBC317EB62A100FA1F7E /* numerics_adjoint_mean.cpp */; };
		05E6DC0B17EB62A100FA1F7E /* numerics_adjoint_turbulent.cpp in Sources */ = {isa = PBXBuildFile; fileRef = 05E6DBC617EB62A100FA1F7E /* numerics_adjoint_turbulent.cpp */; };
		05E6DC0E17EB62A100FA1F7E /* numerics_direct_heat.cpp in Sources */ = {isa = PBXBuildFile; fileRef = 05E6DBC917EB62A100FA1F7E /* numerics_direct_heat.cpp */; };
		05E6DC1017EB62A100FA1F7E /* numerics_direct_mean.cpp in Sources */ = {isa = PBXBuildFile; fileRef = 05E6DBCB17EB62A100FA1F7E /* numerics_direct_mean.cpp */; };
		05E6DC1317EB62A100FA1F7E /* numerics_direct_transition.cpp in Sources */ = {isa = PBXBuildFile; fileRef = 05E6DBCE17EB62A100FA1F7E /* numerics_direct_transition.cpp */; };
		05E6DC1417EB62A100FA1F7E /* numerics_direct_turbulent.cpp in Sources */ = {isa = PBXBuildFile; fileRef = 05E6DBCF17EB62A100FA1F7E /* numerics_direct_turbulent.cpp */; };
		05E6DC1817EB62A100FA1F7E /* numerics_structure.cpp in Sources */ = {isa = PBXBuildFile; fileRef = 05E6DBD317EB62A100FA1F7E /* numerics_structure.cpp */; };
		05E6DC1917EB62A100FA1F7E /* numerics_template.cpp in Sources */ = {isa = PBXBuildFile; fileRef = 05E6DBD417EB62A100FA1F7E /* numerics_template.cpp */; };
		05E6DC1F17EB62A100FA1F7E /* solver_adjoint_mean.cpp in Sources */ = {isa = PBXBuildFile; fileRef = 05E6DBDA17EB62A100FA1F7E /* solver_adjoint_mean.cpp */; };
		05E6DC2217EB62A100FA1F7E /* solver_adjoint_turbulent.cpp in Sources */ = {isa = PBXBuildFile; fileRef = 05E6DBDD17EB62A100FA1F7E /* solver_adjoint_turbulent.cpp */; };
		05E6DC2517EB62A100FA1F7E /* solver_direct_heat.cpp in Sources */ = {isa = PBXBuildFile; fileRef = 05E6DBE017EB62A100FA1F7E /* solver_direct_heat.cpp */; };
		05E6DC2717EB62A100FA1F7E /* solver_direct_mean.cpp in Sources */ = {isa = PBXBuildFile; fileRef = 05E6DBE217EB62A100FA1F7E /* solver_direct_mean.cpp */; };
		05E6DC2A17EB62A100FA1F7E /* solver_direct_transition.cpp in Sources */ = {isa = PBXBuildFile; fileRef = 05E6DBE517EB62A100FA1F7E /* solver_direct_transition.cpp */; };
		05E6DC2B17EB62A100FA1F7E /* solver_direct_turbulent.cpp in Sources */ = {isa = PBXBuildFile; fileRef = 05E6DBE617EB62A100FA1F7E /* solver_direct_turbulent.cpp */; };
		05E6DC2F17EB62A100FA1F7E /* solver_structure.cpp in Sources */ = {isa = PBXBuildFile; fileRef = 05E6DBEA17EB62A100FA1F7E /* solver_structure.cpp */; };
		05E6DC3017EB62A100FA1F7E /* solver_template.cpp in Sources */ = {isa = PBXBuildFile; fileRef = 05E6DBEB17EB62A100FA1F7E /* solver_template.cpp */; };
		05E6DC3117EB62A100FA1F7E /* SU2_CFD.cpp in Sources */ = {isa = PBXBuildFile; fileRef = 05E6DBEC17EB62A100FA1F7E /* SU2_CFD.cpp */; };
		05F1089A1978D2AE00F2F288 /* fluid_model_pig.cpp in Sources */ = {isa = PBXBuildFile; fileRef = 05F108961978D2AE00F2F288 /* fluid_model_pig.cpp */; };
		05F1089B1978D2AE00F2F288 /* fluid_model_ppr.cpp in Sources */ = {isa = PBXBuildFile; fileRef = 05F108971978D2AE00F2F288 /* fluid_model_ppr.cpp */; };
		05F1089C1978D2AE00F2F288 /* fluid_model_pvdw.cpp in Sources */ = {isa = PBXBuildFile; fileRef = 05F108981978D2AE00F2F288 /* fluid_model_pvdw.cpp */; };
		05F1089D1978D2AE00F2F288 /* fluid_model.cpp in Sources */ = {isa = PBXBuildFile; fileRef = 05F108991978D2AE00F2F288 /* fluid_model.cpp */; };
		05F108A41978D2F200F2F288 /* transport_model.cpp in Sources */ = {isa = PBXBuildFile; fileRef = 05F108A31978D2F200F2F288 /* transport_model.cpp */; };
		05F8F2682008A1C8000FEA01 /* python_wrapper_structure.cpp in Sources */ = {isa = PBXBuildFile; fileRef = 05F8F2672008A1C7000FEA01 /* python_wrapper_structure.cpp */; };
		3599C5D32121FAC9003AAF05 /* wall_model.cpp in Sources */ = {isa = PBXBuildFile; fileRef = 3599C5D12121FAC9003AAF05 /* wall_model.cpp */; };
		400CEC2E21FA81A10019B790 /* printing_toolbox.cpp in Sources */ = {isa = PBXBuildFile; fileRef = 400CEC2D21FA81A10019B790 /* printing_toolbox.cpp */; };
		403426C2235F83B2005B5215 /* CAdjFlowIncOutput.cpp in Sources */ = {isa = PBXBuildFile; fileRef = 403426B2235F83B1005B5215 /* CAdjFlowIncOutput.cpp */; };
		403426C3235F83B2005B5215 /* CFlowOutput.cpp in Sources */ = {isa = PBXBuildFile; fileRef = 403426B3235F83B1005B5215 /* CFlowOutput.cpp */; };
		403426C4235F83B2005B5215 /* CFlowIncOutput.cpp in Sources */ = {isa = PBXBuildFile; fileRef = 403426B4235F83B1005B5215 /* CFlowIncOutput.cpp */; };
		403426C5235F83B2005B5215 /* CHeatOutput.cpp in Sources */ = {isa = PBXBuildFile; fileRef = 403426B5235F83B1005B5215 /* CHeatOutput.cpp */; };
		403426C6235F83B2005B5215 /* CMultizoneOutput.cpp in Sources */ = {isa = PBXBuildFile; fileRef = 403426B6235F83B1005B5215 /* CMultizoneOutput.cpp */; };
		403426C7235F83B2005B5215 /* CMeshOutput.cpp in Sources */ = {isa = PBXBuildFile; fileRef = 403426B7235F83B1005B5215 /* CMeshOutput.cpp */; };
		403426C8235F83B2005B5215 /* CAdjElasticityOutput.cpp in Sources */ = {isa = PBXBuildFile; fileRef = 403426B8235F83B1005B5215 /* CAdjElasticityOutput.cpp */; };
		403426C9235F83B2005B5215 /* CElasticityOutput.cpp in Sources */ = {isa = PBXBuildFile; fileRef = 403426B9235F83B1005B5215 /* CElasticityOutput.cpp */; };
		403426CA235F83B2005B5215 /* CFlowCompOutput.cpp in Sources */ = {isa = PBXBuildFile; fileRef = 403426BA235F83B1005B5215 /* CFlowCompOutput.cpp */; };
		403426CB235F83B2005B5215 /* output_structure_legacy.cpp in Sources */ = {isa = PBXBuildFile; fileRef = 403426BB235F83B1005B5215 /* output_structure_legacy.cpp */; };
		403426CC235F83B2005B5215 /* CFlowCompFEMOutput.cpp in Sources */ = {isa = PBXBuildFile; fileRef = 403426BC235F83B1005B5215 /* CFlowCompFEMOutput.cpp */; };
		403426CD235F83B2005B5215 /* CAdjFlowCompOutput.cpp in Sources */ = {isa = PBXBuildFile; fileRef = 403426BD235F83B1005B5215 /* CAdjFlowCompOutput.cpp */; };
		403426CE235F83B2005B5215 /* COutput.cpp in Sources */ = {isa = PBXBuildFile; fileRef = 403426BE235F83B1005B5215 /* COutput.cpp */; };
		403426CF235F83B2005B5215 /* output_physics.cpp in Sources */ = {isa = PBXBuildFile; fileRef = 403426BF235F83B2005B5215 /* output_physics.cpp */; };
		403426D0235F83B2005B5215 /* CAdjHeatOutput.cpp in Sources */ = {isa = PBXBuildFile; fileRef = 403426C0235F83B2005B5215 /* CAdjHeatOutput.cpp */; };
		403426D1235F83B2005B5215 /* CBaselineOutput.cpp in Sources */ = {isa = PBXBuildFile; fileRef = 403426C1235F83B2005B5215 /* CBaselineOutput.cpp */; };
		403426ED235F8E29005B5215 /* CDiscAdjMultizoneDriver.cpp in Sources */ = {isa = PBXBuildFile; fileRef = 403426EC235F8E29005B5215 /* CDiscAdjMultizoneDriver.cpp */; };
		4040B25E235FBEFD00843C83 /* CDisplacementsInterfaceLegacy.cpp in Sources */ = {isa = PBXBuildFile; fileRef = 4040B254235FBEFD00843C83 /* CDisplacementsInterfaceLegacy.cpp */; };
		4040B25F235FBEFD00843C83 /* CDisplacementsInterface.cpp in Sources */ = {isa = PBXBuildFile; fileRef = 4040B255235FBEFD00843C83 /* CDisplacementsInterface.cpp */; };
		4040B260235FBEFD00843C83 /* CFlowTractionInterface.cpp in Sources */ = {isa = PBXBuildFile; fileRef = 4040B256235FBEFD00843C83 /* CFlowTractionInterface.cpp */; };
		4040B261235FBEFD00843C83 /* CDiscAdjFlowTractionInterface.cpp in Sources */ = {isa = PBXBuildFile; fileRef = 4040B257235FBEFD00843C83 /* CDiscAdjFlowTractionInterface.cpp */; };
		4040B262235FBEFD00843C83 /* CMixingPlaneInterface.cpp in Sources */ = {isa = PBXBuildFile; fileRef = 4040B258235FBEFD00843C83 /* CMixingPlaneInterface.cpp */; };
		4040B263235FBEFD00843C83 /* CDiscAdjDisplacementsInterfaceLegacy.cpp in Sources */ = {isa = PBXBuildFile; fileRef = 4040B259235FBEFD00843C83 /* CDiscAdjDisplacementsInterfaceLegacy.cpp */; };
		4040B264235FBEFD00843C83 /* CConjugateHeatInterface.cpp in Sources */ = {isa = PBXBuildFile; fileRef = 4040B25A235FBEFD00843C83 /* CConjugateHeatInterface.cpp */; };
		4040B265235FBEFD00843C83 /* CSlidingInterface.cpp in Sources */ = {isa = PBXBuildFile; fileRef = 4040B25B235FBEFD00843C83 /* CSlidingInterface.cpp */; };
		4040B266235FBEFD00843C83 /* CConservativeVarsInterface.cpp in Sources */ = {isa = PBXBuildFile; fileRef = 4040B25C235FBEFD00843C83 /* CConservativeVarsInterface.cpp */; };
		4040B267235FBEFD00843C83 /* CInterface.cpp in Sources */ = {isa = PBXBuildFile; fileRef = 4040B25D235FBEFD00843C83 /* CInterface.cpp */; };
		4040B278235FBFF200843C83 /* CCSVFileWriter.cpp in Sources */ = {isa = PBXBuildFile; fileRef = 4040B26A235FBFF200843C83 /* CCSVFileWriter.cpp */; };
		4040B279235FBFF200843C83 /* CSurfaceFVMDataSorter.cpp in Sources */ = {isa = PBXBuildFile; fileRef = 4040B26B235FBFF200843C83 /* CSurfaceFVMDataSorter.cpp */; };
		4040B27A235FBFF200843C83 /* CParallelFileWriter.cpp in Sources */ = {isa = PBXBuildFile; fileRef = 4040B26C235FBFF200843C83 /* CParallelFileWriter.cpp */; };
		4040B27B235FBFF200843C83 /* CParallelDataSorter.cpp in Sources */ = {isa = PBXBuildFile; fileRef = 4040B26D235FBFF200843C83 /* CParallelDataSorter.cpp */; };
		4040B27C235FBFF200843C83 /* CParaviewBinaryFileWriter.cpp in Sources */ = {isa = PBXBuildFile; fileRef = 4040B26E235FBFF200843C83 /* CParaviewBinaryFileWriter.cpp */; };
		4040B27D235FBFF200843C83 /* CFEMDataSorter.cpp in Sources */ = {isa = PBXBuildFile; fileRef = 4040B26F235FBFF200843C83 /* CFEMDataSorter.cpp */; };
		4040B27E235FBFF200843C83 /* CSU2BinaryFileWriter.cpp in Sources */ = {isa = PBXBuildFile; fileRef = 4040B270235FBFF200843C83 /* CSU2BinaryFileWriter.cpp */; };
		4040B27F235FBFF200843C83 /* CTecplotBinaryFileWriter.cpp in Sources */ = {isa = PBXBuildFile; fileRef = 4040B271235FBFF200843C83 /* CTecplotBinaryFileWriter.cpp */; };
		4040B280235FBFF200843C83 /* CSU2FileWriter.cpp in Sources */ = {isa = PBXBuildFile; fileRef = 4040B272235FBFF200843C83 /* CSU2FileWriter.cpp */; };
		4040B281235FBFF200843C83 /* CFVMDataSorter.cpp in Sources */ = {isa = PBXBuildFile; fileRef = 4040B273235FBFF200843C83 /* CFVMDataSorter.cpp */; };
		4040B282235FBFF200843C83 /* CParaviewFileWriter.cpp in Sources */ = {isa = PBXBuildFile; fileRef = 4040B274235FBFF200843C83 /* CParaviewFileWriter.cpp */; };
		4040B283235FBFF200843C83 /* CSurfaceFEMDataSorter.cpp in Sources */ = {isa = PBXBuildFile; fileRef = 4040B275235FBFF200843C83 /* CSurfaceFEMDataSorter.cpp */; };
		4040B284235FBFF200843C83 /* CTecplotFileWriter.cpp in Sources */ = {isa = PBXBuildFile; fileRef = 4040B276235FBFF200843C83 /* CTecplotFileWriter.cpp */; };
		4040B285235FBFF200843C83 /* CSU2MeshFileWriter.cpp in Sources */ = {isa = PBXBuildFile; fileRef = 4040B277235FBFF200843C83 /* CSU2MeshFileWriter.cpp */; };
		E90B4FD822DFDF94000ED392 /* CMMSIncNSSolution.cpp in Sources */ = {isa = PBXBuildFile; fileRef = E90B4FCB22DFDF92000ED392 /* CMMSIncNSSolution.cpp */; };
		E90B4FD922DFDF94000ED392 /* CMMSNSUnitQuadSolutionWallBC.cpp in Sources */ = {isa = PBXBuildFile; fileRef = E90B4FCC22DFDF93000ED392 /* CMMSNSUnitQuadSolutionWallBC.cpp */; };
		E90B4FDA22DFDF94000ED392 /* CNSUnitQuadSolution.cpp in Sources */ = {isa = PBXBuildFile; fileRef = E90B4FCD22DFDF93000ED392 /* CNSUnitQuadSolution.cpp */; };
		E90B4FDB22DFDF94000ED392 /* CTGVSolution.cpp in Sources */ = {isa = PBXBuildFile; fileRef = E90B4FCE22DFDF93000ED392 /* CTGVSolution.cpp */; };
		E90B4FDC22DFDF94000ED392 /* CIncTGVSolution.cpp in Sources */ = {isa = PBXBuildFile; fileRef = E90B4FCF22DFDF93000ED392 /* CIncTGVSolution.cpp */; };
		E90B4FDD22DFDF94000ED392 /* CUserDefinedSolution.cpp in Sources */ = {isa = PBXBuildFile; fileRef = E90B4FD022DFDF93000ED392 /* CUserDefinedSolution.cpp */; };
		E90B4FDE22DFDF94000ED392 /* CMMSNSTwoHalfSpheresSolution.cpp in Sources */ = {isa = PBXBuildFile; fileRef = E90B4FD122DFDF93000ED392 /* CMMSNSTwoHalfSpheresSolution.cpp */; };
		E90B4FDF22DFDF94000ED392 /* CInviscidVortexSolution.cpp in Sources */ = {isa = PBXBuildFile; fileRef = E90B4FD222DFDF93000ED392 /* CInviscidVortexSolution.cpp */; };
		E90B4FE022DFDF94000ED392 /* CMMSNSUnitQuadSolution.cpp in Sources */ = {isa = PBXBuildFile; fileRef = E90B4FD322DFDF93000ED392 /* CMMSNSUnitQuadSolution.cpp */; };
		E90B4FE122DFDF94000ED392 /* CMMSIncEulerSolution.cpp in Sources */ = {isa = PBXBuildFile; fileRef = E90B4FD422DFDF93000ED392 /* CMMSIncEulerSolution.cpp */; };
		E90B4FE222DFDF94000ED392 /* CMMSNSTwoHalfCirclesSolution.cpp in Sources */ = {isa = PBXBuildFile; fileRef = E90B4FD522DFDF93000ED392 /* CMMSNSTwoHalfCirclesSolution.cpp */; };
		E90B4FE322DFDF94000ED392 /* CRinglebSolution.cpp in Sources */ = {isa = PBXBuildFile; fileRef = E90B4FD622DFDF93000ED392 /* CRinglebSolution.cpp */; };
		E90B4FE422DFDF94000ED392 /* CVerificationSolution.cpp in Sources */ = {isa = PBXBuildFile; fileRef = E90B4FD722DFDF94000ED392 /* CVerificationSolution.cpp */; };
		E90B4FF822DFDFE4000ED392 /* CVariable.cpp in Sources */ = {isa = PBXBuildFile; fileRef = E90B4FE622DFDFE2000ED392 /* CVariable.cpp */; };
		E90B4FF922DFDFE4000ED392 /* CIncEulerVariable.cpp in Sources */ = {isa = PBXBuildFile; fileRef = E90B4FE722DFDFE2000ED392 /* CIncEulerVariable.cpp */; };
		E90B4FFA22DFDFE4000ED392 /* CAdjTurbVariable.cpp in Sources */ = {isa = PBXBuildFile; fileRef = E90B4FE822DFDFE2000ED392 /* CAdjTurbVariable.cpp */; };
		E90B4FFB22DFDFE4000ED392 /* CAdjNSVariable.cpp in Sources */ = {isa = PBXBuildFile; fileRef = E90B4FE922DFDFE2000ED392 /* CAdjNSVariable.cpp */; };
		E90B4FFC22DFDFE4000ED392 /* CDiscAdjVariable.cpp in Sources */ = {isa = PBXBuildFile; fileRef = E90B4FEA22DFDFE2000ED392 /* CDiscAdjVariable.cpp */; };
		E90B4FFD22DFDFE4000ED392 /* CDiscAdjFEAVariable.cpp in Sources */ = {isa = PBXBuildFile; fileRef = E90B4FEB22DFDFE2000ED392 /* CDiscAdjFEAVariable.cpp */; };
		E90B4FFE22DFDFE4000ED392 /* CAdjEulerVariable.cpp in Sources */ = {isa = PBXBuildFile; fileRef = E90B4FEC22DFDFE3000ED392 /* CAdjEulerVariable.cpp */; };
		E90B4FFF22DFDFE4000ED392 /* CIncNSVariable.cpp in Sources */ = {isa = PBXBuildFile; fileRef = E90B4FED22DFDFE3000ED392 /* CIncNSVariable.cpp */; };
		E90B500022DFDFE4000ED392 /* CHeatFVMVariable.cpp in Sources */ = {isa = PBXBuildFile; fileRef = E90B4FEE22DFDFE3000ED392 /* CHeatFVMVariable.cpp */; };
		E90B500122DFDFE4000ED392 /* CEulerVariable.cpp in Sources */ = {isa = PBXBuildFile; fileRef = E90B4FEF22DFDFE3000ED392 /* CEulerVariable.cpp */; };
		E90B500222DFDFE4000ED392 /* CTurbSSTVariable.cpp in Sources */ = {isa = PBXBuildFile; fileRef = E90B4FF022DFDFE3000ED392 /* CTurbSSTVariable.cpp */; };
		E90B500322DFDFE4000ED392 /* CBaselineVariable.cpp in Sources */ = {isa = PBXBuildFile; fileRef = E90B4FF122DFDFE3000ED392 /* CBaselineVariable.cpp */; };
		E90B500422DFDFE4000ED392 /* CTurbVariable.cpp in Sources */ = {isa = PBXBuildFile; fileRef = E90B4FF222DFDFE3000ED392 /* CTurbVariable.cpp */; };
		E90B500522DFDFE4000ED392 /* CTransLMVariable.cpp in Sources */ = {isa = PBXBuildFile; fileRef = E90B4FF322DFDFE3000ED392 /* CTransLMVariable.cpp */; };
		E90B500622DFDFE4000ED392 /* CFEAVariable.cpp in Sources */ = {isa = PBXBuildFile; fileRef = E90B4FF422DFDFE4000ED392 /* CFEAVariable.cpp */; };
		E90B500722DFDFE4000ED392 /* CNSVariable.cpp in Sources */ = {isa = PBXBuildFile; fileRef = E90B4FF522DFDFE4000ED392 /* CNSVariable.cpp */; };
		E90B500822DFDFE4000ED392 /* CFEABoundVariable.cpp in Sources */ = {isa = PBXBuildFile; fileRef = E90B4FF622DFDFE4000ED392 /* CFEABoundVariable.cpp */; };
		E90B500922DFDFE4000ED392 /* CTurbSAVariable.cpp in Sources */ = {isa = PBXBuildFile; fileRef = E90B4FF722DFDFE4000ED392 /* CTurbSAVariable.cpp */; };
		E90B500F22DFE043000ED392 /* CSysVector.cpp in Sources */ = {isa = PBXBuildFile; fileRef = E90B500B22DFE042000ED392 /* CSysVector.cpp */; };
		E90B501022DFE043000ED392 /* CSysMatrix.cpp in Sources */ = {isa = PBXBuildFile; fileRef = E90B500C22DFE042000ED392 /* CSysMatrix.cpp */; };
		E90B501122DFE043000ED392 /* CSysSolve_b.cpp in Sources */ = {isa = PBXBuildFile; fileRef = E90B500D22DFE043000ED392 /* CSysSolve_b.cpp */; };
		E90B501222DFE043000ED392 /* CSysSolve.cpp in Sources */ = {isa = PBXBuildFile; fileRef = E90B500E22DFE043000ED392 /* CSysSolve.cpp */; };
		E90D35F7203F9C5800A3290D /* fluid_model_inc.cpp in Sources */ = {isa = PBXBuildFile; fileRef = E90D35F6203F9C5800A3290D /* fluid_model_inc.cpp */; };
		E9225F761FCBC36D002F3682 /* solver_adjoint_elasticity.cpp in Sources */ = {isa = PBXBuildFile; fileRef = E9225F741FCBC36D002F3682 /* solver_adjoint_elasticity.cpp */; };
		E941BB8E1B71D0D0005C6C06 /* solver_adjoint_discrete.cpp in Sources */ = {isa = PBXBuildFile; fileRef = E941BB8D1B71D0D0005C6C06 /* solver_adjoint_discrete.cpp */; };
		E941BB941B71D124005C6C06 /* mpi_structure.cpp in Sources */ = {isa = PBXBuildFile; fileRef = E941BB911B71D124005C6C06 /* mpi_structure.cpp */; };
		E96008AA235557AA0002EADD /* signal_processing_toolbox.cpp in Sources */ = {isa = PBXBuildFile; fileRef = E96008A9235557A90002EADD /* signal_processing_toolbox.cpp */; };
		E96008AD23565F460002EADD /* CDiscAdjMultizoneDriver.cpp in Sources */ = {isa = PBXBuildFile; fileRef = E96008AC23565F460002EADD /* CDiscAdjMultizoneDriver.cpp */; };
		E96FAF102189FE9C0046BF5D /* blas_structure.cpp in Sources */ = {isa = PBXBuildFile; fileRef = E96FAF0F2189FE9C0046BF5D /* blas_structure.cpp */; };
		E96FAF142189FECA0046BF5D /* graph_coloring_structure.cpp in Sources */ = {isa = PBXBuildFile; fileRef = E96FAF112189FECA0046BF5D /* graph_coloring_structure.cpp */; };
		E96FAF152189FECA0046BF5D /* fem_gauss_jacobi_quadrature.cpp in Sources */ = {isa = PBXBuildFile; fileRef = E96FAF122189FECA0046BF5D /* fem_gauss_jacobi_quadrature.cpp */; };
		E96FAF162189FECA0046BF5D /* fem_cgns_elements.cpp in Sources */ = {isa = PBXBuildFile; fileRef = E96FAF132189FECA0046BF5D /* fem_cgns_elements.cpp */; };
<<<<<<< HEAD
		E97429CF232358E3006DA2D3 /* CInterface.cpp in Sources */ = {isa = PBXBuildFile; fileRef = E97429CE232358E3006DA2D3 /* CInterface.cpp */; };
		E97429D323235901006DA2D3 /* CSlidingInterface.cpp in Sources */ = {isa = PBXBuildFile; fileRef = E97429D0232358FF006DA2D3 /* CSlidingInterface.cpp */; };
		E97429D423235901006DA2D3 /* CMixingPlaneInterface.cpp in Sources */ = {isa = PBXBuildFile; fileRef = E97429D123235900006DA2D3 /* CMixingPlaneInterface.cpp */; };
		E97429D523235901006DA2D3 /* CConservativeVarsInterface.cpp in Sources */ = {isa = PBXBuildFile; fileRef = E97429D223235901006DA2D3 /* CConservativeVarsInterface.cpp */; };
		E97429D723235911006DA2D3 /* CConjugateHeatInterface.cpp in Sources */ = {isa = PBXBuildFile; fileRef = E97429D623235910006DA2D3 /* CConjugateHeatInterface.cpp */; };
		E97429DD23235921006DA2D3 /* CDisplacementsInterfaceLegacy.cpp in Sources */ = {isa = PBXBuildFile; fileRef = E97429D823235921006DA2D3 /* CDisplacementsInterfaceLegacy.cpp */; };
		E97429DE23235921006DA2D3 /* CFlowTractionInterface.cpp in Sources */ = {isa = PBXBuildFile; fileRef = E97429D923235921006DA2D3 /* CFlowTractionInterface.cpp */; };
		E97429DF23235921006DA2D3 /* CDisplacementsInterface.cpp in Sources */ = {isa = PBXBuildFile; fileRef = E97429DA23235921006DA2D3 /* CDisplacementsInterface.cpp */; };
		E97429E023235921006DA2D3 /* CDiscAdjDisplacementsInterfaceLegacy.cpp in Sources */ = {isa = PBXBuildFile; fileRef = E97429DB23235921006DA2D3 /* CDiscAdjDisplacementsInterfaceLegacy.cpp */; };
		E97429E123235921006DA2D3 /* CDiscAdjFlowTractionInterface.cpp in Sources */ = {isa = PBXBuildFile; fileRef = E97429DC23235921006DA2D3 /* CDiscAdjFlowTractionInterface.cpp */; };
		E984B65B2345765C00AEDA72 /* output_physics.cpp in Sources */ = {isa = PBXBuildFile; fileRef = E984B64B2345765A00AEDA72 /* output_physics.cpp */; };
		E984B65C2345765C00AEDA72 /* CMeshOutput.cpp in Sources */ = {isa = PBXBuildFile; fileRef = E984B64C2345765B00AEDA72 /* CMeshOutput.cpp */; };
		E984B65D2345765C00AEDA72 /* CFlowCompFEMOutput.cpp in Sources */ = {isa = PBXBuildFile; fileRef = E984B64D2345765B00AEDA72 /* CFlowCompFEMOutput.cpp */; };
		E984B65E2345765C00AEDA72 /* CFlowIncOutput.cpp in Sources */ = {isa = PBXBuildFile; fileRef = E984B64E2345765B00AEDA72 /* CFlowIncOutput.cpp */; };
		E984B65F2345765C00AEDA72 /* CFlowOutput.cpp in Sources */ = {isa = PBXBuildFile; fileRef = E984B64F2345765B00AEDA72 /* CFlowOutput.cpp */; };
		E984B6602345765C00AEDA72 /* CFlowCompOutput.cpp in Sources */ = {isa = PBXBuildFile; fileRef = E984B6502345765B00AEDA72 /* CFlowCompOutput.cpp */; };
		E984B6612345765C00AEDA72 /* CHeatOutput.cpp in Sources */ = {isa = PBXBuildFile; fileRef = E984B6512345765B00AEDA72 /* CHeatOutput.cpp */; };
		E984B6622345765C00AEDA72 /* COutput.cpp in Sources */ = {isa = PBXBuildFile; fileRef = E984B6522345765B00AEDA72 /* COutput.cpp */; };
		E984B6632345765C00AEDA72 /* CAdjElasticityOutput.cpp in Sources */ = {isa = PBXBuildFile; fileRef = E984B6532345765B00AEDA72 /* CAdjElasticityOutput.cpp */; };
		E984B6642345765C00AEDA72 /* CAdjFlowCompOutput.cpp in Sources */ = {isa = PBXBuildFile; fileRef = E984B6542345765B00AEDA72 /* CAdjFlowCompOutput.cpp */; };
		E984B6652345765C00AEDA72 /* CAdjFlowIncOutput.cpp in Sources */ = {isa = PBXBuildFile; fileRef = E984B6552345765B00AEDA72 /* CAdjFlowIncOutput.cpp */; };
		E984B6662345765C00AEDA72 /* CAdjHeatOutput.cpp in Sources */ = {isa = PBXBuildFile; fileRef = E984B6562345765B00AEDA72 /* CAdjHeatOutput.cpp */; };
		E984B6672345765C00AEDA72 /* CElasticityOutput.cpp in Sources */ = {isa = PBXBuildFile; fileRef = E984B6572345765C00AEDA72 /* CElasticityOutput.cpp */; };
		E984B6682345765C00AEDA72 /* CMultizoneOutput.cpp in Sources */ = {isa = PBXBuildFile; fileRef = E984B6582345765C00AEDA72 /* CMultizoneOutput.cpp */; };
		E984B6692345765C00AEDA72 /* output_structure_legacy.cpp in Sources */ = {isa = PBXBuildFile; fileRef = E984B6592345765C00AEDA72 /* output_structure_legacy.cpp */; };
		E984B66A2345765C00AEDA72 /* CBaselineOutput.cpp in Sources */ = {isa = PBXBuildFile; fileRef = E984B65A2345765C00AEDA72 /* CBaselineOutput.cpp */; };
		E984B6792345767900AEDA72 /* CCSVFileWriter.cpp in Sources */ = {isa = PBXBuildFile; fileRef = E984B66B2345767800AEDA72 /* CCSVFileWriter.cpp */; };
		E984B67A2345767900AEDA72 /* CSU2BinaryFileWriter.cpp in Sources */ = {isa = PBXBuildFile; fileRef = E984B66C2345767800AEDA72 /* CSU2BinaryFileWriter.cpp */; };
		E984B67B2345767900AEDA72 /* CParallelFileWriter.cpp in Sources */ = {isa = PBXBuildFile; fileRef = E984B66D2345767800AEDA72 /* CParallelFileWriter.cpp */; };
		E984B67C2345767900AEDA72 /* CSU2MeshFileWriter.cpp in Sources */ = {isa = PBXBuildFile; fileRef = E984B66E2345767800AEDA72 /* CSU2MeshFileWriter.cpp */; };
		E984B67D2345767900AEDA72 /* CParallelDataSorter.cpp in Sources */ = {isa = PBXBuildFile; fileRef = E984B66F2345767800AEDA72 /* CParallelDataSorter.cpp */; };
		E984B67E2345767900AEDA72 /* CTecplotBinaryFileWriter.cpp in Sources */ = {isa = PBXBuildFile; fileRef = E984B6702345767800AEDA72 /* CTecplotBinaryFileWriter.cpp */; };
		E984B67F2345767900AEDA72 /* CTecplotFileWriter.cpp in Sources */ = {isa = PBXBuildFile; fileRef = E984B6712345767800AEDA72 /* CTecplotFileWriter.cpp */; };
		E984B6802345767900AEDA72 /* CSU2FileWriter.cpp in Sources */ = {isa = PBXBuildFile; fileRef = E984B6722345767800AEDA72 /* CSU2FileWriter.cpp */; };
		E984B6812345767900AEDA72 /* CFEMDataSorter.cpp in Sources */ = {isa = PBXBuildFile; fileRef = E984B6732345767900AEDA72 /* CFEMDataSorter.cpp */; };
		E984B6822345767900AEDA72 /* CSurfaceFVMDataSorter.cpp in Sources */ = {isa = PBXBuildFile; fileRef = E984B6742345767900AEDA72 /* CSurfaceFVMDataSorter.cpp */; };
		E984B6832345767900AEDA72 /* CParaviewFileWriter.cpp in Sources */ = {isa = PBXBuildFile; fileRef = E984B6752345767900AEDA72 /* CParaviewFileWriter.cpp */; };
		E984B6842345767900AEDA72 /* CSurfaceFEMDataSorter.cpp in Sources */ = {isa = PBXBuildFile; fileRef = E984B6762345767900AEDA72 /* CSurfaceFEMDataSorter.cpp */; };
		E984B6852345767900AEDA72 /* CFVMDataSorter.cpp in Sources */ = {isa = PBXBuildFile; fileRef = E984B6772345767900AEDA72 /* CFVMDataSorter.cpp */; };
		E984B6862345767900AEDA72 /* CParaviewBinaryFileWriter.cpp in Sources */ = {isa = PBXBuildFile; fileRef = E984B6782345767900AEDA72 /* CParaviewBinaryFileWriter.cpp */; };
		E9BDB82023512EB900092CCF /* CMarkerProfileReaderFVM.cpp in Sources */ = {isa = PBXBuildFile; fileRef = E9BDB81F23512EB900092CCF /* CMarkerProfileReaderFVM.cpp */; };
=======
		E97429B0231F1577006DA2D3 /* CMeshSolver.cpp in Sources */ = {isa = PBXBuildFile; fileRef = E97429AE231F1576006DA2D3 /* CMeshSolver.cpp */; };
		E97429B1231F1577006DA2D3 /* CDiscAdjMeshSolver.cpp in Sources */ = {isa = PBXBuildFile; fileRef = E97429AF231F1577006DA2D3 /* CDiscAdjMeshSolver.cpp */; };
		E97429BF231F1614006DA2D3 /* CMeshElement.cpp in Sources */ = {isa = PBXBuildFile; fileRef = E97429B8231F1613006DA2D3 /* CMeshElement.cpp */; };
>>>>>>> 431ed324
		E9C8307F2061E60E004417A9 /* fem_geometry_structure.cpp in Sources */ = {isa = PBXBuildFile; fileRef = E9C830752061E60E004417A9 /* fem_geometry_structure.cpp */; };
		E9C830802061E60E004417A9 /* fem_integration_rules.cpp in Sources */ = {isa = PBXBuildFile; fileRef = E9C830762061E60E004417A9 /* fem_integration_rules.cpp */; };
		E9C830812061E60E004417A9 /* fem_standard_element.cpp in Sources */ = {isa = PBXBuildFile; fileRef = E9C830772061E60E004417A9 /* fem_standard_element.cpp */; };
		E9C830822061E60E004417A9 /* fem_wall_distance.cpp in Sources */ = {isa = PBXBuildFile; fileRef = E9C830782061E60E004417A9 /* fem_wall_distance.cpp */; };
		E9C830832061E60E004417A9 /* fem_work_estimate_metis.cpp in Sources */ = {isa = PBXBuildFile; fileRef = E9C830792061E60E004417A9 /* fem_work_estimate_metis.cpp */; };
		E9C830852061E60E004417A9 /* geometry_structure_fem_part.cpp in Sources */ = {isa = PBXBuildFile; fileRef = E9C8307B2061E60E004417A9 /* geometry_structure_fem_part.cpp */; };
		E9C830932061E799004417A9 /* solver_direct_mean_fem.cpp in Sources */ = {isa = PBXBuildFile; fileRef = E9C830922061E799004417A9 /* solver_direct_mean_fem.cpp */; };
		E9D6EE572316522800618E36 /* (null) in Sources */ = {isa = PBXBuildFile; };
		E9D6EE5A23165FD300618E36 /* CDummyDriver.cpp in Sources */ = {isa = PBXBuildFile; fileRef = E9D6EE5923165FD300618E36 /* CDummyDriver.cpp */; };
		E9D6EE5D2316653200618E36 /* CSU2ASCIIMeshReaderFVM.cpp in Sources */ = {isa = PBXBuildFile; fileRef = E9D6EE5C2316653100618E36 /* CSU2ASCIIMeshReaderFVM.cpp */; };
		E9D6EE672317B80600618E36 /* CMeshSolver.cpp in Sources */ = {isa = PBXBuildFile; fileRef = E9D6EE652317B80500618E36 /* CMeshSolver.cpp */; };
		E9D6EE682317B80600618E36 /* CDiscAdjMeshSolver.cpp in Sources */ = {isa = PBXBuildFile; fileRef = E9D6EE662317B80600618E36 /* CDiscAdjMeshSolver.cpp */; };
		E9D6EE6A2317B86300618E36 /* CFEAMeshElasticity.cpp in Sources */ = {isa = PBXBuildFile; fileRef = E9D6EE692317B86300618E36 /* CFEAMeshElasticity.cpp */; };
		E9D6EE722317B88F00618E36 /* CDiscAdjMeshBoundVariable.cpp in Sources */ = {isa = PBXBuildFile; fileRef = E9D6EE6B2317B88F00618E36 /* CDiscAdjMeshBoundVariable.cpp */; };
		E9D6EE752317B88F00618E36 /* CDiscAdjFEABoundVariable.cpp in Sources */ = {isa = PBXBuildFile; fileRef = E9D6EE6E2317B88F00618E36 /* CDiscAdjFEABoundVariable.cpp */; };
		E9D6EE762317B88F00618E36 /* CMeshElement.cpp in Sources */ = {isa = PBXBuildFile; fileRef = E9D6EE6F2317B88F00618E36 /* CMeshElement.cpp */; };
		E9D6EE772317B88F00618E36 /* CMeshBoundVariable.cpp in Sources */ = {isa = PBXBuildFile; fileRef = E9D6EE702317B88F00618E36 /* CMeshBoundVariable.cpp */; };
		E9D6EE782317B88F00618E36 /* CMeshVariable.cpp in Sources */ = {isa = PBXBuildFile; fileRef = E9D6EE712317B88F00618E36 /* CMeshVariable.cpp */; };
		E9D85B4C1C3F1B9E0077122F /* ad_structure.cpp in Sources */ = {isa = PBXBuildFile; fileRef = E9D85B4B1C3F1B9E0077122F /* ad_structure.cpp */; };
		E9D885A92303F8E400917362 /* CBoxMeshReaderFVM.cpp in Sources */ = {isa = PBXBuildFile; fileRef = E9D885A82303F8E400917362 /* CBoxMeshReaderFVM.cpp */; };
		E9D9CE861C62A1A7004119E9 /* interpolation_structure.cpp in Sources */ = {isa = PBXBuildFile; fileRef = E9D9CE851C62A1A7004119E9 /* interpolation_structure.cpp */; };
		E9E51AD622FA313900773E0C /* CLinearPartitioner.cpp in Sources */ = {isa = PBXBuildFile; fileRef = E9E51AD522FA313800773E0C /* CLinearPartitioner.cpp */; };
		E9E51AD922FA603800773E0C /* CMeshReaderFVM.cpp in Sources */ = {isa = PBXBuildFile; fileRef = E9E51AD822FA603700773E0C /* CMeshReaderFVM.cpp */; };
		E9E51ADD22FAB11800773E0C /* CCGNSMeshReaderFVM.cpp in Sources */ = {isa = PBXBuildFile; fileRef = E9E51ADC22FAB11700773E0C /* CCGNSMeshReaderFVM.cpp */; };
		E9E674342302A2E4009B6A25 /* CMultiGridQueue.cpp in Sources */ = {isa = PBXBuildFile; fileRef = E9E674332302A2E3009B6A25 /* CMultiGridQueue.cpp */; };
		E9E674372302A92C009B6A25 /* CRectangularMeshReaderFVM.cpp in Sources */ = {isa = PBXBuildFile; fileRef = E9E674362302A92C009B6A25 /* CRectangularMeshReaderFVM.cpp */; };
		E9F130CC1D513DA300EC8963 /* numerics_direct_mean_inc.cpp in Sources */ = {isa = PBXBuildFile; fileRef = E9F130C61D513DA300EC8963 /* numerics_direct_mean_inc.cpp */; };
		E9F130CE1D513DA300EC8963 /* solver_direct_mean_inc.cpp in Sources */ = {isa = PBXBuildFile; fileRef = E9F130C81D513DA300EC8963 /* solver_direct_mean_inc.cpp */; };
		E9F512C81CB2FD6B004D5089 /* numerics_direct_elasticity_linear.cpp in Sources */ = {isa = PBXBuildFile; fileRef = E9F512C61CB2FD6B004D5089 /* numerics_direct_elasticity_linear.cpp */; };
		E9F512C91CB2FD6B004D5089 /* numerics_direct_elasticity_nonlinear.cpp in Sources */ = {isa = PBXBuildFile; fileRef = E9F512C71CB2FD6B004D5089 /* numerics_direct_elasticity_nonlinear.cpp */; };
		E9FDF6EA1D2DD0560066E49C /* adt_structure.cpp in Sources */ = {isa = PBXBuildFile; fileRef = E9FDF6E91D2DD0560066E49C /* adt_structure.cpp */; };
		EB14FF9822F790500045FB27 /* CSinglezoneDriver.cpp in Sources */ = {isa = PBXBuildFile; fileRef = EB14FF9422F790500045FB27 /* CSinglezoneDriver.cpp */; };
		EB14FF9922F790500045FB27 /* CDiscAdjSinglezoneDriver.cpp in Sources */ = {isa = PBXBuildFile; fileRef = EB14FF9522F790500045FB27 /* CDiscAdjSinglezoneDriver.cpp */; };
		EB14FF9A22F790500045FB27 /* CDriver.cpp in Sources */ = {isa = PBXBuildFile; fileRef = EB14FF9622F790500045FB27 /* CDriver.cpp */; };
		EB14FF9B22F790500045FB27 /* CMultizoneDriver.cpp in Sources */ = {isa = PBXBuildFile; fileRef = EB14FF9722F790500045FB27 /* CMultizoneDriver.cpp */; };
/* End PBXBuildFile section */

/* Begin PBXCopyFilesBuildPhase section */
		8DD76F690486A84900D96B5E /* CopyFiles */ = {
			isa = PBXCopyFilesBuildPhase;
			buildActionMask = 8;
			dstPath = /usr/share/man/man1/;
			dstSubfolderSpec = 0;
			files = (
			);
			runOnlyForDeploymentPostprocessing = 1;
		};
/* End PBXCopyFilesBuildPhase section */

/* Begin PBXFileReference section */
		0530E56917FDF7AC00733CE8 /* solver_direct_elasticity.cpp */ = {isa = PBXFileReference; fileEncoding = 4; lastKnownFileType = sourcecode.cpp.cpp; lineEnding = 0; name = solver_direct_elasticity.cpp; path = ../../SU2_CFD/src/solver_direct_elasticity.cpp; sourceTree = "<group>"; xcLanguageSpecificationIdentifier = xcode.lang.cpp; };
		0530E56F17FDF7D300733CE8 /* numerics_direct_elasticity.cpp */ = {isa = PBXFileReference; fileEncoding = 4; lastKnownFileType = sourcecode.cpp.cpp; lineEnding = 0; name = numerics_direct_elasticity.cpp; path = ../../SU2_CFD/src/numerics_direct_elasticity.cpp; sourceTree = "<group>"; xcLanguageSpecificationIdentifier = xcode.lang.cpp; };
		0541ABEE1370F5A6002D668B /* SU2_CFD */ = {isa = PBXFileReference; explicitFileType = "compiled.mach-o.executable"; includeInIndex = 0; path = SU2_CFD; sourceTree = BUILT_PRODUCTS_DIR; };
		05AF9F1D1BE1E1830062E1F1 /* element_linear.cpp */ = {isa = PBXFileReference; fileEncoding = 4; lastKnownFileType = sourcecode.cpp.cpp; lineEnding = 0; name = element_linear.cpp; path = ../../Common/src/element_linear.cpp; sourceTree = "<group>"; };
		05AF9F1E1BE1E1830062E1F1 /* element_structure.cpp */ = {isa = PBXFileReference; fileEncoding = 4; lastKnownFileType = sourcecode.cpp.cpp; lineEnding = 0; name = element_structure.cpp; path = ../../Common/src/element_structure.cpp; sourceTree = "<group>"; };
		05AF9F1F1BE1E1830062E1F1 /* gauss_structure.cpp */ = {isa = PBXFileReference; fileEncoding = 4; lastKnownFileType = sourcecode.cpp.cpp; lineEnding = 0; name = gauss_structure.cpp; path = ../../Common/src/gauss_structure.cpp; sourceTree = "<group>"; };
		05E6DA9F17EB603F00FA1F7E /* config_structure.inl */ = {isa = PBXFileReference; lastKnownFileType = text; lineEnding = 0; name = config_structure.inl; path = ../../Common/include/config_structure.inl; sourceTree = "<group>"; xcLanguageSpecificationIdentifier = xcode.lang.cpp; };
		05E6DAA017EB603F00FA1F7E /* dual_grid_structure.inl */ = {isa = PBXFileReference; lastKnownFileType = text; lineEnding = 0; name = dual_grid_structure.inl; path = ../../Common/include/dual_grid_structure.inl; sourceTree = "<group>"; xcLanguageSpecificationIdentifier = xcode.lang.cpp; };
		05E6DAA117EB603F00FA1F7E /* geometry_structure.inl */ = {isa = PBXFileReference; lastKnownFileType = text; lineEnding = 0; name = geometry_structure.inl; path = ../../Common/include/geometry_structure.inl; sourceTree = "<group>"; xcLanguageSpecificationIdentifier = xcode.lang.cpp; };
		05E6DAA217EB603F00FA1F7E /* grid_adaptation_structure.inl */ = {isa = PBXFileReference; lastKnownFileType = text; lineEnding = 0; name = grid_adaptation_structure.inl; path = ../../Common/include/grid_adaptation_structure.inl; sourceTree = "<group>"; xcLanguageSpecificationIdentifier = xcode.lang.cpp; };
		05E6DAA317EB603F00FA1F7E /* grid_movement_structure.inl */ = {isa = PBXFileReference; lastKnownFileType = text; lineEnding = 0; name = grid_movement_structure.inl; path = ../../Common/include/grid_movement_structure.inl; sourceTree = "<group>"; xcLanguageSpecificationIdentifier = xcode.lang.cpp; };
		05E6DAA617EB603F00FA1F7E /* primal_grid_structure.inl */ = {isa = PBXFileReference; lastKnownFileType = text; lineEnding = 0; name = primal_grid_structure.inl; path = ../../Common/include/primal_grid_structure.inl; sourceTree = "<group>"; xcLanguageSpecificationIdentifier = xcode.lang.cpp; };
		05E6DAC517EB608000FA1F7E /* config_structure.hpp */ = {isa = PBXFileReference; lastKnownFileType = sourcecode.cpp.h; lineEnding = 0; name = config_structure.hpp; path = ../../Common/include/config_structure.hpp; sourceTree = "<group>"; xcLanguageSpecificationIdentifier = xcode.lang.cpp; };
		05E6DAC617EB608000FA1F7E /* dual_grid_structure.hpp */ = {isa = PBXFileReference; lastKnownFileType = sourcecode.cpp.h; lineEnding = 0; name = dual_grid_structure.hpp; path = ../../Common/include/dual_grid_structure.hpp; sourceTree = "<group>"; xcLanguageSpecificationIdentifier = xcode.lang.cpp; };
		05E6DAC717EB608000FA1F7E /* geometry_structure.hpp */ = {isa = PBXFileReference; lastKnownFileType = sourcecode.cpp.h; lineEnding = 0; name = geometry_structure.hpp; path = ../../Common/include/geometry_structure.hpp; sourceTree = "<group>"; xcLanguageSpecificationIdentifier = xcode.lang.cpp; };
		05E6DAC817EB608000FA1F7E /* grid_adaptation_structure.hpp */ = {isa = PBXFileReference; lastKnownFileType = sourcecode.cpp.h; lineEnding = 0; name = grid_adaptation_structure.hpp; path = ../../Common/include/grid_adaptation_structure.hpp; sourceTree = "<group>"; };
		05E6DAC917EB608000FA1F7E /* grid_movement_structure.hpp */ = {isa = PBXFileReference; lastKnownFileType = sourcecode.cpp.h; lineEnding = 0; name = grid_movement_structure.hpp; path = ../../Common/include/grid_movement_structure.hpp; sourceTree = "<group>"; xcLanguageSpecificationIdentifier = xcode.lang.cpp; };
		05E6DACC17EB608000FA1F7E /* option_structure.hpp */ = {isa = PBXFileReference; lastKnownFileType = sourcecode.cpp.h; lineEnding = 0; name = option_structure.hpp; path = ../../Common/include/option_structure.hpp; sourceTree = "<group>"; xcLanguageSpecificationIdentifier = xcode.lang.cpp; };
		05E6DACD17EB608000FA1F7E /* primal_grid_structure.hpp */ = {isa = PBXFileReference; lastKnownFileType = sourcecode.cpp.h; lineEnding = 0; name = primal_grid_structure.hpp; path = ../../Common/include/primal_grid_structure.hpp; sourceTree = "<group>"; xcLanguageSpecificationIdentifier = xcode.lang.cpp; };
		05E6DB8917EB61E600FA1F7E /* config_structure.cpp */ = {isa = PBXFileReference; fileEncoding = 4; lastKnownFileType = sourcecode.cpp.cpp; lineEnding = 0; name = config_structure.cpp; path = ../../Common/src/config_structure.cpp; sourceTree = "<group>"; xcLanguageSpecificationIdentifier = xcode.lang.cpp; };
		05E6DB8A17EB61E600FA1F7E /* dual_grid_structure.cpp */ = {isa = PBXFileReference; fileEncoding = 4; lastKnownFileType = sourcecode.cpp.cpp; lineEnding = 0; name = dual_grid_structure.cpp; path = ../../Common/src/dual_grid_structure.cpp; sourceTree = "<group>"; xcLanguageSpecificationIdentifier = xcode.lang.cpp; };
		05E6DB8B17EB61E600FA1F7E /* geometry_structure.cpp */ = {isa = PBXFileReference; fileEncoding = 4; lastKnownFileType = sourcecode.cpp.cpp; lineEnding = 0; name = geometry_structure.cpp; path = ../../Common/src/geometry_structure.cpp; sourceTree = "<group>"; xcLanguageSpecificationIdentifier = xcode.lang.cpp; };
		05E6DB8C17EB61E600FA1F7E /* grid_adaptation_structure.cpp */ = {isa = PBXFileReference; fileEncoding = 4; lastKnownFileType = sourcecode.cpp.cpp; lineEnding = 0; name = grid_adaptation_structure.cpp; path = ../../Common/src/grid_adaptation_structure.cpp; sourceTree = "<group>"; };
		05E6DB8D17EB61E600FA1F7E /* grid_movement_structure.cpp */ = {isa = PBXFileReference; fileEncoding = 4; lastKnownFileType = sourcecode.cpp.cpp; lineEnding = 0; name = grid_movement_structure.cpp; path = ../../Common/src/grid_movement_structure.cpp; sourceTree = "<group>"; xcLanguageSpecificationIdentifier = xcode.lang.cpp; };
		05E6DB9017EB61E600FA1F7E /* primal_grid_structure.cpp */ = {isa = PBXFileReference; fileEncoding = 4; lastKnownFileType = sourcecode.cpp.cpp; lineEnding = 0; name = primal_grid_structure.cpp; path = ../../Common/src/primal_grid_structure.cpp; sourceTree = "<group>"; xcLanguageSpecificationIdentifier = xcode.lang.cpp; };
		05E6DBB017EB624700FA1F7E /* integration_structure.inl */ = {isa = PBXFileReference; lastKnownFileType = text; lineEnding = 0; name = integration_structure.inl; path = ../../SU2_CFD/include/integration_structure.inl; sourceTree = "<group>"; xcLanguageSpecificationIdentifier = xcode.lang.cpp; };
		05E6DBB117EB624700FA1F7E /* numerics_structure.inl */ = {isa = PBXFileReference; lastKnownFileType = text; lineEnding = 0; name = numerics_structure.inl; path = ../../SU2_CFD/include/numerics_structure.inl; sourceTree = "<group>"; xcLanguageSpecificationIdentifier = xcode.lang.cpp; };
		05E6DBB217EB624700FA1F7E /* solver_structure.inl */ = {isa = PBXFileReference; lastKnownFileType = text; lineEnding = 0; name = solver_structure.inl; path = ../../SU2_CFD/include/solver_structure.inl; sourceTree = "<group>"; xcLanguageSpecificationIdentifier = xcode.lang.cpp; };
		05E6DBB417EB627400FA1F7E /* definition_structure.hpp */ = {isa = PBXFileReference; lastKnownFileType = sourcecode.cpp.h; lineEnding = 0; name = definition_structure.hpp; path = ../../SU2_CFD/include/definition_structure.hpp; sourceTree = "<group>"; xcLanguageSpecificationIdentifier = xcode.lang.cpp; };
		05E6DBB517EB627400FA1F7E /* integration_structure.hpp */ = {isa = PBXFileReference; lastKnownFileType = sourcecode.cpp.h; lineEnding = 0; name = integration_structure.hpp; path = ../../SU2_CFD/include/integration_structure.hpp; sourceTree = "<group>"; xcLanguageSpecificationIdentifier = xcode.lang.cpp; };
		05E6DBB617EB627400FA1F7E /* iteration_structure.hpp */ = {isa = PBXFileReference; lastKnownFileType = sourcecode.cpp.h; lineEnding = 0; name = iteration_structure.hpp; path = ../../SU2_CFD/include/iteration_structure.hpp; sourceTree = "<group>"; xcLanguageSpecificationIdentifier = xcode.lang.cpp; };
		05E6DBB717EB627400FA1F7E /* numerics_structure.hpp */ = {isa = PBXFileReference; lastKnownFileType = sourcecode.cpp.h; lineEnding = 0; name = numerics_structure.hpp; path = ../../SU2_CFD/include/numerics_structure.hpp; sourceTree = "<group>"; xcLanguageSpecificationIdentifier = xcode.lang.cpp; };
		05E6DBB917EB627400FA1F7E /* solver_structure.hpp */ = {isa = PBXFileReference; lastKnownFileType = sourcecode.cpp.h; lineEnding = 0; name = solver_structure.hpp; path = ../../SU2_CFD/include/solver_structure.hpp; sourceTree = "<group>"; };
		05E6DBBA17EB627400FA1F7E /* SU2_CFD.hpp */ = {isa = PBXFileReference; lastKnownFileType = sourcecode.cpp.h; lineEnding = 0; name = SU2_CFD.hpp; path = ../../SU2_CFD/include/SU2_CFD.hpp; sourceTree = "<group>"; xcLanguageSpecificationIdentifier = xcode.lang.cpp; };
		05E6DBBC17EB62A000FA1F7E /* definition_structure.cpp */ = {isa = PBXFileReference; fileEncoding = 4; lastKnownFileType = sourcecode.cpp.cpp; lineEnding = 0; name = definition_structure.cpp; path = ../../SU2_CFD/src/definition_structure.cpp; sourceTree = "<group>"; xcLanguageSpecificationIdentifier = xcode.lang.cpp; };
		05E6DBBE17EB62A100FA1F7E /* integration_structure.cpp */ = {isa = PBXFileReference; fileEncoding = 4; lastKnownFileType = sourcecode.cpp.cpp; lineEnding = 0; name = integration_structure.cpp; path = ../../SU2_CFD/src/integration_structure.cpp; sourceTree = "<group>"; xcLanguageSpecificationIdentifier = xcode.lang.cpp; };
		05E6DBBF17EB62A100FA1F7E /* integration_time.cpp */ = {isa = PBXFileReference; fileEncoding = 4; lastKnownFileType = sourcecode.cpp.cpp; lineEnding = 0; name = integration_time.cpp; path = ../../SU2_CFD/src/integration_time.cpp; sourceTree = "<group>"; xcLanguageSpecificationIdentifier = xcode.lang.cpp; };
		05E6DBC017EB62A100FA1F7E /* iteration_structure.cpp */ = {isa = PBXFileReference; fileEncoding = 4; lastKnownFileType = sourcecode.cpp.cpp; lineEnding = 0; name = iteration_structure.cpp; path = ../../SU2_CFD/src/iteration_structure.cpp; sourceTree = "<group>"; xcLanguageSpecificationIdentifier = xcode.lang.cpp; };
		05E6DBC317EB62A100FA1F7E /* numerics_adjoint_mean.cpp */ = {isa = PBXFileReference; fileEncoding = 4; lastKnownFileType = sourcecode.cpp.cpp; lineEnding = 0; name = numerics_adjoint_mean.cpp; path = ../../SU2_CFD/src/numerics_adjoint_mean.cpp; sourceTree = "<group>"; xcLanguageSpecificationIdentifier = xcode.lang.cpp; };
		05E6DBC617EB62A100FA1F7E /* numerics_adjoint_turbulent.cpp */ = {isa = PBXFileReference; fileEncoding = 4; lastKnownFileType = sourcecode.cpp.cpp; lineEnding = 0; name = numerics_adjoint_turbulent.cpp; path = ../../SU2_CFD/src/numerics_adjoint_turbulent.cpp; sourceTree = "<group>"; xcLanguageSpecificationIdentifier = xcode.lang.cpp; };
		05E6DBC917EB62A100FA1F7E /* numerics_direct_heat.cpp */ = {isa = PBXFileReference; fileEncoding = 4; lastKnownFileType = sourcecode.cpp.cpp; lineEnding = 0; name = numerics_direct_heat.cpp; path = ../../SU2_CFD/src/numerics_direct_heat.cpp; sourceTree = "<group>"; xcLanguageSpecificationIdentifier = xcode.lang.cpp; };
		05E6DBCB17EB62A100FA1F7E /* numerics_direct_mean.cpp */ = {isa = PBXFileReference; fileEncoding = 4; lastKnownFileType = sourcecode.cpp.cpp; lineEnding = 0; name = numerics_direct_mean.cpp; path = ../../SU2_CFD/src/numerics_direct_mean.cpp; sourceTree = "<group>"; xcLanguageSpecificationIdentifier = xcode.lang.cpp; };
		05E6DBCE17EB62A100FA1F7E /* numerics_direct_transition.cpp */ = {isa = PBXFileReference; fileEncoding = 4; lastKnownFileType = sourcecode.cpp.cpp; lineEnding = 0; name = numerics_direct_transition.cpp; path = ../../SU2_CFD/src/numerics_direct_transition.cpp; sourceTree = "<group>"; xcLanguageSpecificationIdentifier = xcode.lang.cpp; };
		05E6DBCF17EB62A100FA1F7E /* numerics_direct_turbulent.cpp */ = {isa = PBXFileReference; fileEncoding = 4; lastKnownFileType = sourcecode.cpp.cpp; lineEnding = 0; name = numerics_direct_turbulent.cpp; path = ../../SU2_CFD/src/numerics_direct_turbulent.cpp; sourceTree = "<group>"; xcLanguageSpecificationIdentifier = xcode.lang.cpp; };
		05E6DBD317EB62A100FA1F7E /* numerics_structure.cpp */ = {isa = PBXFileReference; fileEncoding = 4; lastKnownFileType = sourcecode.cpp.cpp; lineEnding = 0; name = numerics_structure.cpp; path = ../../SU2_CFD/src/numerics_structure.cpp; sourceTree = "<group>"; xcLanguageSpecificationIdentifier = xcode.lang.cpp; };
		05E6DBD417EB62A100FA1F7E /* numerics_template.cpp */ = {isa = PBXFileReference; fileEncoding = 4; lastKnownFileType = sourcecode.cpp.cpp; lineEnding = 0; name = numerics_template.cpp; path = ../../SU2_CFD/src/numerics_template.cpp; sourceTree = "<group>"; xcLanguageSpecificationIdentifier = xcode.lang.cpp; };
		05E6DBDA17EB62A100FA1F7E /* solver_adjoint_mean.cpp */ = {isa = PBXFileReference; fileEncoding = 4; lastKnownFileType = sourcecode.cpp.cpp; lineEnding = 0; name = solver_adjoint_mean.cpp; path = ../../SU2_CFD/src/solver_adjoint_mean.cpp; sourceTree = "<group>"; xcLanguageSpecificationIdentifier = xcode.lang.cpp; };
		05E6DBDD17EB62A100FA1F7E /* solver_adjoint_turbulent.cpp */ = {isa = PBXFileReference; fileEncoding = 4; lastKnownFileType = sourcecode.cpp.cpp; lineEnding = 0; name = solver_adjoint_turbulent.cpp; path = ../../SU2_CFD/src/solver_adjoint_turbulent.cpp; sourceTree = "<group>"; xcLanguageSpecificationIdentifier = xcode.lang.cpp; };
		05E6DBE017EB62A100FA1F7E /* solver_direct_heat.cpp */ = {isa = PBXFileReference; fileEncoding = 4; lastKnownFileType = sourcecode.cpp.cpp; lineEnding = 0; name = solver_direct_heat.cpp; path = ../../SU2_CFD/src/solver_direct_heat.cpp; sourceTree = "<group>"; xcLanguageSpecificationIdentifier = xcode.lang.cpp; };
		05E6DBE217EB62A100FA1F7E /* solver_direct_mean.cpp */ = {isa = PBXFileReference; fileEncoding = 4; lastKnownFileType = sourcecode.cpp.cpp; lineEnding = 0; name = solver_direct_mean.cpp; path = ../../SU2_CFD/src/solver_direct_mean.cpp; sourceTree = "<group>"; xcLanguageSpecificationIdentifier = xcode.lang.cpp; };
		05E6DBE517EB62A100FA1F7E /* solver_direct_transition.cpp */ = {isa = PBXFileReference; fileEncoding = 4; lastKnownFileType = sourcecode.cpp.cpp; lineEnding = 0; name = solver_direct_transition.cpp; path = ../../SU2_CFD/src/solver_direct_transition.cpp; sourceTree = "<group>"; xcLanguageSpecificationIdentifier = xcode.lang.cpp; };
		05E6DBE617EB62A100FA1F7E /* solver_direct_turbulent.cpp */ = {isa = PBXFileReference; fileEncoding = 4; lastKnownFileType = sourcecode.cpp.cpp; lineEnding = 0; name = solver_direct_turbulent.cpp; path = ../../SU2_CFD/src/solver_direct_turbulent.cpp; sourceTree = "<group>"; xcLanguageSpecificationIdentifier = xcode.lang.cpp; };
		05E6DBEA17EB62A100FA1F7E /* solver_structure.cpp */ = {isa = PBXFileReference; fileEncoding = 4; lastKnownFileType = sourcecode.cpp.cpp; lineEnding = 0; name = solver_structure.cpp; path = ../../SU2_CFD/src/solver_structure.cpp; sourceTree = "<group>"; };
		05E6DBEB17EB62A100FA1F7E /* solver_template.cpp */ = {isa = PBXFileReference; fileEncoding = 4; lastKnownFileType = sourcecode.cpp.cpp; lineEnding = 0; name = solver_template.cpp; path = ../../SU2_CFD/src/solver_template.cpp; sourceTree = "<group>"; xcLanguageSpecificationIdentifier = xcode.lang.cpp; };
		05E6DBEC17EB62A100FA1F7E /* SU2_CFD.cpp */ = {isa = PBXFileReference; fileEncoding = 4; lastKnownFileType = sourcecode.cpp.cpp; lineEnding = 0; name = SU2_CFD.cpp; path = ../../SU2_CFD/src/SU2_CFD.cpp; sourceTree = "<group>"; xcLanguageSpecificationIdentifier = xcode.lang.cpp; };
		05F108961978D2AE00F2F288 /* fluid_model_pig.cpp */ = {isa = PBXFileReference; fileEncoding = 4; lastKnownFileType = sourcecode.cpp.cpp; lineEnding = 0; name = fluid_model_pig.cpp; path = ../../SU2_CFD/src/fluid_model_pig.cpp; sourceTree = "<group>"; xcLanguageSpecificationIdentifier = xcode.lang.cpp; };
		05F108971978D2AE00F2F288 /* fluid_model_ppr.cpp */ = {isa = PBXFileReference; fileEncoding = 4; lastKnownFileType = sourcecode.cpp.cpp; lineEnding = 0; name = fluid_model_ppr.cpp; path = ../../SU2_CFD/src/fluid_model_ppr.cpp; sourceTree = "<group>"; xcLanguageSpecificationIdentifier = xcode.lang.cpp; };
		05F108981978D2AE00F2F288 /* fluid_model_pvdw.cpp */ = {isa = PBXFileReference; fileEncoding = 4; lastKnownFileType = sourcecode.cpp.cpp; lineEnding = 0; name = fluid_model_pvdw.cpp; path = ../../SU2_CFD/src/fluid_model_pvdw.cpp; sourceTree = "<group>"; xcLanguageSpecificationIdentifier = xcode.lang.cpp; };
		05F108991978D2AE00F2F288 /* fluid_model.cpp */ = {isa = PBXFileReference; fileEncoding = 4; lastKnownFileType = sourcecode.cpp.cpp; lineEnding = 0; name = fluid_model.cpp; path = ../../SU2_CFD/src/fluid_model.cpp; sourceTree = "<group>"; xcLanguageSpecificationIdentifier = xcode.lang.cpp; };
		05F1089E1978D2CE00F2F288 /* fluid_model.hpp */ = {isa = PBXFileReference; lastKnownFileType = sourcecode.cpp.h; lineEnding = 0; name = fluid_model.hpp; path = ../../SU2_CFD/include/fluid_model.hpp; sourceTree = "<group>"; xcLanguageSpecificationIdentifier = xcode.lang.cpp; };
		05F1089F1978D2CE00F2F288 /* transport_model.hpp */ = {isa = PBXFileReference; lastKnownFileType = sourcecode.cpp.h; lineEnding = 0; name = transport_model.hpp; path = ../../SU2_CFD/include/transport_model.hpp; sourceTree = "<group>"; xcLanguageSpecificationIdentifier = xcode.lang.cpp; };
		05F108A01978D2D700F2F288 /* fluid_model.inl */ = {isa = PBXFileReference; lastKnownFileType = text; lineEnding = 0; name = fluid_model.inl; path = ../../SU2_CFD/include/fluid_model.inl; sourceTree = "<group>"; xcLanguageSpecificationIdentifier = xcode.lang.cpp; };
		05F108A11978D2D700F2F288 /* transport_model.inl */ = {isa = PBXFileReference; lastKnownFileType = text; lineEnding = 0; name = transport_model.inl; path = ../../SU2_CFD/include/transport_model.inl; sourceTree = "<group>"; xcLanguageSpecificationIdentifier = xcode.lang.cpp; };
		05F108A31978D2F200F2F288 /* transport_model.cpp */ = {isa = PBXFileReference; fileEncoding = 4; lastKnownFileType = sourcecode.cpp.cpp; lineEnding = 0; name = transport_model.cpp; path = ../../SU2_CFD/src/transport_model.cpp; sourceTree = "<group>"; xcLanguageSpecificationIdentifier = xcode.lang.cpp; };
		05F8F2672008A1C7000FEA01 /* python_wrapper_structure.cpp */ = {isa = PBXFileReference; fileEncoding = 4; lastKnownFileType = sourcecode.cpp.cpp; name = python_wrapper_structure.cpp; path = ../../SU2_CFD/src/python_wrapper_structure.cpp; sourceTree = "<group>"; };
		355D2C9D2172BDE100C10535 /* sgs_model.inl */ = {isa = PBXFileReference; fileEncoding = 4; lastKnownFileType = text; name = sgs_model.inl; path = ../../SU2_CFD/include/sgs_model.inl; sourceTree = "<group>"; };
		355D2C9E2172BDE100C10535 /* sgs_model.hpp */ = {isa = PBXFileReference; fileEncoding = 4; lastKnownFileType = sourcecode.cpp.h; name = sgs_model.hpp; path = ../../SU2_CFD/include/sgs_model.hpp; sourceTree = "<group>"; };
		3599C5D12121FAC9003AAF05 /* wall_model.cpp */ = {isa = PBXFileReference; fileEncoding = 4; lastKnownFileType = sourcecode.cpp.cpp; name = wall_model.cpp; path = ../../Common/src/wall_model.cpp; sourceTree = "<group>"; };
		3599C5D52121FAF4003AAF05 /* wall_model.hpp */ = {isa = PBXFileReference; fileEncoding = 4; lastKnownFileType = sourcecode.cpp.h; name = wall_model.hpp; path = ../../Common/include/wall_model.hpp; sourceTree = "<group>"; };
		3599C5D62121FAF4003AAF05 /* wall_model.inl */ = {isa = PBXFileReference; fileEncoding = 4; lastKnownFileType = text; name = wall_model.inl; path = ../../Common/include/wall_model.inl; sourceTree = "<group>"; };
		400CEC2D21FA81A10019B790 /* printing_toolbox.cpp */ = {isa = PBXFileReference; fileEncoding = 4; lastKnownFileType = sourcecode.cpp.cpp; name = printing_toolbox.cpp; path = ../../Common/src/toolboxes/printing_toolbox.cpp; sourceTree = "<group>"; };
		400CEC2F21FA81B60019B790 /* printing_toolbox.hpp */ = {isa = PBXFileReference; fileEncoding = 4; lastKnownFileType = sourcecode.cpp.h; name = printing_toolbox.hpp; path = ../../Common/include/toolboxes/printing_toolbox.hpp; sourceTree = "<group>"; };
		403426B2235F83B1005B5215 /* CAdjFlowIncOutput.cpp */ = {isa = PBXFileReference; fileEncoding = 4; lastKnownFileType = sourcecode.cpp.cpp; name = CAdjFlowIncOutput.cpp; path = ../../SU2_CFD/src/output/CAdjFlowIncOutput.cpp; sourceTree = "<group>"; };
		403426B3235F83B1005B5215 /* CFlowOutput.cpp */ = {isa = PBXFileReference; fileEncoding = 4; lastKnownFileType = sourcecode.cpp.cpp; name = CFlowOutput.cpp; path = ../../SU2_CFD/src/output/CFlowOutput.cpp; sourceTree = "<group>"; };
		403426B4235F83B1005B5215 /* CFlowIncOutput.cpp */ = {isa = PBXFileReference; fileEncoding = 4; lastKnownFileType = sourcecode.cpp.cpp; name = CFlowIncOutput.cpp; path = ../../SU2_CFD/src/output/CFlowIncOutput.cpp; sourceTree = "<group>"; };
		403426B5235F83B1005B5215 /* CHeatOutput.cpp */ = {isa = PBXFileReference; fileEncoding = 4; lastKnownFileType = sourcecode.cpp.cpp; name = CHeatOutput.cpp; path = ../../SU2_CFD/src/output/CHeatOutput.cpp; sourceTree = "<group>"; };
		403426B6235F83B1005B5215 /* CMultizoneOutput.cpp */ = {isa = PBXFileReference; fileEncoding = 4; lastKnownFileType = sourcecode.cpp.cpp; name = CMultizoneOutput.cpp; path = ../../SU2_CFD/src/output/CMultizoneOutput.cpp; sourceTree = "<group>"; };
		403426B7235F83B1005B5215 /* CMeshOutput.cpp */ = {isa = PBXFileReference; fileEncoding = 4; lastKnownFileType = sourcecode.cpp.cpp; name = CMeshOutput.cpp; path = ../../SU2_CFD/src/output/CMeshOutput.cpp; sourceTree = "<group>"; };
		403426B8235F83B1005B5215 /* CAdjElasticityOutput.cpp */ = {isa = PBXFileReference; fileEncoding = 4; lastKnownFileType = sourcecode.cpp.cpp; name = CAdjElasticityOutput.cpp; path = ../../SU2_CFD/src/output/CAdjElasticityOutput.cpp; sourceTree = "<group>"; };
		403426B9235F83B1005B5215 /* CElasticityOutput.cpp */ = {isa = PBXFileReference; fileEncoding = 4; lastKnownFileType = sourcecode.cpp.cpp; name = CElasticityOutput.cpp; path = ../../SU2_CFD/src/output/CElasticityOutput.cpp; sourceTree = "<group>"; };
		403426BA235F83B1005B5215 /* CFlowCompOutput.cpp */ = {isa = PBXFileReference; fileEncoding = 4; lastKnownFileType = sourcecode.cpp.cpp; name = CFlowCompOutput.cpp; path = ../../SU2_CFD/src/output/CFlowCompOutput.cpp; sourceTree = "<group>"; };
		403426BB235F83B1005B5215 /* output_structure_legacy.cpp */ = {isa = PBXFileReference; fileEncoding = 4; lastKnownFileType = sourcecode.cpp.cpp; name = output_structure_legacy.cpp; path = ../../SU2_CFD/src/output/output_structure_legacy.cpp; sourceTree = "<group>"; };
		403426BC235F83B1005B5215 /* CFlowCompFEMOutput.cpp */ = {isa = PBXFileReference; fileEncoding = 4; lastKnownFileType = sourcecode.cpp.cpp; name = CFlowCompFEMOutput.cpp; path = ../../SU2_CFD/src/output/CFlowCompFEMOutput.cpp; sourceTree = "<group>"; };
		403426BD235F83B1005B5215 /* CAdjFlowCompOutput.cpp */ = {isa = PBXFileReference; fileEncoding = 4; lastKnownFileType = sourcecode.cpp.cpp; name = CAdjFlowCompOutput.cpp; path = ../../SU2_CFD/src/output/CAdjFlowCompOutput.cpp; sourceTree = "<group>"; };
		403426BE235F83B1005B5215 /* COutput.cpp */ = {isa = PBXFileReference; fileEncoding = 4; lastKnownFileType = sourcecode.cpp.cpp; name = COutput.cpp; path = ../../SU2_CFD/src/output/COutput.cpp; sourceTree = "<group>"; };
		403426BF235F83B2005B5215 /* output_physics.cpp */ = {isa = PBXFileReference; fileEncoding = 4; lastKnownFileType = sourcecode.cpp.cpp; name = output_physics.cpp; path = ../../SU2_CFD/src/output/output_physics.cpp; sourceTree = "<group>"; };
		403426C0235F83B2005B5215 /* CAdjHeatOutput.cpp */ = {isa = PBXFileReference; fileEncoding = 4; lastKnownFileType = sourcecode.cpp.cpp; name = CAdjHeatOutput.cpp; path = ../../SU2_CFD/src/output/CAdjHeatOutput.cpp; sourceTree = "<group>"; };
		403426C1235F83B2005B5215 /* CBaselineOutput.cpp */ = {isa = PBXFileReference; fileEncoding = 4; lastKnownFileType = sourcecode.cpp.cpp; name = CBaselineOutput.cpp; path = ../../SU2_CFD/src/output/CBaselineOutput.cpp; sourceTree = "<group>"; };
		403426D4235F85D5005B5215 /* CMeshOutput.hpp */ = {isa = PBXFileReference; fileEncoding = 4; lastKnownFileType = sourcecode.cpp.h; name = CMeshOutput.hpp; path = ../../SU2_CFD/include/output/CMeshOutput.hpp; sourceTree = "<group>"; };
		403426D5235F85D5005B5215 /* CFlowIncOutput.hpp */ = {isa = PBXFileReference; fileEncoding = 4; lastKnownFileType = sourcecode.cpp.h; name = CFlowIncOutput.hpp; path = ../../SU2_CFD/include/output/CFlowIncOutput.hpp; sourceTree = "<group>"; };
		403426D6235F85D5005B5215 /* CMultizoneOutput.hpp */ = {isa = PBXFileReference; fileEncoding = 4; lastKnownFileType = sourcecode.cpp.h; name = CMultizoneOutput.hpp; path = ../../SU2_CFD/include/output/CMultizoneOutput.hpp; sourceTree = "<group>"; };
		403426D7235F85D5005B5215 /* COutput.hpp */ = {isa = PBXFileReference; fileEncoding = 4; lastKnownFileType = sourcecode.cpp.h; name = COutput.hpp; path = ../../SU2_CFD/include/output/COutput.hpp; sourceTree = "<group>"; };
		403426D8235F85D5005B5215 /* COutputLegacy.hpp */ = {isa = PBXFileReference; fileEncoding = 4; lastKnownFileType = sourcecode.cpp.h; name = COutputLegacy.hpp; path = ../../SU2_CFD/include/output/COutputLegacy.hpp; sourceTree = "<group>"; };
		403426DA235F85D5005B5215 /* CFlowOutput.hpp */ = {isa = PBXFileReference; fileEncoding = 4; lastKnownFileType = sourcecode.cpp.h; name = CFlowOutput.hpp; path = ../../SU2_CFD/include/output/CFlowOutput.hpp; sourceTree = "<group>"; };
		403426DB235F85D5005B5215 /* CHeatOutput.hpp */ = {isa = PBXFileReference; fileEncoding = 4; lastKnownFileType = sourcecode.cpp.h; name = CHeatOutput.hpp; path = ../../SU2_CFD/include/output/CHeatOutput.hpp; sourceTree = "<group>"; };
		403426DC235F85D5005B5215 /* CFlowCompFEMOutput.hpp */ = {isa = PBXFileReference; fileEncoding = 4; lastKnownFileType = sourcecode.cpp.h; name = CFlowCompFEMOutput.hpp; path = ../../SU2_CFD/include/output/CFlowCompFEMOutput.hpp; sourceTree = "<group>"; };
		403426DD235F85D6005B5215 /* CAdjElasticityOutput.hpp */ = {isa = PBXFileReference; fileEncoding = 4; lastKnownFileType = sourcecode.cpp.h; name = CAdjElasticityOutput.hpp; path = ../../SU2_CFD/include/output/CAdjElasticityOutput.hpp; sourceTree = "<group>"; };
		403426DE235F85D6005B5215 /* CAdjHeatOutput.hpp */ = {isa = PBXFileReference; fileEncoding = 4; lastKnownFileType = sourcecode.cpp.h; name = CAdjHeatOutput.hpp; path = ../../SU2_CFD/include/output/CAdjHeatOutput.hpp; sourceTree = "<group>"; };
		403426DF235F85D6005B5215 /* CBaselineOutput.hpp */ = {isa = PBXFileReference; fileEncoding = 4; lastKnownFileType = sourcecode.cpp.h; name = CBaselineOutput.hpp; path = ../../SU2_CFD/include/output/CBaselineOutput.hpp; sourceTree = "<group>"; };
		403426E0235F85D6005B5215 /* CElasticityOutput.hpp */ = {isa = PBXFileReference; fileEncoding = 4; lastKnownFileType = sourcecode.cpp.h; name = CElasticityOutput.hpp; path = ../../SU2_CFD/include/output/CElasticityOutput.hpp; sourceTree = "<group>"; };
		403426E1235F85D6005B5215 /* CFlowCompOutput.hpp */ = {isa = PBXFileReference; fileEncoding = 4; lastKnownFileType = sourcecode.cpp.h; name = CFlowCompOutput.hpp; path = ../../SU2_CFD/include/output/CFlowCompOutput.hpp; sourceTree = "<group>"; };
		403426E2235F85D6005B5215 /* output_structure_legacy.inl */ = {isa = PBXFileReference; fileEncoding = 4; lastKnownFileType = text; name = output_structure_legacy.inl; path = ../../SU2_CFD/include/output/output_structure_legacy.inl; sourceTree = "<group>"; };
		403426E3235F85D6005B5215 /* CAdjFlowOutput.hpp */ = {isa = PBXFileReference; fileEncoding = 4; lastKnownFileType = sourcecode.cpp.h; name = CAdjFlowOutput.hpp; path = ../../SU2_CFD/include/output/CAdjFlowOutput.hpp; sourceTree = "<group>"; };
		403426E4235F85D7005B5215 /* CAdjFlowIncOutput.hpp */ = {isa = PBXFileReference; fileEncoding = 4; lastKnownFileType = sourcecode.cpp.h; name = CAdjFlowIncOutput.hpp; path = ../../SU2_CFD/include/output/CAdjFlowIncOutput.hpp; sourceTree = "<group>"; };
		403426E6235F88ED005B5215 /* CDiscAdjMultizoneDriver.hpp */ = {isa = PBXFileReference; fileEncoding = 4; lastKnownFileType = sourcecode.cpp.h; name = CDiscAdjMultizoneDriver.hpp; path = ../../SU2_CFD/include/drivers/CDiscAdjMultizoneDriver.hpp; sourceTree = "<group>"; };
		403426EC235F8E29005B5215 /* CDiscAdjMultizoneDriver.cpp */ = {isa = PBXFileReference; fileEncoding = 4; lastKnownFileType = sourcecode.cpp.cpp; name = CDiscAdjMultizoneDriver.cpp; path = ../../SU2_CFD/src/drivers/CDiscAdjMultizoneDriver.cpp; sourceTree = "<group>"; };
		4040B24A235FBEC300843C83 /* CDiscAdjFlowTractionInterface.hpp */ = {isa = PBXFileReference; fileEncoding = 4; lastKnownFileType = sourcecode.cpp.h; name = CDiscAdjFlowTractionInterface.hpp; path = ../../SU2_CFD/include/interfaces/fsi/CDiscAdjFlowTractionInterface.hpp; sourceTree = "<group>"; };
		4040B24B235FBEC300843C83 /* CMixingPlaneInterface.hpp */ = {isa = PBXFileReference; fileEncoding = 4; lastKnownFileType = sourcecode.cpp.h; name = CMixingPlaneInterface.hpp; path = ../../SU2_CFD/include/interfaces/cfd/CMixingPlaneInterface.hpp; sourceTree = "<group>"; };
		4040B24C235FBEC300843C83 /* CConservativeVarsInterface.hpp */ = {isa = PBXFileReference; fileEncoding = 4; lastKnownFileType = sourcecode.cpp.h; name = CConservativeVarsInterface.hpp; path = ../../SU2_CFD/include/interfaces/cfd/CConservativeVarsInterface.hpp; sourceTree = "<group>"; };
		4040B24D235FBEC300843C83 /* CSlidingInterface.hpp */ = {isa = PBXFileReference; fileEncoding = 4; lastKnownFileType = sourcecode.cpp.h; name = CSlidingInterface.hpp; path = ../../SU2_CFD/include/interfaces/cfd/CSlidingInterface.hpp; sourceTree = "<group>"; };
		4040B24E235FBEC300843C83 /* CDisplacementsInterfaceLegacy.hpp */ = {isa = PBXFileReference; fileEncoding = 4; lastKnownFileType = sourcecode.cpp.h; name = CDisplacementsInterfaceLegacy.hpp; path = ../../SU2_CFD/include/interfaces/fsi/CDisplacementsInterfaceLegacy.hpp; sourceTree = "<group>"; };
		4040B24F235FBEC300843C83 /* CConjugateHeatInterface.hpp */ = {isa = PBXFileReference; fileEncoding = 4; lastKnownFileType = sourcecode.cpp.h; name = CConjugateHeatInterface.hpp; path = ../../SU2_CFD/include/interfaces/cht/CConjugateHeatInterface.hpp; sourceTree = "<group>"; };
		4040B250235FBEC300843C83 /* CDiscAdjDisplacementsInterfaceLegacy.hpp */ = {isa = PBXFileReference; fileEncoding = 4; lastKnownFileType = sourcecode.cpp.h; name = CDiscAdjDisplacementsInterfaceLegacy.hpp; path = ../../SU2_CFD/include/interfaces/fsi/CDiscAdjDisplacementsInterfaceLegacy.hpp; sourceTree = "<group>"; };
		4040B251235FBEC300843C83 /* CFlowTractionInterface.hpp */ = {isa = PBXFileReference; fileEncoding = 4; lastKnownFileType = sourcecode.cpp.h; name = CFlowTractionInterface.hpp; path = ../../SU2_CFD/include/interfaces/fsi/CFlowTractionInterface.hpp; sourceTree = "<group>"; };
		4040B252235FBEC300843C83 /* CInterface.hpp */ = {isa = PBXFileReference; fileEncoding = 4; lastKnownFileType = sourcecode.cpp.h; name = CInterface.hpp; path = ../../SU2_CFD/include/interfaces/CInterface.hpp; sourceTree = "<group>"; };
		4040B253235FBEC300843C83 /* CDisplacementsInterface.hpp */ = {isa = PBXFileReference; fileEncoding = 4; lastKnownFileType = sourcecode.cpp.h; name = CDisplacementsInterface.hpp; path = ../../SU2_CFD/include/interfaces/fsi/CDisplacementsInterface.hpp; sourceTree = "<group>"; };
		4040B254235FBEFD00843C83 /* CDisplacementsInterfaceLegacy.cpp */ = {isa = PBXFileReference; fileEncoding = 4; lastKnownFileType = sourcecode.cpp.cpp; name = CDisplacementsInterfaceLegacy.cpp; path = ../../SU2_CFD/src/interfaces/fsi/CDisplacementsInterfaceLegacy.cpp; sourceTree = "<group>"; };
		4040B255235FBEFD00843C83 /* CDisplacementsInterface.cpp */ = {isa = PBXFileReference; fileEncoding = 4; lastKnownFileType = sourcecode.cpp.cpp; name = CDisplacementsInterface.cpp; path = ../../SU2_CFD/src/interfaces/fsi/CDisplacementsInterface.cpp; sourceTree = "<group>"; };
		4040B256235FBEFD00843C83 /* CFlowTractionInterface.cpp */ = {isa = PBXFileReference; fileEncoding = 4; lastKnownFileType = sourcecode.cpp.cpp; name = CFlowTractionInterface.cpp; path = ../../SU2_CFD/src/interfaces/fsi/CFlowTractionInterface.cpp; sourceTree = "<group>"; };
		4040B257235FBEFD00843C83 /* CDiscAdjFlowTractionInterface.cpp */ = {isa = PBXFileReference; fileEncoding = 4; lastKnownFileType = sourcecode.cpp.cpp; name = CDiscAdjFlowTractionInterface.cpp; path = ../../SU2_CFD/src/interfaces/fsi/CDiscAdjFlowTractionInterface.cpp; sourceTree = "<group>"; };
		4040B258235FBEFD00843C83 /* CMixingPlaneInterface.cpp */ = {isa = PBXFileReference; fileEncoding = 4; lastKnownFileType = sourcecode.cpp.cpp; name = CMixingPlaneInterface.cpp; path = ../../SU2_CFD/src/interfaces/cfd/CMixingPlaneInterface.cpp; sourceTree = "<group>"; };
		4040B259235FBEFD00843C83 /* CDiscAdjDisplacementsInterfaceLegacy.cpp */ = {isa = PBXFileReference; fileEncoding = 4; lastKnownFileType = sourcecode.cpp.cpp; name = CDiscAdjDisplacementsInterfaceLegacy.cpp; path = ../../SU2_CFD/src/interfaces/fsi/CDiscAdjDisplacementsInterfaceLegacy.cpp; sourceTree = "<group>"; };
		4040B25A235FBEFD00843C83 /* CConjugateHeatInterface.cpp */ = {isa = PBXFileReference; fileEncoding = 4; lastKnownFileType = sourcecode.cpp.cpp; name = CConjugateHeatInterface.cpp; path = ../../SU2_CFD/src/interfaces/cht/CConjugateHeatInterface.cpp; sourceTree = "<group>"; };
		4040B25B235FBEFD00843C83 /* CSlidingInterface.cpp */ = {isa = PBXFileReference; fileEncoding = 4; lastKnownFileType = sourcecode.cpp.cpp; name = CSlidingInterface.cpp; path = ../../SU2_CFD/src/interfaces/cfd/CSlidingInterface.cpp; sourceTree = "<group>"; };
		4040B25C235FBEFD00843C83 /* CConservativeVarsInterface.cpp */ = {isa = PBXFileReference; fileEncoding = 4; lastKnownFileType = sourcecode.cpp.cpp; name = CConservativeVarsInterface.cpp; path = ../../SU2_CFD/src/interfaces/cfd/CConservativeVarsInterface.cpp; sourceTree = "<group>"; };
		4040B25D235FBEFD00843C83 /* CInterface.cpp */ = {isa = PBXFileReference; fileEncoding = 4; lastKnownFileType = sourcecode.cpp.cpp; name = CInterface.cpp; path = ../../SU2_CFD/src/interfaces/CInterface.cpp; sourceTree = "<group>"; };
		4040B26A235FBFF200843C83 /* CCSVFileWriter.cpp */ = {isa = PBXFileReference; fileEncoding = 4; lastKnownFileType = sourcecode.cpp.cpp; path = CCSVFileWriter.cpp; sourceTree = "<group>"; };
		4040B26B235FBFF200843C83 /* CSurfaceFVMDataSorter.cpp */ = {isa = PBXFileReference; fileEncoding = 4; lastKnownFileType = sourcecode.cpp.cpp; path = CSurfaceFVMDataSorter.cpp; sourceTree = "<group>"; };
		4040B26C235FBFF200843C83 /* CParallelFileWriter.cpp */ = {isa = PBXFileReference; fileEncoding = 4; lastKnownFileType = sourcecode.cpp.cpp; path = CParallelFileWriter.cpp; sourceTree = "<group>"; };
		4040B26D235FBFF200843C83 /* CParallelDataSorter.cpp */ = {isa = PBXFileReference; fileEncoding = 4; lastKnownFileType = sourcecode.cpp.cpp; path = CParallelDataSorter.cpp; sourceTree = "<group>"; };
		4040B26E235FBFF200843C83 /* CParaviewBinaryFileWriter.cpp */ = {isa = PBXFileReference; fileEncoding = 4; lastKnownFileType = sourcecode.cpp.cpp; path = CParaviewBinaryFileWriter.cpp; sourceTree = "<group>"; };
		4040B26F235FBFF200843C83 /* CFEMDataSorter.cpp */ = {isa = PBXFileReference; fileEncoding = 4; lastKnownFileType = sourcecode.cpp.cpp; path = CFEMDataSorter.cpp; sourceTree = "<group>"; };
		4040B270235FBFF200843C83 /* CSU2BinaryFileWriter.cpp */ = {isa = PBXFileReference; fileEncoding = 4; lastKnownFileType = sourcecode.cpp.cpp; path = CSU2BinaryFileWriter.cpp; sourceTree = "<group>"; };
		4040B271235FBFF200843C83 /* CTecplotBinaryFileWriter.cpp */ = {isa = PBXFileReference; fileEncoding = 4; lastKnownFileType = sourcecode.cpp.cpp; path = CTecplotBinaryFileWriter.cpp; sourceTree = "<group>"; };
		4040B272235FBFF200843C83 /* CSU2FileWriter.cpp */ = {isa = PBXFileReference; fileEncoding = 4; lastKnownFileType = sourcecode.cpp.cpp; path = CSU2FileWriter.cpp; sourceTree = "<group>"; };
		4040B273235FBFF200843C83 /* CFVMDataSorter.cpp */ = {isa = PBXFileReference; fileEncoding = 4; lastKnownFileType = sourcecode.cpp.cpp; path = CFVMDataSorter.cpp; sourceTree = "<group>"; };
		4040B274235FBFF200843C83 /* CParaviewFileWriter.cpp */ = {isa = PBXFileReference; fileEncoding = 4; lastKnownFileType = sourcecode.cpp.cpp; path = CParaviewFileWriter.cpp; sourceTree = "<group>"; };
		4040B275235FBFF200843C83 /* CSurfaceFEMDataSorter.cpp */ = {isa = PBXFileReference; fileEncoding = 4; lastKnownFileType = sourcecode.cpp.cpp; path = CSurfaceFEMDataSorter.cpp; sourceTree = "<group>"; };
		4040B276235FBFF200843C83 /* CTecplotFileWriter.cpp */ = {isa = PBXFileReference; fileEncoding = 4; lastKnownFileType = sourcecode.cpp.cpp; path = CTecplotFileWriter.cpp; sourceTree = "<group>"; };
		4040B277235FBFF200843C83 /* CSU2MeshFileWriter.cpp */ = {isa = PBXFileReference; fileEncoding = 4; lastKnownFileType = sourcecode.cpp.cpp; path = CSU2MeshFileWriter.cpp; sourceTree = "<group>"; };
		4040B287235FC03700843C83 /* CParaviewFileWriter.hpp */ = {isa = PBXFileReference; fileEncoding = 4; lastKnownFileType = sourcecode.cpp.h; path = CParaviewFileWriter.hpp; sourceTree = "<group>"; };
		4040B288235FC03700843C83 /* CTecplotFileWriter.hpp */ = {isa = PBXFileReference; fileEncoding = 4; lastKnownFileType = sourcecode.cpp.h; path = CTecplotFileWriter.hpp; sourceTree = "<group>"; };
		4040B289235FC03700843C83 /* CSurfaceFEMDataSorter.hpp */ = {isa = PBXFileReference; fileEncoding = 4; lastKnownFileType = sourcecode.cpp.h; path = CSurfaceFEMDataSorter.hpp; sourceTree = "<group>"; };
		4040B28A235FC03700843C83 /* CSU2MeshFileWriter.hpp */ = {isa = PBXFileReference; fileEncoding = 4; lastKnownFileType = sourcecode.cpp.h; path = CSU2MeshFileWriter.hpp; sourceTree = "<group>"; };
		4040B28B235FC03700843C83 /* CTecplotBinaryFileWriter.hpp */ = {isa = PBXFileReference; fileEncoding = 4; lastKnownFileType = sourcecode.cpp.h; path = CTecplotBinaryFileWriter.hpp; sourceTree = "<group>"; };
		4040B28C235FC03700843C83 /* CSU2FileWriter.hpp */ = {isa = PBXFileReference; fileEncoding = 4; lastKnownFileType = sourcecode.cpp.h; path = CSU2FileWriter.hpp; sourceTree = "<group>"; };
		4040B28D235FC03700843C83 /* CFVMDataSorter.hpp */ = {isa = PBXFileReference; fileEncoding = 4; lastKnownFileType = sourcecode.cpp.h; path = CFVMDataSorter.hpp; sourceTree = "<group>"; };
		4040B28E235FC03700843C83 /* CParallelDataSorter.hpp */ = {isa = PBXFileReference; fileEncoding = 4; lastKnownFileType = sourcecode.cpp.h; path = CParallelDataSorter.hpp; sourceTree = "<group>"; };
		4040B28F235FC03700843C83 /* CFEMDataSorter.hpp */ = {isa = PBXFileReference; fileEncoding = 4; lastKnownFileType = sourcecode.cpp.h; path = CFEMDataSorter.hpp; sourceTree = "<group>"; };
		4040B290235FC03700843C83 /* CParaviewBinaryFileWriter.hpp */ = {isa = PBXFileReference; fileEncoding = 4; lastKnownFileType = sourcecode.cpp.h; path = CParaviewBinaryFileWriter.hpp; sourceTree = "<group>"; };
		4040B291235FC03700843C83 /* CSU2BinaryFileWriter.hpp */ = {isa = PBXFileReference; fileEncoding = 4; lastKnownFileType = sourcecode.cpp.h; path = CSU2BinaryFileWriter.hpp; sourceTree = "<group>"; };
		4040B292235FC03700843C83 /* CFileWriter.hpp */ = {isa = PBXFileReference; fileEncoding = 4; lastKnownFileType = sourcecode.cpp.h; path = CFileWriter.hpp; sourceTree = "<group>"; };
		4040B293235FC03700843C83 /* CCSVFileWriter.hpp */ = {isa = PBXFileReference; fileEncoding = 4; lastKnownFileType = sourcecode.cpp.h; path = CCSVFileWriter.hpp; sourceTree = "<group>"; };
		4040B294235FC03700843C83 /* CSurfaceFVMDataSorter.hpp */ = {isa = PBXFileReference; fileEncoding = 4; lastKnownFileType = sourcecode.cpp.h; path = CSurfaceFVMDataSorter.hpp; sourceTree = "<group>"; };
		E90B4FCB22DFDF92000ED392 /* CMMSIncNSSolution.cpp */ = {isa = PBXFileReference; fileEncoding = 4; lastKnownFileType = sourcecode.cpp.cpp; name = CMMSIncNSSolution.cpp; path = ../../Common/src/toolboxes/MMS/CMMSIncNSSolution.cpp; sourceTree = "<group>"; };
		E90B4FCC22DFDF93000ED392 /* CMMSNSUnitQuadSolutionWallBC.cpp */ = {isa = PBXFileReference; fileEncoding = 4; lastKnownFileType = sourcecode.cpp.cpp; name = CMMSNSUnitQuadSolutionWallBC.cpp; path = ../../Common/src/toolboxes/MMS/CMMSNSUnitQuadSolutionWallBC.cpp; sourceTree = "<group>"; };
		E90B4FCD22DFDF93000ED392 /* CNSUnitQuadSolution.cpp */ = {isa = PBXFileReference; fileEncoding = 4; lastKnownFileType = sourcecode.cpp.cpp; name = CNSUnitQuadSolution.cpp; path = ../../Common/src/toolboxes/MMS/CNSUnitQuadSolution.cpp; sourceTree = "<group>"; };
		E90B4FCE22DFDF93000ED392 /* CTGVSolution.cpp */ = {isa = PBXFileReference; fileEncoding = 4; lastKnownFileType = sourcecode.cpp.cpp; name = CTGVSolution.cpp; path = ../../Common/src/toolboxes/MMS/CTGVSolution.cpp; sourceTree = "<group>"; };
		E90B4FCF22DFDF93000ED392 /* CIncTGVSolution.cpp */ = {isa = PBXFileReference; fileEncoding = 4; lastKnownFileType = sourcecode.cpp.cpp; name = CIncTGVSolution.cpp; path = ../../Common/src/toolboxes/MMS/CIncTGVSolution.cpp; sourceTree = "<group>"; };
		E90B4FD022DFDF93000ED392 /* CUserDefinedSolution.cpp */ = {isa = PBXFileReference; fileEncoding = 4; lastKnownFileType = sourcecode.cpp.cpp; name = CUserDefinedSolution.cpp; path = ../../Common/src/toolboxes/MMS/CUserDefinedSolution.cpp; sourceTree = "<group>"; };
		E90B4FD122DFDF93000ED392 /* CMMSNSTwoHalfSpheresSolution.cpp */ = {isa = PBXFileReference; fileEncoding = 4; lastKnownFileType = sourcecode.cpp.cpp; name = CMMSNSTwoHalfSpheresSolution.cpp; path = ../../Common/src/toolboxes/MMS/CMMSNSTwoHalfSpheresSolution.cpp; sourceTree = "<group>"; };
		E90B4FD222DFDF93000ED392 /* CInviscidVortexSolution.cpp */ = {isa = PBXFileReference; fileEncoding = 4; lastKnownFileType = sourcecode.cpp.cpp; name = CInviscidVortexSolution.cpp; path = ../../Common/src/toolboxes/MMS/CInviscidVortexSolution.cpp; sourceTree = "<group>"; };
		E90B4FD322DFDF93000ED392 /* CMMSNSUnitQuadSolution.cpp */ = {isa = PBXFileReference; fileEncoding = 4; lastKnownFileType = sourcecode.cpp.cpp; name = CMMSNSUnitQuadSolution.cpp; path = ../../Common/src/toolboxes/MMS/CMMSNSUnitQuadSolution.cpp; sourceTree = "<group>"; };
		E90B4FD422DFDF93000ED392 /* CMMSIncEulerSolution.cpp */ = {isa = PBXFileReference; fileEncoding = 4; lastKnownFileType = sourcecode.cpp.cpp; name = CMMSIncEulerSolution.cpp; path = ../../Common/src/toolboxes/MMS/CMMSIncEulerSolution.cpp; sourceTree = "<group>"; };
		E90B4FD522DFDF93000ED392 /* CMMSNSTwoHalfCirclesSolution.cpp */ = {isa = PBXFileReference; fileEncoding = 4; lastKnownFileType = sourcecode.cpp.cpp; name = CMMSNSTwoHalfCirclesSolution.cpp; path = ../../Common/src/toolboxes/MMS/CMMSNSTwoHalfCirclesSolution.cpp; sourceTree = "<group>"; };
		E90B4FD622DFDF93000ED392 /* CRinglebSolution.cpp */ = {isa = PBXFileReference; fileEncoding = 4; lastKnownFileType = sourcecode.cpp.cpp; name = CRinglebSolution.cpp; path = ../../Common/src/toolboxes/MMS/CRinglebSolution.cpp; sourceTree = "<group>"; };
		E90B4FD722DFDF94000ED392 /* CVerificationSolution.cpp */ = {isa = PBXFileReference; fileEncoding = 4; lastKnownFileType = sourcecode.cpp.cpp; name = CVerificationSolution.cpp; path = ../../Common/src/toolboxes/MMS/CVerificationSolution.cpp; sourceTree = "<group>"; };
		E90B4FE622DFDFE2000ED392 /* CVariable.cpp */ = {isa = PBXFileReference; fileEncoding = 4; lastKnownFileType = sourcecode.cpp.cpp; name = CVariable.cpp; path = ../../SU2_CFD/src/variables/CVariable.cpp; sourceTree = "<group>"; };
		E90B4FE722DFDFE2000ED392 /* CIncEulerVariable.cpp */ = {isa = PBXFileReference; fileEncoding = 4; lastKnownFileType = sourcecode.cpp.cpp; name = CIncEulerVariable.cpp; path = ../../SU2_CFD/src/variables/CIncEulerVariable.cpp; sourceTree = "<group>"; };
		E90B4FE822DFDFE2000ED392 /* CAdjTurbVariable.cpp */ = {isa = PBXFileReference; fileEncoding = 4; lastKnownFileType = sourcecode.cpp.cpp; name = CAdjTurbVariable.cpp; path = ../../SU2_CFD/src/variables/CAdjTurbVariable.cpp; sourceTree = "<group>"; };
		E90B4FE922DFDFE2000ED392 /* CAdjNSVariable.cpp */ = {isa = PBXFileReference; fileEncoding = 4; lastKnownFileType = sourcecode.cpp.cpp; name = CAdjNSVariable.cpp; path = ../../SU2_CFD/src/variables/CAdjNSVariable.cpp; sourceTree = "<group>"; };
		E90B4FEA22DFDFE2000ED392 /* CDiscAdjVariable.cpp */ = {isa = PBXFileReference; fileEncoding = 4; lastKnownFileType = sourcecode.cpp.cpp; name = CDiscAdjVariable.cpp; path = ../../SU2_CFD/src/variables/CDiscAdjVariable.cpp; sourceTree = "<group>"; };
		E90B4FEB22DFDFE2000ED392 /* CDiscAdjFEAVariable.cpp */ = {isa = PBXFileReference; fileEncoding = 4; lastKnownFileType = sourcecode.cpp.cpp; name = CDiscAdjFEAVariable.cpp; path = ../../SU2_CFD/src/variables/CDiscAdjFEAVariable.cpp; sourceTree = "<group>"; };
		E90B4FEC22DFDFE3000ED392 /* CAdjEulerVariable.cpp */ = {isa = PBXFileReference; fileEncoding = 4; lastKnownFileType = sourcecode.cpp.cpp; name = CAdjEulerVariable.cpp; path = ../../SU2_CFD/src/variables/CAdjEulerVariable.cpp; sourceTree = "<group>"; };
		E90B4FED22DFDFE3000ED392 /* CIncNSVariable.cpp */ = {isa = PBXFileReference; fileEncoding = 4; lastKnownFileType = sourcecode.cpp.cpp; name = CIncNSVariable.cpp; path = ../../SU2_CFD/src/variables/CIncNSVariable.cpp; sourceTree = "<group>"; };
		E90B4FEE22DFDFE3000ED392 /* CHeatFVMVariable.cpp */ = {isa = PBXFileReference; fileEncoding = 4; lastKnownFileType = sourcecode.cpp.cpp; name = CHeatFVMVariable.cpp; path = ../../SU2_CFD/src/variables/CHeatFVMVariable.cpp; sourceTree = "<group>"; };
		E90B4FEF22DFDFE3000ED392 /* CEulerVariable.cpp */ = {isa = PBXFileReference; fileEncoding = 4; lastKnownFileType = sourcecode.cpp.cpp; name = CEulerVariable.cpp; path = ../../SU2_CFD/src/variables/CEulerVariable.cpp; sourceTree = "<group>"; };
		E90B4FF022DFDFE3000ED392 /* CTurbSSTVariable.cpp */ = {isa = PBXFileReference; fileEncoding = 4; lastKnownFileType = sourcecode.cpp.cpp; name = CTurbSSTVariable.cpp; path = ../../SU2_CFD/src/variables/CTurbSSTVariable.cpp; sourceTree = "<group>"; };
		E90B4FF122DFDFE3000ED392 /* CBaselineVariable.cpp */ = {isa = PBXFileReference; fileEncoding = 4; lastKnownFileType = sourcecode.cpp.cpp; name = CBaselineVariable.cpp; path = ../../SU2_CFD/src/variables/CBaselineVariable.cpp; sourceTree = "<group>"; };
		E90B4FF222DFDFE3000ED392 /* CTurbVariable.cpp */ = {isa = PBXFileReference; fileEncoding = 4; lastKnownFileType = sourcecode.cpp.cpp; name = CTurbVariable.cpp; path = ../../SU2_CFD/src/variables/CTurbVariable.cpp; sourceTree = "<group>"; };
		E90B4FF322DFDFE3000ED392 /* CTransLMVariable.cpp */ = {isa = PBXFileReference; fileEncoding = 4; lastKnownFileType = sourcecode.cpp.cpp; name = CTransLMVariable.cpp; path = ../../SU2_CFD/src/variables/CTransLMVariable.cpp; sourceTree = "<group>"; };
		E90B4FF422DFDFE4000ED392 /* CFEAVariable.cpp */ = {isa = PBXFileReference; fileEncoding = 4; lastKnownFileType = sourcecode.cpp.cpp; name = CFEAVariable.cpp; path = ../../SU2_CFD/src/variables/CFEAVariable.cpp; sourceTree = "<group>"; };
		E90B4FF522DFDFE4000ED392 /* CNSVariable.cpp */ = {isa = PBXFileReference; fileEncoding = 4; lastKnownFileType = sourcecode.cpp.cpp; name = CNSVariable.cpp; path = ../../SU2_CFD/src/variables/CNSVariable.cpp; sourceTree = "<group>"; };
		E90B4FF622DFDFE4000ED392 /* CFEABoundVariable.cpp */ = {isa = PBXFileReference; fileEncoding = 4; lastKnownFileType = sourcecode.cpp.cpp; name = CFEABoundVariable.cpp; path = ../../SU2_CFD/src/variables/CFEABoundVariable.cpp; sourceTree = "<group>"; };
		E90B4FF722DFDFE4000ED392 /* CTurbSAVariable.cpp */ = {isa = PBXFileReference; fileEncoding = 4; lastKnownFileType = sourcecode.cpp.cpp; name = CTurbSAVariable.cpp; path = ../../SU2_CFD/src/variables/CTurbSAVariable.cpp; sourceTree = "<group>"; };
		E90B500B22DFE042000ED392 /* CSysVector.cpp */ = {isa = PBXFileReference; fileEncoding = 4; lastKnownFileType = sourcecode.cpp.cpp; name = CSysVector.cpp; path = ../../Common/src/linear_algebra/CSysVector.cpp; sourceTree = "<group>"; };
		E90B500C22DFE042000ED392 /* CSysMatrix.cpp */ = {isa = PBXFileReference; fileEncoding = 4; lastKnownFileType = sourcecode.cpp.cpp; name = CSysMatrix.cpp; path = ../../Common/src/linear_algebra/CSysMatrix.cpp; sourceTree = "<group>"; };
		E90B500D22DFE043000ED392 /* CSysSolve_b.cpp */ = {isa = PBXFileReference; fileEncoding = 4; lastKnownFileType = sourcecode.cpp.cpp; name = CSysSolve_b.cpp; path = ../../Common/src/linear_algebra/CSysSolve_b.cpp; sourceTree = "<group>"; };
		E90B500E22DFE043000ED392 /* CSysSolve.cpp */ = {isa = PBXFileReference; fileEncoding = 4; lastKnownFileType = sourcecode.cpp.cpp; name = CSysSolve.cpp; path = ../../Common/src/linear_algebra/CSysSolve.cpp; sourceTree = "<group>"; };
		E90B501422DFE0CB000ED392 /* task_definition.hpp */ = {isa = PBXFileReference; fileEncoding = 4; lastKnownFileType = sourcecode.cpp.h; name = task_definition.hpp; path = ../../SU2_CFD/include/task_definition.hpp; sourceTree = "<group>"; };
		E90B501522DFE0CC000ED392 /* task_definition.inl */ = {isa = PBXFileReference; fileEncoding = 4; lastKnownFileType = text; name = task_definition.inl; path = ../../SU2_CFD/include/task_definition.inl; sourceTree = "<group>"; };
		E90B503C22DFE4B6000ED392 /* CAdjTurbVariable.hpp */ = {isa = PBXFileReference; fileEncoding = 4; lastKnownFileType = sourcecode.cpp.h; name = CAdjTurbVariable.hpp; path = ../../SU2_CFD/include/variables/CAdjTurbVariable.hpp; sourceTree = "<group>"; };
		E90B503D22DFE4B7000ED392 /* CTurbSSTVariable.hpp */ = {isa = PBXFileReference; fileEncoding = 4; lastKnownFileType = sourcecode.cpp.h; name = CTurbSSTVariable.hpp; path = ../../SU2_CFD/include/variables/CTurbSSTVariable.hpp; sourceTree = "<group>"; };
		E90B503E22DFE4B7000ED392 /* CDiscAdjFEAVariable.hpp */ = {isa = PBXFileReference; fileEncoding = 4; lastKnownFileType = sourcecode.cpp.h; name = CDiscAdjFEAVariable.hpp; path = ../../SU2_CFD/include/variables/CDiscAdjFEAVariable.hpp; sourceTree = "<group>"; };
		E90B503F22DFE4B7000ED392 /* CTurbSAVariable.hpp */ = {isa = PBXFileReference; fileEncoding = 4; lastKnownFileType = sourcecode.cpp.h; name = CTurbSAVariable.hpp; path = ../../SU2_CFD/include/variables/CTurbSAVariable.hpp; sourceTree = "<group>"; };
		E90B504022DFE4B7000ED392 /* CVariable.hpp */ = {isa = PBXFileReference; fileEncoding = 4; lastKnownFileType = sourcecode.cpp.h; name = CVariable.hpp; path = ../../SU2_CFD/include/variables/CVariable.hpp; sourceTree = "<group>"; };
		E90B504122DFE4B7000ED392 /* CNSVariable.hpp */ = {isa = PBXFileReference; fileEncoding = 4; lastKnownFileType = sourcecode.cpp.h; name = CNSVariable.hpp; path = ../../SU2_CFD/include/variables/CNSVariable.hpp; sourceTree = "<group>"; };
		E90B504222DFE4B7000ED392 /* CIncEulerVariable.hpp */ = {isa = PBXFileReference; fileEncoding = 4; lastKnownFileType = sourcecode.cpp.h; name = CIncEulerVariable.hpp; path = ../../SU2_CFD/include/variables/CIncEulerVariable.hpp; sourceTree = "<group>"; };
		E90B504322DFE4B7000ED392 /* CFEABoundVariable.hpp */ = {isa = PBXFileReference; fileEncoding = 4; lastKnownFileType = sourcecode.cpp.h; name = CFEABoundVariable.hpp; path = ../../SU2_CFD/include/variables/CFEABoundVariable.hpp; sourceTree = "<group>"; };
		E90B504422DFE4B7000ED392 /* CDiscAdjVariable.hpp */ = {isa = PBXFileReference; fileEncoding = 4; lastKnownFileType = sourcecode.cpp.h; name = CDiscAdjVariable.hpp; path = ../../SU2_CFD/include/variables/CDiscAdjVariable.hpp; sourceTree = "<group>"; };
		E90B504522DFE4B8000ED392 /* CEulerVariable.hpp */ = {isa = PBXFileReference; fileEncoding = 4; lastKnownFileType = sourcecode.cpp.h; name = CEulerVariable.hpp; path = ../../SU2_CFD/include/variables/CEulerVariable.hpp; sourceTree = "<group>"; };
		E90B504622DFE4B8000ED392 /* CTurbVariable.hpp */ = {isa = PBXFileReference; fileEncoding = 4; lastKnownFileType = sourcecode.cpp.h; name = CTurbVariable.hpp; path = ../../SU2_CFD/include/variables/CTurbVariable.hpp; sourceTree = "<group>"; };
		E90B504722DFE4B8000ED392 /* CIncNSVariable.hpp */ = {isa = PBXFileReference; fileEncoding = 4; lastKnownFileType = sourcecode.cpp.h; name = CIncNSVariable.hpp; path = ../../SU2_CFD/include/variables/CIncNSVariable.hpp; sourceTree = "<group>"; };
		E90B504822DFE4B8000ED392 /* CHeatFVMVariable.hpp */ = {isa = PBXFileReference; fileEncoding = 4; lastKnownFileType = sourcecode.cpp.h; name = CHeatFVMVariable.hpp; path = ../../SU2_CFD/include/variables/CHeatFVMVariable.hpp; sourceTree = "<group>"; };
		E90B504922DFE4B8000ED392 /* CBaselineVariable.hpp */ = {isa = PBXFileReference; fileEncoding = 4; lastKnownFileType = sourcecode.cpp.h; name = CBaselineVariable.hpp; path = ../../SU2_CFD/include/variables/CBaselineVariable.hpp; sourceTree = "<group>"; };
		E90B504A22DFE4B8000ED392 /* CFEAVariable.hpp */ = {isa = PBXFileReference; fileEncoding = 4; lastKnownFileType = sourcecode.cpp.h; name = CFEAVariable.hpp; path = ../../SU2_CFD/include/variables/CFEAVariable.hpp; sourceTree = "<group>"; };
		E90B504B22DFE4B8000ED392 /* CAdjEulerVariable.hpp */ = {isa = PBXFileReference; fileEncoding = 4; lastKnownFileType = sourcecode.cpp.h; name = CAdjEulerVariable.hpp; path = ../../SU2_CFD/include/variables/CAdjEulerVariable.hpp; sourceTree = "<group>"; };
		E90B504C22DFE4B9000ED392 /* CAdjNSVariable.hpp */ = {isa = PBXFileReference; fileEncoding = 4; lastKnownFileType = sourcecode.cpp.h; name = CAdjNSVariable.hpp; path = ../../SU2_CFD/include/variables/CAdjNSVariable.hpp; sourceTree = "<group>"; };
		E90B504D22DFE4B9000ED392 /* CTransLMVariable.hpp */ = {isa = PBXFileReference; fileEncoding = 4; lastKnownFileType = sourcecode.cpp.h; name = CTransLMVariable.hpp; path = ../../SU2_CFD/include/variables/CTransLMVariable.hpp; sourceTree = "<group>"; };
		E90B504F22DFE541000ED392 /* CSysMatrix.inl */ = {isa = PBXFileReference; fileEncoding = 4; lastKnownFileType = text; name = CSysMatrix.inl; path = ../../Common/include/linear_algebra/CSysMatrix.inl; sourceTree = "<group>"; };
		E90B505022DFE541000ED392 /* CSysSolve_b.hpp */ = {isa = PBXFileReference; fileEncoding = 4; lastKnownFileType = sourcecode.cpp.h; name = CSysSolve_b.hpp; path = ../../Common/include/linear_algebra/CSysSolve_b.hpp; sourceTree = "<group>"; };
		E90B505122DFE541000ED392 /* CSysMatrix.hpp */ = {isa = PBXFileReference; fileEncoding = 4; lastKnownFileType = sourcecode.cpp.h; name = CSysMatrix.hpp; path = ../../Common/include/linear_algebra/CSysMatrix.hpp; sourceTree = "<group>"; };
		E90B505222DFE541000ED392 /* CSysSolve.hpp */ = {isa = PBXFileReference; fileEncoding = 4; lastKnownFileType = sourcecode.cpp.h; name = CSysSolve.hpp; path = ../../Common/include/linear_algebra/CSysSolve.hpp; sourceTree = "<group>"; };
		E90B505322DFE541000ED392 /* CPreconditioner.hpp */ = {isa = PBXFileReference; fileEncoding = 4; lastKnownFileType = sourcecode.cpp.h; name = CPreconditioner.hpp; path = ../../Common/include/linear_algebra/CPreconditioner.hpp; sourceTree = "<group>"; };
		E90B505422DFE541000ED392 /* CMatrixVectorProduct.hpp */ = {isa = PBXFileReference; fileEncoding = 4; lastKnownFileType = sourcecode.cpp.h; name = CMatrixVectorProduct.hpp; path = ../../Common/include/linear_algebra/CMatrixVectorProduct.hpp; sourceTree = "<group>"; };
		E90B505522DFE541000ED392 /* CSysVector.hpp */ = {isa = PBXFileReference; fileEncoding = 4; lastKnownFileType = sourcecode.cpp.h; name = CSysVector.hpp; path = ../../Common/include/linear_algebra/CSysVector.hpp; sourceTree = "<group>"; };
		E90D35F6203F9C5800A3290D /* fluid_model_inc.cpp */ = {isa = PBXFileReference; fileEncoding = 4; lastKnownFileType = sourcecode.cpp.cpp; name = fluid_model_inc.cpp; path = ../../SU2_CFD/src/fluid_model_inc.cpp; sourceTree = "<group>"; };
		E91CAD081B8C117A00EE3FCC /* inv_NACA0012.cfg */ = {isa = PBXFileReference; fileEncoding = 4; lastKnownFileType = text; path = inv_NACA0012.cfg; sourceTree = "<group>"; };
		E91CAD091B8C117A00EE3FCC /* mesh_NACA0012_inv.su2 */ = {isa = PBXFileReference; fileEncoding = 4; lastKnownFileType = text; path = mesh_NACA0012_inv.su2; sourceTree = "<group>"; };
		E9225F741FCBC36D002F3682 /* solver_adjoint_elasticity.cpp */ = {isa = PBXFileReference; fileEncoding = 4; lastKnownFileType = sourcecode.cpp.cpp; name = solver_adjoint_elasticity.cpp; path = ../../SU2_CFD/src/solver_adjoint_elasticity.cpp; sourceTree = "<group>"; };
		E941BB8D1B71D0D0005C6C06 /* solver_adjoint_discrete.cpp */ = {isa = PBXFileReference; fileEncoding = 4; lastKnownFileType = sourcecode.cpp.cpp; lineEnding = 0; name = solver_adjoint_discrete.cpp; path = ../../SU2_CFD/src/solver_adjoint_discrete.cpp; sourceTree = "<group>"; xcLanguageSpecificationIdentifier = xcode.lang.cpp; };
		E941BB911B71D124005C6C06 /* mpi_structure.cpp */ = {isa = PBXFileReference; fileEncoding = 4; lastKnownFileType = sourcecode.cpp.cpp; lineEnding = 0; name = mpi_structure.cpp; path = ../../Common/src/mpi_structure.cpp; sourceTree = "<group>"; xcLanguageSpecificationIdentifier = xcode.lang.cpp; };
		E941BB951B71D1AB005C6C06 /* datatype_structure.hpp */ = {isa = PBXFileReference; fileEncoding = 4; lastKnownFileType = sourcecode.cpp.h; lineEnding = 0; name = datatype_structure.hpp; path = ../../Common/include/datatype_structure.hpp; sourceTree = "<group>"; xcLanguageSpecificationIdentifier = xcode.lang.cpp; };
		E941BB961B71D1AB005C6C06 /* datatype_structure.inl */ = {isa = PBXFileReference; fileEncoding = 4; lastKnownFileType = text; lineEnding = 0; name = datatype_structure.inl; path = ../../Common/include/datatype_structure.inl; sourceTree = "<group>"; xcLanguageSpecificationIdentifier = xcode.lang.cpp; };
		E941BB9C1B71D1AB005C6C06 /* codi_forward_structure.hpp */ = {isa = PBXFileReference; fileEncoding = 4; lastKnownFileType = sourcecode.cpp.h; lineEnding = 0; path = codi_forward_structure.hpp; sourceTree = "<group>"; xcLanguageSpecificationIdentifier = xcode.lang.cpp; };
		E941BB9D1B71D1AB005C6C06 /* codi_forward_structure.inl */ = {isa = PBXFileReference; fileEncoding = 4; lastKnownFileType = text; lineEnding = 0; path = codi_forward_structure.inl; sourceTree = "<group>"; xcLanguageSpecificationIdentifier = xcode.lang.cpp; };
		E941BB9E1B71D1AB005C6C06 /* codi_reverse_structure.hpp */ = {isa = PBXFileReference; fileEncoding = 4; lastKnownFileType = sourcecode.cpp.h; lineEnding = 0; path = codi_reverse_structure.hpp; sourceTree = "<group>"; xcLanguageSpecificationIdentifier = xcode.lang.cpp; };
		E941BB9F1B71D1AB005C6C06 /* codi_reverse_structure.inl */ = {isa = PBXFileReference; fileEncoding = 4; lastKnownFileType = text; lineEnding = 0; path = codi_reverse_structure.inl; sourceTree = "<group>"; xcLanguageSpecificationIdentifier = xcode.lang.cpp; };
		E941BBA21B71D1AB005C6C06 /* primitive_structure.hpp */ = {isa = PBXFileReference; fileEncoding = 4; lastKnownFileType = sourcecode.cpp.h; lineEnding = 0; path = primitive_structure.hpp; sourceTree = "<group>"; xcLanguageSpecificationIdentifier = xcode.lang.cpp; };
		E941BBA31B71D1AB005C6C06 /* primitive_structure.inl */ = {isa = PBXFileReference; fileEncoding = 4; lastKnownFileType = text; lineEnding = 0; path = primitive_structure.inl; sourceTree = "<group>"; xcLanguageSpecificationIdentifier = xcode.lang.cpp; };
		E941BBA51B71D1AB005C6C06 /* mpi_structure.hpp */ = {isa = PBXFileReference; fileEncoding = 4; lastKnownFileType = sourcecode.cpp.h; lineEnding = 0; name = mpi_structure.hpp; path = ../../Common/include/mpi_structure.hpp; sourceTree = "<group>"; xcLanguageSpecificationIdentifier = xcode.lang.cpp; };
		E941BBA61B71D1AB005C6C06 /* mpi_structure.inl */ = {isa = PBXFileReference; fileEncoding = 4; lastKnownFileType = text; lineEnding = 0; name = mpi_structure.inl; path = ../../Common/include/mpi_structure.inl; sourceTree = "<group>"; xcLanguageSpecificationIdentifier = xcode.lang.cpp; };
		E96008A6235557790002EADD /* CVertexMap.hpp */ = {isa = PBXFileReference; fileEncoding = 4; lastKnownFileType = sourcecode.cpp.h; name = CVertexMap.hpp; path = ../../Common/include/toolboxes/CVertexMap.hpp; sourceTree = "<group>"; };
		E96008A7235557790002EADD /* signal_processing_toolbox.hpp */ = {isa = PBXFileReference; fileEncoding = 4; lastKnownFileType = sourcecode.cpp.h; name = signal_processing_toolbox.hpp; path = ../../Common/include/toolboxes/signal_processing_toolbox.hpp; sourceTree = "<group>"; };
		E96008A82355577A0002EADD /* C2DContainer.hpp */ = {isa = PBXFileReference; fileEncoding = 4; lastKnownFileType = sourcecode.cpp.h; name = C2DContainer.hpp; path = ../../Common/include/toolboxes/C2DContainer.hpp; sourceTree = "<group>"; };
		E96008A9235557A90002EADD /* signal_processing_toolbox.cpp */ = {isa = PBXFileReference; fileEncoding = 4; lastKnownFileType = sourcecode.cpp.cpp; name = signal_processing_toolbox.cpp; path = ../../Common/src/toolboxes/signal_processing_toolbox.cpp; sourceTree = "<group>"; };
		E96008AC23565F460002EADD /* CDiscAdjMultizoneDriver.cpp */ = {isa = PBXFileReference; fileEncoding = 4; lastKnownFileType = sourcecode.cpp.cpp; name = CDiscAdjMultizoneDriver.cpp; path = ../../SU2_CFD/src/drivers/CDiscAdjMultizoneDriver.cpp; sourceTree = "<group>"; };
		E96008AE23565F580002EADD /* CDiscAdjMultizoneDriver.hpp */ = {isa = PBXFileReference; fileEncoding = 4; lastKnownFileType = sourcecode.cpp.h; name = CDiscAdjMultizoneDriver.hpp; path = ../../SU2_CFD/include/drivers/CDiscAdjMultizoneDriver.hpp; sourceTree = "<group>"; };
		E96FAF0F2189FE9C0046BF5D /* blas_structure.cpp */ = {isa = PBXFileReference; fileEncoding = 4; lastKnownFileType = sourcecode.cpp.cpp; name = blas_structure.cpp; path = ../../Common/src/blas_structure.cpp; sourceTree = "<group>"; };
		E96FAF112189FECA0046BF5D /* graph_coloring_structure.cpp */ = {isa = PBXFileReference; fileEncoding = 4; lastKnownFileType = sourcecode.cpp.cpp; name = graph_coloring_structure.cpp; path = ../../Common/src/graph_coloring_structure.cpp; sourceTree = "<group>"; };
		E96FAF122189FECA0046BF5D /* fem_gauss_jacobi_quadrature.cpp */ = {isa = PBXFileReference; fileEncoding = 4; lastKnownFileType = sourcecode.cpp.cpp; name = fem_gauss_jacobi_quadrature.cpp; path = ../../Common/src/fem_gauss_jacobi_quadrature.cpp; sourceTree = "<group>"; };
		E96FAF132189FECA0046BF5D /* fem_cgns_elements.cpp */ = {isa = PBXFileReference; fileEncoding = 4; lastKnownFileType = sourcecode.cpp.cpp; name = fem_cgns_elements.cpp; path = ../../Common/src/fem_cgns_elements.cpp; sourceTree = "<group>"; };
		E96FAF192189FF620046BF5D /* graph_coloring_structure.hpp */ = {isa = PBXFileReference; fileEncoding = 4; lastKnownFileType = sourcecode.cpp.h; name = graph_coloring_structure.hpp; path = ../../Common/include/graph_coloring_structure.hpp; sourceTree = "<group>"; };
		E96FAF1A2189FF620046BF5D /* blas_structure.hpp */ = {isa = PBXFileReference; fileEncoding = 4; lastKnownFileType = sourcecode.cpp.h; name = blas_structure.hpp; path = ../../Common/include/blas_structure.hpp; sourceTree = "<group>"; };
		E96FAF1B2189FF620046BF5D /* fem_gauss_jacobi_quadrature.inl */ = {isa = PBXFileReference; fileEncoding = 4; lastKnownFileType = text; name = fem_gauss_jacobi_quadrature.inl; path = ../../Common/include/fem_gauss_jacobi_quadrature.inl; sourceTree = "<group>"; };
		E96FAF1C2189FF620046BF5D /* fem_cgns_elements.hpp */ = {isa = PBXFileReference; fileEncoding = 4; lastKnownFileType = sourcecode.cpp.h; name = fem_cgns_elements.hpp; path = ../../Common/include/fem_cgns_elements.hpp; sourceTree = "<group>"; };
		E96FAF1D2189FF620046BF5D /* fem_gauss_jacobi_quadrature.hpp */ = {isa = PBXFileReference; fileEncoding = 4; lastKnownFileType = sourcecode.cpp.h; name = fem_gauss_jacobi_quadrature.hpp; path = ../../Common/include/fem_gauss_jacobi_quadrature.hpp; sourceTree = "<group>"; };
<<<<<<< HEAD
		E97429CE232358E3006DA2D3 /* CInterface.cpp */ = {isa = PBXFileReference; fileEncoding = 4; lastKnownFileType = sourcecode.cpp.cpp; name = CInterface.cpp; path = ../../SU2_CFD/src/interfaces/CInterface.cpp; sourceTree = "<group>"; };
		E97429D0232358FF006DA2D3 /* CSlidingInterface.cpp */ = {isa = PBXFileReference; fileEncoding = 4; lastKnownFileType = sourcecode.cpp.cpp; name = CSlidingInterface.cpp; path = ../../SU2_CFD/src/interfaces/cfd/CSlidingInterface.cpp; sourceTree = "<group>"; };
		E97429D123235900006DA2D3 /* CMixingPlaneInterface.cpp */ = {isa = PBXFileReference; fileEncoding = 4; lastKnownFileType = sourcecode.cpp.cpp; name = CMixingPlaneInterface.cpp; path = ../../SU2_CFD/src/interfaces/cfd/CMixingPlaneInterface.cpp; sourceTree = "<group>"; };
		E97429D223235901006DA2D3 /* CConservativeVarsInterface.cpp */ = {isa = PBXFileReference; fileEncoding = 4; lastKnownFileType = sourcecode.cpp.cpp; name = CConservativeVarsInterface.cpp; path = ../../SU2_CFD/src/interfaces/cfd/CConservativeVarsInterface.cpp; sourceTree = "<group>"; };
		E97429D623235910006DA2D3 /* CConjugateHeatInterface.cpp */ = {isa = PBXFileReference; fileEncoding = 4; lastKnownFileType = sourcecode.cpp.cpp; name = CConjugateHeatInterface.cpp; path = ../../SU2_CFD/src/interfaces/cht/CConjugateHeatInterface.cpp; sourceTree = "<group>"; };
		E97429D823235921006DA2D3 /* CDisplacementsInterfaceLegacy.cpp */ = {isa = PBXFileReference; fileEncoding = 4; lastKnownFileType = sourcecode.cpp.cpp; name = CDisplacementsInterfaceLegacy.cpp; path = ../../SU2_CFD/src/interfaces/fsi/CDisplacementsInterfaceLegacy.cpp; sourceTree = "<group>"; };
		E97429D923235921006DA2D3 /* CFlowTractionInterface.cpp */ = {isa = PBXFileReference; fileEncoding = 4; lastKnownFileType = sourcecode.cpp.cpp; name = CFlowTractionInterface.cpp; path = ../../SU2_CFD/src/interfaces/fsi/CFlowTractionInterface.cpp; sourceTree = "<group>"; };
		E97429DA23235921006DA2D3 /* CDisplacementsInterface.cpp */ = {isa = PBXFileReference; fileEncoding = 4; lastKnownFileType = sourcecode.cpp.cpp; name = CDisplacementsInterface.cpp; path = ../../SU2_CFD/src/interfaces/fsi/CDisplacementsInterface.cpp; sourceTree = "<group>"; };
		E97429DB23235921006DA2D3 /* CDiscAdjDisplacementsInterfaceLegacy.cpp */ = {isa = PBXFileReference; fileEncoding = 4; lastKnownFileType = sourcecode.cpp.cpp; name = CDiscAdjDisplacementsInterfaceLegacy.cpp; path = ../../SU2_CFD/src/interfaces/fsi/CDiscAdjDisplacementsInterfaceLegacy.cpp; sourceTree = "<group>"; };
		E97429DC23235921006DA2D3 /* CDiscAdjFlowTractionInterface.cpp */ = {isa = PBXFileReference; fileEncoding = 4; lastKnownFileType = sourcecode.cpp.cpp; name = CDiscAdjFlowTractionInterface.cpp; path = ../../SU2_CFD/src/interfaces/fsi/CDiscAdjFlowTractionInterface.cpp; sourceTree = "<group>"; };
		E97429E223235937006DA2D3 /* CInterface.hpp */ = {isa = PBXFileReference; fileEncoding = 4; lastKnownFileType = sourcecode.cpp.h; name = CInterface.hpp; path = ../../SU2_CFD/include/interfaces/CInterface.hpp; sourceTree = "<group>"; };
		E97429E323235951006DA2D3 /* CSlidingInterface.hpp */ = {isa = PBXFileReference; fileEncoding = 4; lastKnownFileType = sourcecode.cpp.h; name = CSlidingInterface.hpp; path = ../../SU2_CFD/include/interfaces/cfd/CSlidingInterface.hpp; sourceTree = "<group>"; };
		E97429E423235951006DA2D3 /* CConservativeVarsInterface.hpp */ = {isa = PBXFileReference; fileEncoding = 4; lastKnownFileType = sourcecode.cpp.h; name = CConservativeVarsInterface.hpp; path = ../../SU2_CFD/include/interfaces/cfd/CConservativeVarsInterface.hpp; sourceTree = "<group>"; };
		E97429E523235951006DA2D3 /* CMixingPlaneInterface.hpp */ = {isa = PBXFileReference; fileEncoding = 4; lastKnownFileType = sourcecode.cpp.h; name = CMixingPlaneInterface.hpp; path = ../../SU2_CFD/include/interfaces/cfd/CMixingPlaneInterface.hpp; sourceTree = "<group>"; };
		E97429E62323595D006DA2D3 /* CConjugateHeatInterface.hpp */ = {isa = PBXFileReference; fileEncoding = 4; lastKnownFileType = sourcecode.cpp.h; name = CConjugateHeatInterface.hpp; path = ../../SU2_CFD/include/interfaces/cht/CConjugateHeatInterface.hpp; sourceTree = "<group>"; };
		E97429E72323596C006DA2D3 /* CDiscAdjFlowTractionInterface.hpp */ = {isa = PBXFileReference; fileEncoding = 4; lastKnownFileType = sourcecode.cpp.h; name = CDiscAdjFlowTractionInterface.hpp; path = ../../SU2_CFD/include/interfaces/fsi/CDiscAdjFlowTractionInterface.hpp; sourceTree = "<group>"; };
		E97429E82323596C006DA2D3 /* CDiscAdjDisplacementsInterfaceLegacy.hpp */ = {isa = PBXFileReference; fileEncoding = 4; lastKnownFileType = sourcecode.cpp.h; name = CDiscAdjDisplacementsInterfaceLegacy.hpp; path = ../../SU2_CFD/include/interfaces/fsi/CDiscAdjDisplacementsInterfaceLegacy.hpp; sourceTree = "<group>"; };
		E97429E92323596D006DA2D3 /* CDisplacementsInterface.hpp */ = {isa = PBXFileReference; fileEncoding = 4; lastKnownFileType = sourcecode.cpp.h; name = CDisplacementsInterface.hpp; path = ../../SU2_CFD/include/interfaces/fsi/CDisplacementsInterface.hpp; sourceTree = "<group>"; };
		E97429EA2323596D006DA2D3 /* CDisplacementsInterfaceLegacy.hpp */ = {isa = PBXFileReference; fileEncoding = 4; lastKnownFileType = sourcecode.cpp.h; name = CDisplacementsInterfaceLegacy.hpp; path = ../../SU2_CFD/include/interfaces/fsi/CDisplacementsInterfaceLegacy.hpp; sourceTree = "<group>"; };
		E97429EB2323596D006DA2D3 /* CFlowTractionInterface.hpp */ = {isa = PBXFileReference; fileEncoding = 4; lastKnownFileType = sourcecode.cpp.h; name = CFlowTractionInterface.hpp; path = ../../SU2_CFD/include/interfaces/fsi/CFlowTractionInterface.hpp; sourceTree = "<group>"; };
=======
		E97429AE231F1576006DA2D3 /* CMeshSolver.cpp */ = {isa = PBXFileReference; fileEncoding = 4; lastKnownFileType = sourcecode.cpp.cpp; name = CMeshSolver.cpp; path = ../../SU2_CFD/src/solvers/CMeshSolver.cpp; sourceTree = "<group>"; };
		E97429AF231F1577006DA2D3 /* CDiscAdjMeshSolver.cpp */ = {isa = PBXFileReference; fileEncoding = 4; lastKnownFileType = sourcecode.cpp.cpp; name = CDiscAdjMeshSolver.cpp; path = ../../SU2_CFD/src/solvers/CDiscAdjMeshSolver.cpp; sourceTree = "<group>"; };
		E97429B8231F1613006DA2D3 /* CMeshElement.cpp */ = {isa = PBXFileReference; fileEncoding = 4; lastKnownFileType = sourcecode.cpp.cpp; name = CMeshElement.cpp; path = ../../SU2_CFD/src/variables/CMeshElement.cpp; sourceTree = "<group>"; };
>>>>>>> 431ed324
		E97B6C8117F941800008255B /* config_template.cfg */ = {isa = PBXFileReference; lastKnownFileType = text; name = config_template.cfg; path = ../../config_template.cfg; sourceTree = "<group>"; };
		E984B64B2345765A00AEDA72 /* output_physics.cpp */ = {isa = PBXFileReference; fileEncoding = 4; lastKnownFileType = sourcecode.cpp.cpp; name = output_physics.cpp; path = ../../SU2_CFD/src/output/output_physics.cpp; sourceTree = "<group>"; };
		E984B64C2345765B00AEDA72 /* CMeshOutput.cpp */ = {isa = PBXFileReference; fileEncoding = 4; lastKnownFileType = sourcecode.cpp.cpp; name = CMeshOutput.cpp; path = ../../SU2_CFD/src/output/CMeshOutput.cpp; sourceTree = "<group>"; };
		E984B64D2345765B00AEDA72 /* CFlowCompFEMOutput.cpp */ = {isa = PBXFileReference; fileEncoding = 4; lastKnownFileType = sourcecode.cpp.cpp; name = CFlowCompFEMOutput.cpp; path = ../../SU2_CFD/src/output/CFlowCompFEMOutput.cpp; sourceTree = "<group>"; };
		E984B64E2345765B00AEDA72 /* CFlowIncOutput.cpp */ = {isa = PBXFileReference; fileEncoding = 4; lastKnownFileType = sourcecode.cpp.cpp; name = CFlowIncOutput.cpp; path = ../../SU2_CFD/src/output/CFlowIncOutput.cpp; sourceTree = "<group>"; };
		E984B64F2345765B00AEDA72 /* CFlowOutput.cpp */ = {isa = PBXFileReference; fileEncoding = 4; lastKnownFileType = sourcecode.cpp.cpp; name = CFlowOutput.cpp; path = ../../SU2_CFD/src/output/CFlowOutput.cpp; sourceTree = "<group>"; };
		E984B6502345765B00AEDA72 /* CFlowCompOutput.cpp */ = {isa = PBXFileReference; fileEncoding = 4; lastKnownFileType = sourcecode.cpp.cpp; name = CFlowCompOutput.cpp; path = ../../SU2_CFD/src/output/CFlowCompOutput.cpp; sourceTree = "<group>"; };
		E984B6512345765B00AEDA72 /* CHeatOutput.cpp */ = {isa = PBXFileReference; fileEncoding = 4; lastKnownFileType = sourcecode.cpp.cpp; name = CHeatOutput.cpp; path = ../../SU2_CFD/src/output/CHeatOutput.cpp; sourceTree = "<group>"; };
		E984B6522345765B00AEDA72 /* COutput.cpp */ = {isa = PBXFileReference; fileEncoding = 4; lastKnownFileType = sourcecode.cpp.cpp; name = COutput.cpp; path = ../../SU2_CFD/src/output/COutput.cpp; sourceTree = "<group>"; };
		E984B6532345765B00AEDA72 /* CAdjElasticityOutput.cpp */ = {isa = PBXFileReference; fileEncoding = 4; lastKnownFileType = sourcecode.cpp.cpp; name = CAdjElasticityOutput.cpp; path = ../../SU2_CFD/src/output/CAdjElasticityOutput.cpp; sourceTree = "<group>"; };
		E984B6542345765B00AEDA72 /* CAdjFlowCompOutput.cpp */ = {isa = PBXFileReference; fileEncoding = 4; lastKnownFileType = sourcecode.cpp.cpp; name = CAdjFlowCompOutput.cpp; path = ../../SU2_CFD/src/output/CAdjFlowCompOutput.cpp; sourceTree = "<group>"; };
		E984B6552345765B00AEDA72 /* CAdjFlowIncOutput.cpp */ = {isa = PBXFileReference; fileEncoding = 4; lastKnownFileType = sourcecode.cpp.cpp; name = CAdjFlowIncOutput.cpp; path = ../../SU2_CFD/src/output/CAdjFlowIncOutput.cpp; sourceTree = "<group>"; };
		E984B6562345765B00AEDA72 /* CAdjHeatOutput.cpp */ = {isa = PBXFileReference; fileEncoding = 4; lastKnownFileType = sourcecode.cpp.cpp; name = CAdjHeatOutput.cpp; path = ../../SU2_CFD/src/output/CAdjHeatOutput.cpp; sourceTree = "<group>"; };
		E984B6572345765C00AEDA72 /* CElasticityOutput.cpp */ = {isa = PBXFileReference; fileEncoding = 4; lastKnownFileType = sourcecode.cpp.cpp; name = CElasticityOutput.cpp; path = ../../SU2_CFD/src/output/CElasticityOutput.cpp; sourceTree = "<group>"; };
		E984B6582345765C00AEDA72 /* CMultizoneOutput.cpp */ = {isa = PBXFileReference; fileEncoding = 4; lastKnownFileType = sourcecode.cpp.cpp; name = CMultizoneOutput.cpp; path = ../../SU2_CFD/src/output/CMultizoneOutput.cpp; sourceTree = "<group>"; };
		E984B6592345765C00AEDA72 /* output_structure_legacy.cpp */ = {isa = PBXFileReference; fileEncoding = 4; lastKnownFileType = sourcecode.cpp.cpp; name = output_structure_legacy.cpp; path = ../../SU2_CFD/src/output/output_structure_legacy.cpp; sourceTree = "<group>"; };
		E984B65A2345765C00AEDA72 /* CBaselineOutput.cpp */ = {isa = PBXFileReference; fileEncoding = 4; lastKnownFileType = sourcecode.cpp.cpp; name = CBaselineOutput.cpp; path = ../../SU2_CFD/src/output/CBaselineOutput.cpp; sourceTree = "<group>"; };
		E984B66B2345767800AEDA72 /* CCSVFileWriter.cpp */ = {isa = PBXFileReference; fileEncoding = 4; lastKnownFileType = sourcecode.cpp.cpp; name = CCSVFileWriter.cpp; path = ../../SU2_CFD/src/output/filewriter/CCSVFileWriter.cpp; sourceTree = "<group>"; };
		E984B66C2345767800AEDA72 /* CSU2BinaryFileWriter.cpp */ = {isa = PBXFileReference; fileEncoding = 4; lastKnownFileType = sourcecode.cpp.cpp; name = CSU2BinaryFileWriter.cpp; path = ../../SU2_CFD/src/output/filewriter/CSU2BinaryFileWriter.cpp; sourceTree = "<group>"; };
		E984B66D2345767800AEDA72 /* CParallelFileWriter.cpp */ = {isa = PBXFileReference; fileEncoding = 4; lastKnownFileType = sourcecode.cpp.cpp; name = CParallelFileWriter.cpp; path = ../../SU2_CFD/src/output/filewriter/CParallelFileWriter.cpp; sourceTree = "<group>"; };
		E984B66E2345767800AEDA72 /* CSU2MeshFileWriter.cpp */ = {isa = PBXFileReference; fileEncoding = 4; lastKnownFileType = sourcecode.cpp.cpp; name = CSU2MeshFileWriter.cpp; path = ../../SU2_CFD/src/output/filewriter/CSU2MeshFileWriter.cpp; sourceTree = "<group>"; };
		E984B66F2345767800AEDA72 /* CParallelDataSorter.cpp */ = {isa = PBXFileReference; fileEncoding = 4; lastKnownFileType = sourcecode.cpp.cpp; name = CParallelDataSorter.cpp; path = ../../SU2_CFD/src/output/filewriter/CParallelDataSorter.cpp; sourceTree = "<group>"; };
		E984B6702345767800AEDA72 /* CTecplotBinaryFileWriter.cpp */ = {isa = PBXFileReference; fileEncoding = 4; lastKnownFileType = sourcecode.cpp.cpp; name = CTecplotBinaryFileWriter.cpp; path = ../../SU2_CFD/src/output/filewriter/CTecplotBinaryFileWriter.cpp; sourceTree = "<group>"; };
		E984B6712345767800AEDA72 /* CTecplotFileWriter.cpp */ = {isa = PBXFileReference; fileEncoding = 4; lastKnownFileType = sourcecode.cpp.cpp; name = CTecplotFileWriter.cpp; path = ../../SU2_CFD/src/output/filewriter/CTecplotFileWriter.cpp; sourceTree = "<group>"; };
		E984B6722345767800AEDA72 /* CSU2FileWriter.cpp */ = {isa = PBXFileReference; fileEncoding = 4; lastKnownFileType = sourcecode.cpp.cpp; name = CSU2FileWriter.cpp; path = ../../SU2_CFD/src/output/filewriter/CSU2FileWriter.cpp; sourceTree = "<group>"; };
		E984B6732345767900AEDA72 /* CFEMDataSorter.cpp */ = {isa = PBXFileReference; fileEncoding = 4; lastKnownFileType = sourcecode.cpp.cpp; name = CFEMDataSorter.cpp; path = ../../SU2_CFD/src/output/filewriter/CFEMDataSorter.cpp; sourceTree = "<group>"; };
		E984B6742345767900AEDA72 /* CSurfaceFVMDataSorter.cpp */ = {isa = PBXFileReference; fileEncoding = 4; lastKnownFileType = sourcecode.cpp.cpp; name = CSurfaceFVMDataSorter.cpp; path = ../../SU2_CFD/src/output/filewriter/CSurfaceFVMDataSorter.cpp; sourceTree = "<group>"; };
		E984B6752345767900AEDA72 /* CParaviewFileWriter.cpp */ = {isa = PBXFileReference; fileEncoding = 4; lastKnownFileType = sourcecode.cpp.cpp; name = CParaviewFileWriter.cpp; path = ../../SU2_CFD/src/output/filewriter/CParaviewFileWriter.cpp; sourceTree = "<group>"; };
		E984B6762345767900AEDA72 /* CSurfaceFEMDataSorter.cpp */ = {isa = PBXFileReference; fileEncoding = 4; lastKnownFileType = sourcecode.cpp.cpp; name = CSurfaceFEMDataSorter.cpp; path = ../../SU2_CFD/src/output/filewriter/CSurfaceFEMDataSorter.cpp; sourceTree = "<group>"; };
		E984B6772345767900AEDA72 /* CFVMDataSorter.cpp */ = {isa = PBXFileReference; fileEncoding = 4; lastKnownFileType = sourcecode.cpp.cpp; name = CFVMDataSorter.cpp; path = ../../SU2_CFD/src/output/filewriter/CFVMDataSorter.cpp; sourceTree = "<group>"; };
		E984B6782345767900AEDA72 /* CParaviewBinaryFileWriter.cpp */ = {isa = PBXFileReference; fileEncoding = 4; lastKnownFileType = sourcecode.cpp.cpp; name = CParaviewBinaryFileWriter.cpp; path = ../../SU2_CFD/src/output/filewriter/CParaviewBinaryFileWriter.cpp; sourceTree = "<group>"; };
		E984B687234576E900AEDA72 /* CElasticityOutput.hpp */ = {isa = PBXFileReference; fileEncoding = 4; lastKnownFileType = sourcecode.cpp.h; name = CElasticityOutput.hpp; path = ../../SU2_CFD/include/output/CElasticityOutput.hpp; sourceTree = "<group>"; };
		E984B688234576E900AEDA72 /* CFlowCompOutput.hpp */ = {isa = PBXFileReference; fileEncoding = 4; lastKnownFileType = sourcecode.cpp.h; name = CFlowCompOutput.hpp; path = ../../SU2_CFD/include/output/CFlowCompOutput.hpp; sourceTree = "<group>"; };
		E984B689234576E900AEDA72 /* CHeatOutput.hpp */ = {isa = PBXFileReference; fileEncoding = 4; lastKnownFileType = sourcecode.cpp.h; name = CHeatOutput.hpp; path = ../../SU2_CFD/include/output/CHeatOutput.hpp; sourceTree = "<group>"; };
		E984B68A234576E900AEDA72 /* CAdjFlowIncOutput.hpp */ = {isa = PBXFileReference; fileEncoding = 4; lastKnownFileType = sourcecode.cpp.h; name = CAdjFlowIncOutput.hpp; path = ../../SU2_CFD/include/output/CAdjFlowIncOutput.hpp; sourceTree = "<group>"; };
		E984B68B234576EA00AEDA72 /* CAdjFlowOutput.hpp */ = {isa = PBXFileReference; fileEncoding = 4; lastKnownFileType = sourcecode.cpp.h; name = CAdjFlowOutput.hpp; path = ../../SU2_CFD/include/output/CAdjFlowOutput.hpp; sourceTree = "<group>"; };
		E984B68C234576EA00AEDA72 /* CFlowCompFEMOutput.hpp */ = {isa = PBXFileReference; fileEncoding = 4; lastKnownFileType = sourcecode.cpp.h; name = CFlowCompFEMOutput.hpp; path = ../../SU2_CFD/include/output/CFlowCompFEMOutput.hpp; sourceTree = "<group>"; };
		E984B68D234576EA00AEDA72 /* COutput.hpp */ = {isa = PBXFileReference; fileEncoding = 4; lastKnownFileType = sourcecode.cpp.h; name = COutput.hpp; path = ../../SU2_CFD/include/output/COutput.hpp; sourceTree = "<group>"; };
		E984B68E234576EA00AEDA72 /* CAdjHeatOutput.hpp */ = {isa = PBXFileReference; fileEncoding = 4; lastKnownFileType = sourcecode.cpp.h; name = CAdjHeatOutput.hpp; path = ../../SU2_CFD/include/output/CAdjHeatOutput.hpp; sourceTree = "<group>"; };
		E984B68F234576EA00AEDA72 /* CFlowIncOutput.hpp */ = {isa = PBXFileReference; fileEncoding = 4; lastKnownFileType = sourcecode.cpp.h; name = CFlowIncOutput.hpp; path = ../../SU2_CFD/include/output/CFlowIncOutput.hpp; sourceTree = "<group>"; };
		E984B690234576EA00AEDA72 /* CMeshOutput.hpp */ = {isa = PBXFileReference; fileEncoding = 4; lastKnownFileType = sourcecode.cpp.h; name = CMeshOutput.hpp; path = ../../SU2_CFD/include/output/CMeshOutput.hpp; sourceTree = "<group>"; };
		E984B691234576EA00AEDA72 /* COutputLegacy.hpp */ = {isa = PBXFileReference; fileEncoding = 4; lastKnownFileType = sourcecode.cpp.h; name = COutputLegacy.hpp; path = ../../SU2_CFD/include/output/COutputLegacy.hpp; sourceTree = "<group>"; };
		E984B692234576EA00AEDA72 /* CFlowOutput.hpp */ = {isa = PBXFileReference; fileEncoding = 4; lastKnownFileType = sourcecode.cpp.h; name = CFlowOutput.hpp; path = ../../SU2_CFD/include/output/CFlowOutput.hpp; sourceTree = "<group>"; };
		E984B693234576EA00AEDA72 /* CMultizoneOutput.hpp */ = {isa = PBXFileReference; fileEncoding = 4; lastKnownFileType = sourcecode.cpp.h; name = CMultizoneOutput.hpp; path = ../../SU2_CFD/include/output/CMultizoneOutput.hpp; sourceTree = "<group>"; };
		E984B694234576EB00AEDA72 /* CAdjElasticityOutput.hpp */ = {isa = PBXFileReference; fileEncoding = 4; lastKnownFileType = sourcecode.cpp.h; name = CAdjElasticityOutput.hpp; path = ../../SU2_CFD/include/output/CAdjElasticityOutput.hpp; sourceTree = "<group>"; };
		E984B695234576EB00AEDA72 /* CBaselineOutput.hpp */ = {isa = PBXFileReference; fileEncoding = 4; lastKnownFileType = sourcecode.cpp.h; name = CBaselineOutput.hpp; path = ../../SU2_CFD/include/output/CBaselineOutput.hpp; sourceTree = "<group>"; };
		E984B696234576FE00AEDA72 /* CFEMDataSorter.hpp */ = {isa = PBXFileReference; fileEncoding = 4; lastKnownFileType = sourcecode.cpp.h; name = CFEMDataSorter.hpp; path = ../../SU2_CFD/include/output/filewriter/CFEMDataSorter.hpp; sourceTree = "<group>"; };
		E984B697234576FE00AEDA72 /* CParaviewFileWriter.hpp */ = {isa = PBXFileReference; fileEncoding = 4; lastKnownFileType = sourcecode.cpp.h; name = CParaviewFileWriter.hpp; path = ../../SU2_CFD/include/output/filewriter/CParaviewFileWriter.hpp; sourceTree = "<group>"; };
		E984B698234576FF00AEDA72 /* CParaviewBinaryFileWriter.hpp */ = {isa = PBXFileReference; fileEncoding = 4; lastKnownFileType = sourcecode.cpp.h; name = CParaviewBinaryFileWriter.hpp; path = ../../SU2_CFD/include/output/filewriter/CParaviewBinaryFileWriter.hpp; sourceTree = "<group>"; };
		E984B699234576FF00AEDA72 /* CParallelDataSorter.hpp */ = {isa = PBXFileReference; fileEncoding = 4; lastKnownFileType = sourcecode.cpp.h; name = CParallelDataSorter.hpp; path = ../../SU2_CFD/include/output/filewriter/CParallelDataSorter.hpp; sourceTree = "<group>"; };
		E984B69A234576FF00AEDA72 /* CSU2MeshFileWriter.hpp */ = {isa = PBXFileReference; fileEncoding = 4; lastKnownFileType = sourcecode.cpp.h; name = CSU2MeshFileWriter.hpp; path = ../../SU2_CFD/include/output/filewriter/CSU2MeshFileWriter.hpp; sourceTree = "<group>"; };
		E984B69B234576FF00AEDA72 /* CSU2BinaryFileWriter.hpp */ = {isa = PBXFileReference; fileEncoding = 4; lastKnownFileType = sourcecode.cpp.h; name = CSU2BinaryFileWriter.hpp; path = ../../SU2_CFD/include/output/filewriter/CSU2BinaryFileWriter.hpp; sourceTree = "<group>"; };
		E984B69C234576FF00AEDA72 /* CSurfaceFEMDataSorter.hpp */ = {isa = PBXFileReference; fileEncoding = 4; lastKnownFileType = sourcecode.cpp.h; name = CSurfaceFEMDataSorter.hpp; path = ../../SU2_CFD/include/output/filewriter/CSurfaceFEMDataSorter.hpp; sourceTree = "<group>"; };
		E984B69D234576FF00AEDA72 /* CFVMDataSorter.hpp */ = {isa = PBXFileReference; fileEncoding = 4; lastKnownFileType = sourcecode.cpp.h; name = CFVMDataSorter.hpp; path = ../../SU2_CFD/include/output/filewriter/CFVMDataSorter.hpp; sourceTree = "<group>"; };
		E984B69E234576FF00AEDA72 /* CTecplotBinaryFileWriter.hpp */ = {isa = PBXFileReference; fileEncoding = 4; lastKnownFileType = sourcecode.cpp.h; name = CTecplotBinaryFileWriter.hpp; path = ../../SU2_CFD/include/output/filewriter/CTecplotBinaryFileWriter.hpp; sourceTree = "<group>"; };
		E984B69F234576FF00AEDA72 /* CSU2FileWriter.hpp */ = {isa = PBXFileReference; fileEncoding = 4; lastKnownFileType = sourcecode.cpp.h; name = CSU2FileWriter.hpp; path = ../../SU2_CFD/include/output/filewriter/CSU2FileWriter.hpp; sourceTree = "<group>"; };
		E984B6A0234576FF00AEDA72 /* CTecplotFileWriter.hpp */ = {isa = PBXFileReference; fileEncoding = 4; lastKnownFileType = sourcecode.cpp.h; name = CTecplotFileWriter.hpp; path = ../../SU2_CFD/include/output/filewriter/CTecplotFileWriter.hpp; sourceTree = "<group>"; };
		E984B6A12345770000AEDA72 /* CCSVFileWriter.hpp */ = {isa = PBXFileReference; fileEncoding = 4; lastKnownFileType = sourcecode.cpp.h; name = CCSVFileWriter.hpp; path = ../../SU2_CFD/include/output/filewriter/CCSVFileWriter.hpp; sourceTree = "<group>"; };
		E984B6A22345770000AEDA72 /* CSurfaceFVMDataSorter.hpp */ = {isa = PBXFileReference; fileEncoding = 4; lastKnownFileType = sourcecode.cpp.h; name = CSurfaceFVMDataSorter.hpp; path = ../../SU2_CFD/include/output/filewriter/CSurfaceFVMDataSorter.hpp; sourceTree = "<group>"; };
		E984B6A32345770000AEDA72 /* CFileWriter.hpp */ = {isa = PBXFileReference; fileEncoding = 4; lastKnownFileType = sourcecode.cpp.h; name = CFileWriter.hpp; path = ../../SU2_CFD/include/output/filewriter/CFileWriter.hpp; sourceTree = "<group>"; };
		E984B6A42345771900AEDA72 /* output_structure_legacy.inl */ = {isa = PBXFileReference; fileEncoding = 4; lastKnownFileType = text; name = output_structure_legacy.inl; path = ../../SU2_CFD/include/output/output_structure_legacy.inl; sourceTree = "<group>"; };
		E9BDB81F23512EB900092CCF /* CMarkerProfileReaderFVM.cpp */ = {isa = PBXFileReference; fileEncoding = 4; lastKnownFileType = sourcecode.cpp.cpp; name = CMarkerProfileReaderFVM.cpp; path = ../../SU2_CFD/src/CMarkerProfileReaderFVM.cpp; sourceTree = "<group>"; };
		E9BDB82123512F0300092CCF /* CMarkerProfileReaderFVM.hpp */ = {isa = PBXFileReference; fileEncoding = 4; lastKnownFileType = sourcecode.cpp.h; name = CMarkerProfileReaderFVM.hpp; path = ../../SU2_CFD/include/CMarkerProfileReaderFVM.hpp; sourceTree = "<group>"; };
		E9C2835022A701B5007B4E59 /* CMMSNSTwoHalfSpheresSolution.hpp */ = {isa = PBXFileReference; fileEncoding = 4; lastKnownFileType = sourcecode.cpp.h; name = CMMSNSTwoHalfSpheresSolution.hpp; path = ../../Common/include/toolboxes/MMS/CMMSNSTwoHalfSpheresSolution.hpp; sourceTree = "<group>"; };
		E9C2835122A701B5007B4E59 /* CMMSNSTwoHalfCirclesSolution.hpp */ = {isa = PBXFileReference; fileEncoding = 4; lastKnownFileType = sourcecode.cpp.h; name = CMMSNSTwoHalfCirclesSolution.hpp; path = ../../Common/include/toolboxes/MMS/CMMSNSTwoHalfCirclesSolution.hpp; sourceTree = "<group>"; };
		E9C2835222A701B5007B4E59 /* CMMSIncEulerSolution.hpp */ = {isa = PBXFileReference; fileEncoding = 4; lastKnownFileType = sourcecode.cpp.h; name = CMMSIncEulerSolution.hpp; path = ../../Common/include/toolboxes/MMS/CMMSIncEulerSolution.hpp; sourceTree = "<group>"; };
		E9C2835322A701B5007B4E59 /* CMMSNSUnitQuadSolution.hpp */ = {isa = PBXFileReference; fileEncoding = 4; lastKnownFileType = sourcecode.cpp.h; name = CMMSNSUnitQuadSolution.hpp; path = ../../Common/include/toolboxes/MMS/CMMSNSUnitQuadSolution.hpp; sourceTree = "<group>"; };
		E9C2835422A701B5007B4E59 /* CUserDefinedSolution.hpp */ = {isa = PBXFileReference; fileEncoding = 4; lastKnownFileType = sourcecode.cpp.h; name = CUserDefinedSolution.hpp; path = ../../Common/include/toolboxes/MMS/CUserDefinedSolution.hpp; sourceTree = "<group>"; };
		E9C2835522A701B5007B4E59 /* CVerificationSolution.hpp */ = {isa = PBXFileReference; fileEncoding = 4; lastKnownFileType = sourcecode.cpp.h; name = CVerificationSolution.hpp; path = ../../Common/include/toolboxes/MMS/CVerificationSolution.hpp; sourceTree = "<group>"; };
		E9C2835622A701B5007B4E59 /* CNSUnitQuadSolution.hpp */ = {isa = PBXFileReference; fileEncoding = 4; lastKnownFileType = sourcecode.cpp.h; name = CNSUnitQuadSolution.hpp; path = ../../Common/include/toolboxes/MMS/CNSUnitQuadSolution.hpp; sourceTree = "<group>"; };
		E9C2835722A701B5007B4E59 /* CInviscidVortexSolution.hpp */ = {isa = PBXFileReference; fileEncoding = 4; lastKnownFileType = sourcecode.cpp.h; name = CInviscidVortexSolution.hpp; path = ../../Common/include/toolboxes/MMS/CInviscidVortexSolution.hpp; sourceTree = "<group>"; };
		E9C2835822A701B5007B4E59 /* CRinglebSolution.hpp */ = {isa = PBXFileReference; fileEncoding = 4; lastKnownFileType = sourcecode.cpp.h; name = CRinglebSolution.hpp; path = ../../Common/include/toolboxes/MMS/CRinglebSolution.hpp; sourceTree = "<group>"; };
		E9C2835922A701B5007B4E59 /* CTGVSolution.hpp */ = {isa = PBXFileReference; fileEncoding = 4; lastKnownFileType = sourcecode.cpp.h; name = CTGVSolution.hpp; path = ../../Common/include/toolboxes/MMS/CTGVSolution.hpp; sourceTree = "<group>"; };
		E9C2835A22A701B6007B4E59 /* CIncTGVSolution.hpp */ = {isa = PBXFileReference; fileEncoding = 4; lastKnownFileType = sourcecode.cpp.h; name = CIncTGVSolution.hpp; path = ../../Common/include/toolboxes/MMS/CIncTGVSolution.hpp; sourceTree = "<group>"; };
		E9C2835B22A701B6007B4E59 /* CVerificationSolution.inl */ = {isa = PBXFileReference; fileEncoding = 4; lastKnownFileType = text; name = CVerificationSolution.inl; path = ../../Common/include/toolboxes/MMS/CVerificationSolution.inl; sourceTree = "<group>"; };
		E9C2835C22A701B6007B4E59 /* CMMSIncNSSolution.hpp */ = {isa = PBXFileReference; fileEncoding = 4; lastKnownFileType = sourcecode.cpp.h; name = CMMSIncNSSolution.hpp; path = ../../Common/include/toolboxes/MMS/CMMSIncNSSolution.hpp; sourceTree = "<group>"; };
		E9C2835D22A701B6007B4E59 /* CMMSNSUnitQuadSolutionWallBC.hpp */ = {isa = PBXFileReference; fileEncoding = 4; lastKnownFileType = sourcecode.cpp.h; name = CMMSNSUnitQuadSolutionWallBC.hpp; path = ../../Common/include/toolboxes/MMS/CMMSNSUnitQuadSolutionWallBC.hpp; sourceTree = "<group>"; };
		E9C830752061E60E004417A9 /* fem_geometry_structure.cpp */ = {isa = PBXFileReference; fileEncoding = 4; lastKnownFileType = sourcecode.cpp.cpp; name = fem_geometry_structure.cpp; path = ../../Common/src/fem_geometry_structure.cpp; sourceTree = "<group>"; };
		E9C830762061E60E004417A9 /* fem_integration_rules.cpp */ = {isa = PBXFileReference; fileEncoding = 4; lastKnownFileType = sourcecode.cpp.cpp; name = fem_integration_rules.cpp; path = ../../Common/src/fem_integration_rules.cpp; sourceTree = "<group>"; };
		E9C830772061E60E004417A9 /* fem_standard_element.cpp */ = {isa = PBXFileReference; fileEncoding = 4; lastKnownFileType = sourcecode.cpp.cpp; name = fem_standard_element.cpp; path = ../../Common/src/fem_standard_element.cpp; sourceTree = "<group>"; };
		E9C830782061E60E004417A9 /* fem_wall_distance.cpp */ = {isa = PBXFileReference; fileEncoding = 4; lastKnownFileType = sourcecode.cpp.cpp; name = fem_wall_distance.cpp; path = ../../Common/src/fem_wall_distance.cpp; sourceTree = "<group>"; };
		E9C830792061E60E004417A9 /* fem_work_estimate_metis.cpp */ = {isa = PBXFileReference; fileEncoding = 4; lastKnownFileType = sourcecode.cpp.cpp; name = fem_work_estimate_metis.cpp; path = ../../Common/src/fem_work_estimate_metis.cpp; sourceTree = "<group>"; };
		E9C8307B2061E60E004417A9 /* geometry_structure_fem_part.cpp */ = {isa = PBXFileReference; fileEncoding = 4; lastKnownFileType = sourcecode.cpp.cpp; name = geometry_structure_fem_part.cpp; path = ../../Common/src/geometry_structure_fem_part.cpp; sourceTree = "<group>"; };
		E9C8308B2061E6B6004417A9 /* fem_geometry_structure.hpp */ = {isa = PBXFileReference; fileEncoding = 4; lastKnownFileType = sourcecode.cpp.h; name = fem_geometry_structure.hpp; path = ../../Common/include/fem_geometry_structure.hpp; sourceTree = "<group>"; };
		E9C8308C2061E6B6004417A9 /* fem_geometry_structure.inl */ = {isa = PBXFileReference; fileEncoding = 4; lastKnownFileType = text; name = fem_geometry_structure.inl; path = ../../Common/include/fem_geometry_structure.inl; sourceTree = "<group>"; };
		E9C8308D2061E6B6004417A9 /* fem_standard_element.hpp */ = {isa = PBXFileReference; fileEncoding = 4; lastKnownFileType = sourcecode.cpp.h; name = fem_standard_element.hpp; path = ../../Common/include/fem_standard_element.hpp; sourceTree = "<group>"; };
		E9C8308E2061E6B6004417A9 /* fem_standard_element.inl */ = {isa = PBXFileReference; fileEncoding = 4; lastKnownFileType = text; name = fem_standard_element.inl; path = ../../Common/include/fem_standard_element.inl; sourceTree = "<group>"; };
		E9C830922061E799004417A9 /* solver_direct_mean_fem.cpp */ = {isa = PBXFileReference; fileEncoding = 4; lastKnownFileType = sourcecode.cpp.cpp; name = solver_direct_mean_fem.cpp; path = ../../SU2_CFD/src/solver_direct_mean_fem.cpp; sourceTree = "<group>"; };
		E9D6EE5923165FD300618E36 /* CDummyDriver.cpp */ = {isa = PBXFileReference; fileEncoding = 4; lastKnownFileType = sourcecode.cpp.cpp; name = CDummyDriver.cpp; path = ../../SU2_CFD/src/drivers/CDummyDriver.cpp; sourceTree = "<group>"; };
		E9D6EE5B23165FE400618E36 /* CDummyDriver.hpp */ = {isa = PBXFileReference; fileEncoding = 4; lastKnownFileType = sourcecode.cpp.h; name = CDummyDriver.hpp; path = ../../SU2_CFD/include/drivers/CDummyDriver.hpp; sourceTree = "<group>"; };
		E9D6EE5C2316653100618E36 /* CSU2ASCIIMeshReaderFVM.cpp */ = {isa = PBXFileReference; fileEncoding = 4; lastKnownFileType = sourcecode.cpp.cpp; name = CSU2ASCIIMeshReaderFVM.cpp; path = ../../Common/src/CSU2ASCIIMeshReaderFVM.cpp; sourceTree = "<group>"; };
		E9D6EE5E2316655400618E36 /* CSU2ASCIIMeshReaderFVM.hpp */ = {isa = PBXFileReference; fileEncoding = 4; lastKnownFileType = sourcecode.cpp.h; name = CSU2ASCIIMeshReaderFVM.hpp; path = ../../Common/include/CSU2ASCIIMeshReaderFVM.hpp; sourceTree = "<group>"; };
		E9D6EE652317B80500618E36 /* CMeshSolver.cpp */ = {isa = PBXFileReference; fileEncoding = 4; lastKnownFileType = sourcecode.cpp.cpp; name = CMeshSolver.cpp; path = ../../SU2_CFD/src/solvers/CMeshSolver.cpp; sourceTree = "<group>"; };
		E9D6EE662317B80600618E36 /* CDiscAdjMeshSolver.cpp */ = {isa = PBXFileReference; fileEncoding = 4; lastKnownFileType = sourcecode.cpp.cpp; name = CDiscAdjMeshSolver.cpp; path = ../../SU2_CFD/src/solvers/CDiscAdjMeshSolver.cpp; sourceTree = "<group>"; };
		E9D6EE692317B86300618E36 /* CFEAMeshElasticity.cpp */ = {isa = PBXFileReference; fileEncoding = 4; lastKnownFileType = sourcecode.cpp.cpp; name = CFEAMeshElasticity.cpp; path = ../../SU2_CFD/src/numerics/CFEAMeshElasticity.cpp; sourceTree = "<group>"; };
		E9D6EE6B2317B88F00618E36 /* CDiscAdjMeshBoundVariable.cpp */ = {isa = PBXFileReference; fileEncoding = 4; lastKnownFileType = sourcecode.cpp.cpp; name = CDiscAdjMeshBoundVariable.cpp; path = ../../SU2_CFD/src/variables/CDiscAdjMeshBoundVariable.cpp; sourceTree = "<group>"; };
		E9D6EE6E2317B88F00618E36 /* CDiscAdjFEABoundVariable.cpp */ = {isa = PBXFileReference; fileEncoding = 4; lastKnownFileType = sourcecode.cpp.cpp; name = CDiscAdjFEABoundVariable.cpp; path = ../../SU2_CFD/src/variables/CDiscAdjFEABoundVariable.cpp; sourceTree = "<group>"; };
		E9D6EE6F2317B88F00618E36 /* CMeshElement.cpp */ = {isa = PBXFileReference; fileEncoding = 4; lastKnownFileType = sourcecode.cpp.cpp; name = CMeshElement.cpp; path = ../../SU2_CFD/src/variables/CMeshElement.cpp; sourceTree = "<group>"; };
		E9D6EE702317B88F00618E36 /* CMeshBoundVariable.cpp */ = {isa = PBXFileReference; fileEncoding = 4; lastKnownFileType = sourcecode.cpp.cpp; name = CMeshBoundVariable.cpp; path = ../../SU2_CFD/src/variables/CMeshBoundVariable.cpp; sourceTree = "<group>"; };
		E9D6EE712317B88F00618E36 /* CMeshVariable.cpp */ = {isa = PBXFileReference; fileEncoding = 4; lastKnownFileType = sourcecode.cpp.cpp; name = CMeshVariable.cpp; path = ../../SU2_CFD/src/variables/CMeshVariable.cpp; sourceTree = "<group>"; };
		E9D6EE792317B8A100618E36 /* CFEAMeshElasticity.hpp */ = {isa = PBXFileReference; fileEncoding = 4; lastKnownFileType = sourcecode.cpp.h; name = CFEAMeshElasticity.hpp; path = ../../SU2_CFD/include/numerics/CFEAMeshElasticity.hpp; sourceTree = "<group>"; };
		E9D6EE7A2317B8B000618E36 /* CDiscAdjMeshSolver.hpp */ = {isa = PBXFileReference; fileEncoding = 4; lastKnownFileType = sourcecode.cpp.h; name = CDiscAdjMeshSolver.hpp; path = ../../SU2_CFD/include/solvers/CDiscAdjMeshSolver.hpp; sourceTree = "<group>"; };
		E9D6EE7B2317B8B000618E36 /* CMeshSolver.hpp */ = {isa = PBXFileReference; fileEncoding = 4; lastKnownFileType = sourcecode.cpp.h; name = CMeshSolver.hpp; path = ../../SU2_CFD/include/solvers/CMeshSolver.hpp; sourceTree = "<group>"; };
		E9D6EE7C2317B8CC00618E36 /* CMeshElement.hpp */ = {isa = PBXFileReference; fileEncoding = 4; lastKnownFileType = sourcecode.cpp.h; name = CMeshElement.hpp; path = ../../SU2_CFD/include/variables/CMeshElement.hpp; sourceTree = "<group>"; };
		E9D6EE7E2317B8CC00618E36 /* CDiscAdjFEABoundVariable.hpp */ = {isa = PBXFileReference; fileEncoding = 4; lastKnownFileType = sourcecode.cpp.h; name = CDiscAdjFEABoundVariable.hpp; path = ../../SU2_CFD/include/variables/CDiscAdjFEABoundVariable.hpp; sourceTree = "<group>"; };
		E9D6EE7F2317B8CC00618E36 /* CMeshVariable.hpp */ = {isa = PBXFileReference; fileEncoding = 4; lastKnownFileType = sourcecode.cpp.h; name = CMeshVariable.hpp; path = ../../SU2_CFD/include/variables/CMeshVariable.hpp; sourceTree = "<group>"; };
		E9D6EE802317B8CC00618E36 /* CDiscAdjMeshBoundVariable.hpp */ = {isa = PBXFileReference; fileEncoding = 4; lastKnownFileType = sourcecode.cpp.h; name = CDiscAdjMeshBoundVariable.hpp; path = ../../SU2_CFD/include/variables/CDiscAdjMeshBoundVariable.hpp; sourceTree = "<group>"; };
		E9D6EE822317B8CC00618E36 /* CMeshBoundVariable.hpp */ = {isa = PBXFileReference; fileEncoding = 4; lastKnownFileType = sourcecode.cpp.h; name = CMeshBoundVariable.hpp; path = ../../SU2_CFD/include/variables/CMeshBoundVariable.hpp; sourceTree = "<group>"; };
		E9D85B4B1C3F1B9E0077122F /* ad_structure.cpp */ = {isa = PBXFileReference; fileEncoding = 4; lastKnownFileType = sourcecode.cpp.cpp; lineEnding = 0; name = ad_structure.cpp; path = ../../Common/src/ad_structure.cpp; sourceTree = "<group>"; };
		E9D85B4D1C3F1BE00077122F /* ad_structure.hpp */ = {isa = PBXFileReference; fileEncoding = 4; lastKnownFileType = sourcecode.cpp.h; lineEnding = 0; name = ad_structure.hpp; path = ../../Common/include/ad_structure.hpp; sourceTree = "<group>"; };
		E9D85B4E1C3F1BE00077122F /* ad_structure.inl */ = {isa = PBXFileReference; fileEncoding = 4; lastKnownFileType = text; lineEnding = 0; name = ad_structure.inl; path = ../../Common/include/ad_structure.inl; sourceTree = "<group>"; };
		E9D85B4F1C3F1BE00077122F /* element_structure.hpp */ = {isa = PBXFileReference; fileEncoding = 4; lastKnownFileType = sourcecode.cpp.h; lineEnding = 0; name = element_structure.hpp; path = ../../Common/include/element_structure.hpp; sourceTree = "<group>"; };
		E9D85B501C3F1BE00077122F /* element_structure.inl */ = {isa = PBXFileReference; fileEncoding = 4; lastKnownFileType = text; lineEnding = 0; name = element_structure.inl; path = ../../Common/include/element_structure.inl; sourceTree = "<group>"; };
		E9D85B511C3F1BE10077122F /* gauss_structure.hpp */ = {isa = PBXFileReference; fileEncoding = 4; lastKnownFileType = sourcecode.cpp.h; lineEnding = 0; name = gauss_structure.hpp; path = ../../Common/include/gauss_structure.hpp; sourceTree = "<group>"; };
		E9D85B521C3F1BE10077122F /* gauss_structure.inl */ = {isa = PBXFileReference; fileEncoding = 4; lastKnownFileType = text; lineEnding = 0; name = gauss_structure.inl; path = ../../Common/include/gauss_structure.inl; sourceTree = "<group>"; };
		E9D885A72303F8D000917362 /* CBoxMeshReaderFVM.hpp */ = {isa = PBXFileReference; fileEncoding = 4; lastKnownFileType = sourcecode.cpp.h; name = CBoxMeshReaderFVM.hpp; path = ../../Common/include/CBoxMeshReaderFVM.hpp; sourceTree = "<group>"; };
		E9D885A82303F8E400917362 /* CBoxMeshReaderFVM.cpp */ = {isa = PBXFileReference; fileEncoding = 4; lastKnownFileType = sourcecode.cpp.cpp; name = CBoxMeshReaderFVM.cpp; path = ../../Common/src/CBoxMeshReaderFVM.cpp; sourceTree = "<group>"; };
		E9D9CE851C62A1A7004119E9 /* interpolation_structure.cpp */ = {isa = PBXFileReference; fileEncoding = 4; lastKnownFileType = sourcecode.cpp.cpp; lineEnding = 0; name = interpolation_structure.cpp; path = ../../Common/src/interpolation_structure.cpp; sourceTree = "<group>"; xcLanguageSpecificationIdentifier = xcode.lang.cpp; };
		E9D9CE971C62A2A7004119E9 /* interpolation_structure.hpp */ = {isa = PBXFileReference; fileEncoding = 4; lastKnownFileType = sourcecode.cpp.h; lineEnding = 0; name = interpolation_structure.hpp; path = ../../Common/include/interpolation_structure.hpp; sourceTree = "<group>"; xcLanguageSpecificationIdentifier = xcode.lang.cpp; };
		E9E51AD522FA313800773E0C /* CLinearPartitioner.cpp */ = {isa = PBXFileReference; fileEncoding = 4; lastKnownFileType = sourcecode.cpp.cpp; name = CLinearPartitioner.cpp; path = ../../Common/src/toolboxes/CLinearPartitioner.cpp; sourceTree = "<group>"; };
		E9E51AD722FA314F00773E0C /* CLinearPartitioner.hpp */ = {isa = PBXFileReference; fileEncoding = 4; lastKnownFileType = sourcecode.cpp.h; name = CLinearPartitioner.hpp; path = ../../Common/include/toolboxes/CLinearPartitioner.hpp; sourceTree = "<group>"; };
		E9E51AD822FA603700773E0C /* CMeshReaderFVM.cpp */ = {isa = PBXFileReference; fileEncoding = 4; lastKnownFileType = sourcecode.cpp.cpp; name = CMeshReaderFVM.cpp; path = ../../Common/src/CMeshReaderFVM.cpp; sourceTree = "<group>"; };
		E9E51ADA22FA604600773E0C /* CMeshReaderFVM.hpp */ = {isa = PBXFileReference; fileEncoding = 4; lastKnownFileType = sourcecode.cpp.h; name = CMeshReaderFVM.hpp; path = ../../Common/include/CMeshReaderFVM.hpp; sourceTree = "<group>"; };
		E9E51ADB22FAB10D00773E0C /* CCGNSMeshReaderFVM.hpp */ = {isa = PBXFileReference; fileEncoding = 4; lastKnownFileType = sourcecode.cpp.h; name = CCGNSMeshReaderFVM.hpp; path = ../../Common/include/CCGNSMeshReaderFVM.hpp; sourceTree = "<group>"; };
		E9E51ADC22FAB11700773E0C /* CCGNSMeshReaderFVM.cpp */ = {isa = PBXFileReference; fileEncoding = 4; lastKnownFileType = sourcecode.cpp.cpp; name = CCGNSMeshReaderFVM.cpp; path = ../../Common/src/CCGNSMeshReaderFVM.cpp; sourceTree = "<group>"; };
		E9E674332302A2E3009B6A25 /* CMultiGridQueue.cpp */ = {isa = PBXFileReference; fileEncoding = 4; lastKnownFileType = sourcecode.cpp.cpp; name = CMultiGridQueue.cpp; path = ../../Common/src/CMultiGridQueue.cpp; sourceTree = "<group>"; };
		E9E674352302A327009B6A25 /* CMultiGridQueue.hpp */ = {isa = PBXFileReference; fileEncoding = 4; lastKnownFileType = sourcecode.cpp.h; name = CMultiGridQueue.hpp; path = ../../Common/include/CMultiGridQueue.hpp; sourceTree = "<group>"; };
		E9E674362302A92C009B6A25 /* CRectangularMeshReaderFVM.cpp */ = {isa = PBXFileReference; fileEncoding = 4; lastKnownFileType = sourcecode.cpp.cpp; name = CRectangularMeshReaderFVM.cpp; path = ../../Common/src/CRectangularMeshReaderFVM.cpp; sourceTree = "<group>"; };
		E9E674382302A942009B6A25 /* CRectangularMeshReaderFVM.hpp */ = {isa = PBXFileReference; fileEncoding = 4; lastKnownFileType = sourcecode.cpp.h; name = CRectangularMeshReaderFVM.hpp; path = ../../Common/include/CRectangularMeshReaderFVM.hpp; sourceTree = "<group>"; };
		E9F130C61D513DA300EC8963 /* numerics_direct_mean_inc.cpp */ = {isa = PBXFileReference; fileEncoding = 4; lastKnownFileType = sourcecode.cpp.cpp; lineEnding = 0; name = numerics_direct_mean_inc.cpp; path = ../../SU2_CFD/src/numerics_direct_mean_inc.cpp; sourceTree = "<group>"; };
		E9F130C81D513DA300EC8963 /* solver_direct_mean_inc.cpp */ = {isa = PBXFileReference; fileEncoding = 4; lastKnownFileType = sourcecode.cpp.cpp; lineEnding = 0; name = solver_direct_mean_inc.cpp; path = ../../SU2_CFD/src/solver_direct_mean_inc.cpp; sourceTree = "<group>"; };
		E9F512C61CB2FD6B004D5089 /* numerics_direct_elasticity_linear.cpp */ = {isa = PBXFileReference; fileEncoding = 4; lastKnownFileType = sourcecode.cpp.cpp; lineEnding = 0; name = numerics_direct_elasticity_linear.cpp; path = ../../SU2_CFD/src/numerics_direct_elasticity_linear.cpp; sourceTree = "<group>"; };
		E9F512C71CB2FD6B004D5089 /* numerics_direct_elasticity_nonlinear.cpp */ = {isa = PBXFileReference; fileEncoding = 4; lastKnownFileType = sourcecode.cpp.cpp; lineEnding = 0; name = numerics_direct_elasticity_nonlinear.cpp; path = ../../SU2_CFD/src/numerics_direct_elasticity_nonlinear.cpp; sourceTree = "<group>"; };
		E9FDF6E91D2DD0560066E49C /* adt_structure.cpp */ = {isa = PBXFileReference; fileEncoding = 4; lastKnownFileType = sourcecode.cpp.cpp; lineEnding = 0; name = adt_structure.cpp; path = ../../Common/src/adt_structure.cpp; sourceTree = "<group>"; xcLanguageSpecificationIdentifier = xcode.lang.cpp; };
		E9FDF6EB1D2DD0710066E49C /* adt_structure.inl */ = {isa = PBXFileReference; fileEncoding = 4; lastKnownFileType = text; lineEnding = 0; name = adt_structure.inl; path = ../../Common/include/adt_structure.inl; sourceTree = "<group>"; };
		E9FDF6EC1D2DD0860066E49C /* adt_structure.hpp */ = {isa = PBXFileReference; fileEncoding = 4; lastKnownFileType = sourcecode.cpp.h; lineEnding = 0; name = adt_structure.hpp; path = ../../Common/include/adt_structure.hpp; sourceTree = "<group>"; };
		EB14FF9422F790500045FB27 /* CSinglezoneDriver.cpp */ = {isa = PBXFileReference; fileEncoding = 4; lastKnownFileType = sourcecode.cpp.cpp; name = CSinglezoneDriver.cpp; path = ../../SU2_CFD/src/drivers/CSinglezoneDriver.cpp; sourceTree = "<group>"; };
		EB14FF9522F790500045FB27 /* CDiscAdjSinglezoneDriver.cpp */ = {isa = PBXFileReference; fileEncoding = 4; lastKnownFileType = sourcecode.cpp.cpp; name = CDiscAdjSinglezoneDriver.cpp; path = ../../SU2_CFD/src/drivers/CDiscAdjSinglezoneDriver.cpp; sourceTree = "<group>"; };
		EB14FF9622F790500045FB27 /* CDriver.cpp */ = {isa = PBXFileReference; fileEncoding = 4; lastKnownFileType = sourcecode.cpp.cpp; name = CDriver.cpp; path = ../../SU2_CFD/src/drivers/CDriver.cpp; sourceTree = "<group>"; };
		EB14FF9722F790500045FB27 /* CMultizoneDriver.cpp */ = {isa = PBXFileReference; fileEncoding = 4; lastKnownFileType = sourcecode.cpp.cpp; name = CMultizoneDriver.cpp; path = ../../SU2_CFD/src/drivers/CMultizoneDriver.cpp; sourceTree = "<group>"; };
		EB14FF9C22F790720045FB27 /* CDiscAdjSinglezoneDriver.hpp */ = {isa = PBXFileReference; fileEncoding = 4; lastKnownFileType = sourcecode.cpp.h; name = CDiscAdjSinglezoneDriver.hpp; path = ../../SU2_CFD/include/drivers/CDiscAdjSinglezoneDriver.hpp; sourceTree = "<group>"; };
		EB14FF9D22F790720045FB27 /* CDriver.hpp */ = {isa = PBXFileReference; fileEncoding = 4; lastKnownFileType = sourcecode.cpp.h; name = CDriver.hpp; path = ../../SU2_CFD/include/drivers/CDriver.hpp; sourceTree = "<group>"; };
		EB14FF9E22F790720045FB27 /* CSinglezoneDriver.hpp */ = {isa = PBXFileReference; fileEncoding = 4; lastKnownFileType = sourcecode.cpp.h; name = CSinglezoneDriver.hpp; path = ../../SU2_CFD/include/drivers/CSinglezoneDriver.hpp; sourceTree = "<group>"; };
		EB14FF9F22F790720045FB27 /* CMultizoneDriver.hpp */ = {isa = PBXFileReference; fileEncoding = 4; lastKnownFileType = sourcecode.cpp.h; name = CMultizoneDriver.hpp; path = ../../SU2_CFD/include/drivers/CMultizoneDriver.hpp; sourceTree = "<group>"; };
/* End PBXFileReference section */

/* Begin PBXFrameworksBuildPhase section */
		8DD76F660486A84900D96B5E /* Frameworks */ = {
			isa = PBXFrameworksBuildPhase;
			buildActionMask = 2147483647;
			files = (
			);
			runOnlyForDeploymentPostprocessing = 0;
		};
/* End PBXFrameworksBuildPhase section */

/* Begin PBXGroup section */
		052D517F17A21FAC003BE8B2 /* Solver */ = {
			isa = PBXGroup;
			children = (
				E9D6EE662317B80600618E36 /* CDiscAdjMeshSolver.cpp */,
				E9BDB81F23512EB900092CCF /* CMarkerProfileReaderFVM.cpp */,
				E9D6EE652317B80500618E36 /* CMeshSolver.cpp */,
				E941BB8D1B71D0D0005C6C06 /* solver_adjoint_discrete.cpp */,
				E9225F741FCBC36D002F3682 /* solver_adjoint_elasticity.cpp */,
				05E6DBDA17EB62A100FA1F7E /* solver_adjoint_mean.cpp */,
				05E6DBDD17EB62A100FA1F7E /* solver_adjoint_turbulent.cpp */,
				0530E56917FDF7AC00733CE8 /* solver_direct_elasticity.cpp */,
				05E6DBE017EB62A100FA1F7E /* solver_direct_heat.cpp */,
				E9C830922061E799004417A9 /* solver_direct_mean_fem.cpp */,
				E9F130C81D513DA300EC8963 /* solver_direct_mean_inc.cpp */,
				05E6DBE217EB62A100FA1F7E /* solver_direct_mean.cpp */,
				05E6DBE517EB62A100FA1F7E /* solver_direct_transition.cpp */,
				05E6DBE617EB62A100FA1F7E /* solver_direct_turbulent.cpp */,
				05E6DBEA17EB62A100FA1F7E /* solver_structure.cpp */,
				05E6DBEB17EB62A100FA1F7E /* solver_template.cpp */,
			);
			name = Solver;
			sourceTree = "<group>";
		};
		052D51AA17A22E15003BE8B2 /* Integration */ = {
			isa = PBXGroup;
			children = (
				05E6DBBE17EB62A100FA1F7E /* integration_structure.cpp */,
				05E6DBBF17EB62A100FA1F7E /* integration_time.cpp */,
			);
			name = Integration;
			sourceTree = "<group>";
		};
		052D51AB17A22E24003BE8B2 /* Output */ = {
			isa = PBXGroup;
			children = (
<<<<<<< HEAD
				E984B6532345765B00AEDA72 /* CAdjElasticityOutput.cpp */,
				E984B6542345765B00AEDA72 /* CAdjFlowCompOutput.cpp */,
				E984B6552345765B00AEDA72 /* CAdjFlowIncOutput.cpp */,
				E984B6562345765B00AEDA72 /* CAdjHeatOutput.cpp */,
				E984B65A2345765C00AEDA72 /* CBaselineOutput.cpp */,
				E984B66B2345767800AEDA72 /* CCSVFileWriter.cpp */,
				E984B6572345765C00AEDA72 /* CElasticityOutput.cpp */,
				E984B6732345767900AEDA72 /* CFEMDataSorter.cpp */,
				E984B64D2345765B00AEDA72 /* CFlowCompFEMOutput.cpp */,
				E984B6502345765B00AEDA72 /* CFlowCompOutput.cpp */,
				E984B64E2345765B00AEDA72 /* CFlowIncOutput.cpp */,
				E984B64F2345765B00AEDA72 /* CFlowOutput.cpp */,
				E984B6772345767900AEDA72 /* CFVMDataSorter.cpp */,
				E984B6512345765B00AEDA72 /* CHeatOutput.cpp */,
				E984B64C2345765B00AEDA72 /* CMeshOutput.cpp */,
				E984B6582345765C00AEDA72 /* CMultizoneOutput.cpp */,
				E984B6522345765B00AEDA72 /* COutput.cpp */,
				E984B66F2345767800AEDA72 /* CParallelDataSorter.cpp */,
				E984B66D2345767800AEDA72 /* CParallelFileWriter.cpp */,
				E984B6782345767900AEDA72 /* CParaviewBinaryFileWriter.cpp */,
				E984B6752345767900AEDA72 /* CParaviewFileWriter.cpp */,
				E984B66C2345767800AEDA72 /* CSU2BinaryFileWriter.cpp */,
				E984B6722345767800AEDA72 /* CSU2FileWriter.cpp */,
				E984B66E2345767800AEDA72 /* CSU2MeshFileWriter.cpp */,
				E984B6762345767900AEDA72 /* CSurfaceFEMDataSorter.cpp */,
				E984B6742345767900AEDA72 /* CSurfaceFVMDataSorter.cpp */,
				E984B6702345767800AEDA72 /* CTecplotBinaryFileWriter.cpp */,
				E984B6712345767800AEDA72 /* CTecplotFileWriter.cpp */,
				E984B64B2345765A00AEDA72 /* output_physics.cpp */,
				E984B6592345765C00AEDA72 /* output_structure_legacy.cpp */,
=======
				4040B269235FBFF200843C83 /* filewriter */,
				403426B8235F83B1005B5215 /* CAdjElasticityOutput.cpp */,
				403426BD235F83B1005B5215 /* CAdjFlowCompOutput.cpp */,
				403426B2235F83B1005B5215 /* CAdjFlowIncOutput.cpp */,
				403426C0235F83B2005B5215 /* CAdjHeatOutput.cpp */,
				403426C1235F83B2005B5215 /* CBaselineOutput.cpp */,
				403426B9235F83B1005B5215 /* CElasticityOutput.cpp */,
				403426BC235F83B1005B5215 /* CFlowCompFEMOutput.cpp */,
				403426BA235F83B1005B5215 /* CFlowCompOutput.cpp */,
				403426B4235F83B1005B5215 /* CFlowIncOutput.cpp */,
				403426B3235F83B1005B5215 /* CFlowOutput.cpp */,
				403426B5235F83B1005B5215 /* CHeatOutput.cpp */,
				403426B7235F83B1005B5215 /* CMeshOutput.cpp */,
				403426B6235F83B1005B5215 /* CMultizoneOutput.cpp */,
				403426BE235F83B1005B5215 /* COutput.cpp */,
				403426BF235F83B2005B5215 /* output_physics.cpp */,
				403426BB235F83B1005B5215 /* output_structure_legacy.cpp */,
>>>>>>> 431ed324
			);
			name = Output;
			sourceTree = "<group>";
		};
		0530E57317FDF97F00733CE8 /* Geometry */ = {
			isa = PBXGroup;
			children = (
				E9D885A82303F8E400917362 /* CBoxMeshReaderFVM.cpp */,
				E9E51ADC22FAB11700773E0C /* CCGNSMeshReaderFVM.cpp */,
				E9E51AD822FA603700773E0C /* CMeshReaderFVM.cpp */,
				E9E674332302A2E3009B6A25 /* CMultiGridQueue.cpp */,
				E9E674362302A92C009B6A25 /* CRectangularMeshReaderFVM.cpp */,
				E9D6EE5C2316653100618E36 /* CSU2ASCIIMeshReaderFVM.cpp */,
				05E6DB8A17EB61E600FA1F7E /* dual_grid_structure.cpp */,
				E96FAF132189FECA0046BF5D /* fem_cgns_elements.cpp */,
				E96FAF122189FECA0046BF5D /* fem_gauss_jacobi_quadrature.cpp */,
				E9C830752061E60E004417A9 /* fem_geometry_structure.cpp */,
				E9C830762061E60E004417A9 /* fem_integration_rules.cpp */,
				E9C830772061E60E004417A9 /* fem_standard_element.cpp */,
				E9C830782061E60E004417A9 /* fem_wall_distance.cpp */,
				E9C830792061E60E004417A9 /* fem_work_estimate_metis.cpp */,
				E9C8307B2061E60E004417A9 /* geometry_structure_fem_part.cpp */,
				05E6DB8B17EB61E600FA1F7E /* geometry_structure.cpp */,
				E96FAF112189FECA0046BF5D /* graph_coloring_structure.cpp */,
				05E6DB8C17EB61E600FA1F7E /* grid_adaptation_structure.cpp */,
				05E6DB8D17EB61E600FA1F7E /* grid_movement_structure.cpp */,
				05E6DB9017EB61E600FA1F7E /* primal_grid_structure.cpp */,
			);
			name = Geometry;
			sourceTree = "<group>";
		};
		0541ABE41370DC56002D668B /* InLine */ = {
			isa = PBXGroup;
			children = (
				E9D85B4E1C3F1BE00077122F /* ad_structure.inl */,
				E9FDF6EB1D2DD0710066E49C /* adt_structure.inl */,
				05E6DA9F17EB603F00FA1F7E /* config_structure.inl */,
				E90B504F22DFE541000ED392 /* CSysMatrix.inl */,
				E9C2835B22A701B6007B4E59 /* CVerificationSolution.inl */,
				E941BB961B71D1AB005C6C06 /* datatype_structure.inl */,
				05E6DAA017EB603F00FA1F7E /* dual_grid_structure.inl */,
				E9D85B501C3F1BE00077122F /* element_structure.inl */,
				E96FAF1B2189FF620046BF5D /* fem_gauss_jacobi_quadrature.inl */,
				E9C8308C2061E6B6004417A9 /* fem_geometry_structure.inl */,
				E9C8308E2061E6B6004417A9 /* fem_standard_element.inl */,
				05F108A01978D2D700F2F288 /* fluid_model.inl */,
				E9D85B521C3F1BE10077122F /* gauss_structure.inl */,
				05E6DAA117EB603F00FA1F7E /* geometry_structure.inl */,
				05E6DAA217EB603F00FA1F7E /* grid_adaptation_structure.inl */,
				05E6DAA317EB603F00FA1F7E /* grid_movement_structure.inl */,
				05E6DBB017EB624700FA1F7E /* integration_structure.inl */,
				E941BBA61B71D1AB005C6C06 /* mpi_structure.inl */,
				05E6DBB117EB624700FA1F7E /* numerics_structure.inl */,
<<<<<<< HEAD
				E984B6A42345771900AEDA72 /* output_structure_legacy.inl */,
=======
>>>>>>> 431ed324
				05E6DAA617EB603F00FA1F7E /* primal_grid_structure.inl */,
				355D2C9D2172BDE100C10535 /* sgs_model.inl */,
				05E6DBB217EB624700FA1F7E /* solver_structure.inl */,
				E90B501522DFE0CC000ED392 /* task_definition.inl */,
				05F108A11978D2D700F2F288 /* transport_model.inl */,
				3599C5D62121FAF4003AAF05 /* wall_model.inl */,
			);
			name = InLine;
			sourceTree = "<group>";
		};
		0541ABE51370DC5E002D668B /* Include */ = {
			isa = PBXGroup;
			children = (
				E9D85B4D1C3F1BE00077122F /* ad_structure.hpp */,
				E9FDF6EC1D2DD0860066E49C /* adt_structure.hpp */,
				E96FAF1A2189FF620046BF5D /* blas_structure.hpp */,
				E96008A82355577A0002EADD /* C2DContainer.hpp */,
				E984B694234576EB00AEDA72 /* CAdjElasticityOutput.hpp */,
				E984B68A234576E900AEDA72 /* CAdjFlowIncOutput.hpp */,
				E984B68B234576EA00AEDA72 /* CAdjFlowOutput.hpp */,
				E984B68E234576EA00AEDA72 /* CAdjHeatOutput.hpp */,
				E984B695234576EB00AEDA72 /* CBaselineOutput.hpp */,
				E9D885A72303F8D000917362 /* CBoxMeshReaderFVM.hpp */,
				E9E51ADB22FAB10D00773E0C /* CCGNSMeshReaderFVM.hpp */,
<<<<<<< HEAD
				E97429E62323595D006DA2D3 /* CConjugateHeatInterface.hpp */,
				E97429E423235951006DA2D3 /* CConservativeVarsInterface.hpp */,
				E984B6A12345770000AEDA72 /* CCSVFileWriter.hpp */,
				E97429E82323596C006DA2D3 /* CDiscAdjDisplacementsInterfaceLegacy.hpp */,
				E9D6EE7E2317B8CC00618E36 /* CDiscAdjFEABoundVariable.hpp */,
				E97429E72323596C006DA2D3 /* CDiscAdjFlowTractionInterface.hpp */,
				E9D6EE802317B8CC00618E36 /* CDiscAdjMeshBoundVariable.hpp */,
				E9D6EE7A2317B8B000618E36 /* CDiscAdjMeshSolver.hpp */,
				E96008AE23565F580002EADD /* CDiscAdjMultizoneDriver.hpp */,
=======
				E9D6EE7A2317B8B000618E36 /* CDiscAdjMeshSolver.hpp */,
				403426E6235F88ED005B5215 /* CDiscAdjMultizoneDriver.hpp */,
>>>>>>> 431ed324
				EB14FF9C22F790720045FB27 /* CDiscAdjSinglezoneDriver.hpp */,
				E97429E92323596D006DA2D3 /* CDisplacementsInterface.hpp */,
				E97429EA2323596D006DA2D3 /* CDisplacementsInterfaceLegacy.hpp */,
				EB14FF9D22F790720045FB27 /* CDriver.hpp */,
				E9D6EE5B23165FE400618E36 /* CDummyDriver.hpp */,
<<<<<<< HEAD
				E984B687234576E900AEDA72 /* CElasticityOutput.hpp */,
=======
>>>>>>> 431ed324
				E9D6EE792317B8A100618E36 /* CFEAMeshElasticity.hpp */,
				E984B696234576FE00AEDA72 /* CFEMDataSorter.hpp */,
				E984B6A32345770000AEDA72 /* CFileWriter.hpp */,
				E984B68C234576EA00AEDA72 /* CFlowCompFEMOutput.hpp */,
				E984B688234576E900AEDA72 /* CFlowCompOutput.hpp */,
				E984B68F234576EA00AEDA72 /* CFlowIncOutput.hpp */,
				E984B692234576EA00AEDA72 /* CFlowOutput.hpp */,
				E97429EB2323596D006DA2D3 /* CFlowTractionInterface.hpp */,
				E984B69D234576FF00AEDA72 /* CFVMDataSorter.hpp */,
				E984B689234576E900AEDA72 /* CHeatOutput.hpp */,
				E9C2835A22A701B6007B4E59 /* CIncTGVSolution.hpp */,
				E97429E223235937006DA2D3 /* CInterface.hpp */,
				E9C2835722A701B5007B4E59 /* CInviscidVortexSolution.hpp */,
				E9E51AD722FA314F00773E0C /* CLinearPartitioner.hpp */,
<<<<<<< HEAD
				E9BDB82123512F0300092CCF /* CMarkerProfileReaderFVM.hpp */,
				E9D6EE822317B8CC00618E36 /* CMeshBoundVariable.hpp */,
=======
>>>>>>> 431ed324
				E9D6EE7C2317B8CC00618E36 /* CMeshElement.hpp */,
				E984B690234576EA00AEDA72 /* CMeshOutput.hpp */,
				E9E51ADA22FA604600773E0C /* CMeshReaderFVM.hpp */,
				E9D6EE7B2317B8B000618E36 /* CMeshSolver.hpp */,
<<<<<<< HEAD
				E9D6EE7F2317B8CC00618E36 /* CMeshVariable.hpp */,
				E97429E523235951006DA2D3 /* CMixingPlaneInterface.hpp */,
=======
>>>>>>> 431ed324
				E9C2835222A701B5007B4E59 /* CMMSIncEulerSolution.hpp */,
				E9C2835C22A701B6007B4E59 /* CMMSIncNSSolution.hpp */,
				E9C2835122A701B5007B4E59 /* CMMSNSTwoHalfCirclesSolution.hpp */,
				E9C2835022A701B5007B4E59 /* CMMSNSTwoHalfSpheresSolution.hpp */,
				E9C2835322A701B5007B4E59 /* CMMSNSUnitQuadSolution.hpp */,
				E9C2835D22A701B6007B4E59 /* CMMSNSUnitQuadSolutionWallBC.hpp */,
				E9E674352302A327009B6A25 /* CMultiGridQueue.hpp */,
				EB14FF9F22F790720045FB27 /* CMultizoneDriver.hpp */,
				E984B693234576EA00AEDA72 /* CMultizoneOutput.hpp */,
				E9C2835622A701B5007B4E59 /* CNSUnitQuadSolution.hpp */,
				05E6DAC517EB608000FA1F7E /* config_structure.hpp */,
				E984B68D234576EA00AEDA72 /* COutput.hpp */,
				E984B691234576EA00AEDA72 /* COutputLegacy.hpp */,
				E984B699234576FF00AEDA72 /* CParallelDataSorter.hpp */,
				E984B698234576FF00AEDA72 /* CParaviewBinaryFileWriter.hpp */,
				E984B697234576FE00AEDA72 /* CParaviewFileWriter.hpp */,
				E9E674382302A942009B6A25 /* CRectangularMeshReaderFVM.hpp */,
				E9C2835822A701B5007B4E59 /* CRinglebSolution.hpp */,
				EB14FF9E22F790720045FB27 /* CSinglezoneDriver.hpp */,
				E97429E323235951006DA2D3 /* CSlidingInterface.hpp */,
				E9D6EE5E2316655400618E36 /* CSU2ASCIIMeshReaderFVM.hpp */,
				E984B69B234576FF00AEDA72 /* CSU2BinaryFileWriter.hpp */,
				E984B69F234576FF00AEDA72 /* CSU2FileWriter.hpp */,
				E984B69A234576FF00AEDA72 /* CSU2MeshFileWriter.hpp */,
				E984B69C234576FF00AEDA72 /* CSurfaceFEMDataSorter.hpp */,
				E984B6A22345770000AEDA72 /* CSurfaceFVMDataSorter.hpp */,
				E984B69E234576FF00AEDA72 /* CTecplotBinaryFileWriter.hpp */,
				E984B6A0234576FF00AEDA72 /* CTecplotFileWriter.hpp */,
				E9C2835922A701B5007B4E59 /* CTGVSolution.hpp */,
				E9C2835422A701B5007B4E59 /* CUserDefinedSolution.hpp */,
				E9C2835522A701B5007B4E59 /* CVerificationSolution.hpp */,
				E96008A6235557790002EADD /* CVertexMap.hpp */,
				E941BB951B71D1AB005C6C06 /* datatype_structure.hpp */,
				E941BB971B71D1AB005C6C06 /* datatypes */,
				05E6DBB417EB627400FA1F7E /* definition_structure.hpp */,
				05E6DAC617EB608000FA1F7E /* dual_grid_structure.hpp */,
				E9D85B4F1C3F1BE00077122F /* element_structure.hpp */,
				E96FAF1C2189FF620046BF5D /* fem_cgns_elements.hpp */,
				E96FAF1D2189FF620046BF5D /* fem_gauss_jacobi_quadrature.hpp */,
				E9C8308B2061E6B6004417A9 /* fem_geometry_structure.hpp */,
				E9C8308D2061E6B6004417A9 /* fem_standard_element.hpp */,
				05F1089E1978D2CE00F2F288 /* fluid_model.hpp */,
				E9D85B511C3F1BE10077122F /* gauss_structure.hpp */,
				05E6DAC717EB608000FA1F7E /* geometry_structure.hpp */,
				E96FAF192189FF620046BF5D /* graph_coloring_structure.hpp */,
				05E6DAC817EB608000FA1F7E /* grid_adaptation_structure.hpp */,
				05E6DAC917EB608000FA1F7E /* grid_movement_structure.hpp */,
				05E6DBB517EB627400FA1F7E /* integration_structure.hpp */,
				4040B268235FBF1B00843C83 /* Interfaces */,
				E9D9CE971C62A2A7004119E9 /* interpolation_structure.hpp */,
				05E6DBB617EB627400FA1F7E /* iteration_structure.hpp */,
				E90B505622DFE54B000ED392 /* LinearSolver */,
				E941BBA51B71D1AB005C6C06 /* mpi_structure.hpp */,
				05E6DBB717EB627400FA1F7E /* numerics_structure.hpp */,
				05E6DACC17EB608000FA1F7E /* option_structure.hpp */,
<<<<<<< HEAD
=======
				403426D3235F857D005B5215 /* Output */,
>>>>>>> 431ed324
				05E6DACD17EB608000FA1F7E /* primal_grid_structure.hpp */,
				400CEC2F21FA81B60019B790 /* printing_toolbox.hpp */,
				355D2C9E2172BDE100C10535 /* sgs_model.hpp */,
				E96008A7235557790002EADD /* signal_processing_toolbox.hpp */,
				05E6DBB917EB627400FA1F7E /* solver_structure.hpp */,
				05E6DBBA17EB627400FA1F7E /* SU2_CFD.hpp */,
				E90B501422DFE0CB000ED392 /* task_definition.hpp */,
				05F1089F1978D2CE00F2F288 /* transport_model.hpp */,
				E90B504E22DFE4C5000ED392 /* Variable */,
				3599C5D52121FAF4003AAF05 /* wall_model.hpp */,
			);
			name = Include;
			sourceTree = "<group>";
		};
		05AF9F1C1BE1E1770062E1F1 /* FEA */ = {
			isa = PBXGroup;
			children = (
				05AF9F1D1BE1E1830062E1F1 /* element_linear.cpp */,
				05AF9F1E1BE1E1830062E1F1 /* element_structure.cpp */,
				05AF9F1F1BE1E1830062E1F1 /* gauss_structure.cpp */,
			);
			name = FEA;
			sourceTree = "<group>";
		};
		05D28619178BCA1200DD76AE /* Numerics */ = {
			isa = PBXGroup;
			children = (
				E9D6EE692317B86300618E36 /* CFEAMeshElasticity.cpp */,
				05E6DBC317EB62A100FA1F7E /* numerics_adjoint_mean.cpp */,
				05E6DBC617EB62A100FA1F7E /* numerics_adjoint_turbulent.cpp */,
				E9F512C61CB2FD6B004D5089 /* numerics_direct_elasticity_linear.cpp */,
				E9F512C71CB2FD6B004D5089 /* numerics_direct_elasticity_nonlinear.cpp */,
				0530E56F17FDF7D300733CE8 /* numerics_direct_elasticity.cpp */,
				05E6DBC917EB62A100FA1F7E /* numerics_direct_heat.cpp */,
				E9F130C61D513DA300EC8963 /* numerics_direct_mean_inc.cpp */,
				05E6DBCB17EB62A100FA1F7E /* numerics_direct_mean.cpp */,
				05E6DBCE17EB62A100FA1F7E /* numerics_direct_transition.cpp */,
				05E6DBCF17EB62A100FA1F7E /* numerics_direct_turbulent.cpp */,
				05E6DBD317EB62A100FA1F7E /* numerics_structure.cpp */,
				05E6DBD417EB62A100FA1F7E /* numerics_template.cpp */,
			);
			name = Numerics;
			sourceTree = "<group>";
		};
		05F108951978D28F00F2F288 /* FluidModel */ = {
			isa = PBXGroup;
			children = (
				E90D35F6203F9C5800A3290D /* fluid_model_inc.cpp */,
				05F108961978D2AE00F2F288 /* fluid_model_pig.cpp */,
				05F108971978D2AE00F2F288 /* fluid_model_ppr.cpp */,
				05F108981978D2AE00F2F288 /* fluid_model_pvdw.cpp */,
				05F108991978D2AE00F2F288 /* fluid_model.cpp */,
			);
			name = FluidModel;
			sourceTree = "<group>";
		};
		05F108A21978D2E500F2F288 /* TransportModel */ = {
			isa = PBXGroup;
			children = (
				05F108A31978D2F200F2F288 /* transport_model.cpp */,
			);
			name = TransportModel;
			sourceTree = "<group>";
		};
		05F8F2662008A1AA000FEA01 /* Python */ = {
			isa = PBXGroup;
			children = (
				05F8F2672008A1C7000FEA01 /* python_wrapper_structure.cpp */,
			);
			name = Python;
			sourceTree = "<group>";
		};
		08FB7794FE84155DC02AAC07 /* SU2_CFD */ = {
			isa = PBXGroup;
			children = (
				E97B6C8117F941800008255B /* config_template.cfg */,
				E91CAD071B8C117A00EE3FCC /* QuickStart */,
				08FB7795FE84155DC02AAC07 /* Source */,
				0541ABE41370DC56002D668B /* InLine */,
				0541ABE51370DC5E002D668B /* Include */,
				1AB674ADFE9D54B511CA2CBB /* Products */,
				403426B0235F8376005B5215 /* Recovered References */,
			);
			name = SU2_CFD;
			sourceTree = "<group>";
		};
		08FB7795FE84155DC02AAC07 /* Source */ = {
			isa = PBXGroup;
			children = (
				E9D85B4B1C3F1B9E0077122F /* ad_structure.cpp */,
				E9FDF6E91D2DD0560066E49C /* adt_structure.cpp */,
				E96FAF0F2189FE9C0046BF5D /* blas_structure.cpp */,
				E9E51AD522FA313800773E0C /* CLinearPartitioner.cpp */,
				05E6DB8917EB61E600FA1F7E /* config_structure.cpp */,
				05E6DBBC17EB62A000FA1F7E /* definition_structure.cpp */,
				EB14FF9322F790320045FB27 /* Driver */,
				05AF9F1C1BE1E1770062E1F1 /* FEA */,
				05F108951978D28F00F2F288 /* FluidModel */,
				0530E57317FDF97F00733CE8 /* Geometry */,
				052D51AA17A22E15003BE8B2 /* Integration */,
				05E6DBC017EB62A100FA1F7E /* iteration_structure.cpp */,
				4040B249235FB87300843C83 /* Interfaces */,
				E90B501322DFE060000ED392 /* LinearSolver */,
				E90B4FE522DFDF9C000ED392 /* MMS */,
				E941BB911B71D124005C6C06 /* mpi_structure.cpp */,
				E9D9CE841C62A16D004119E9 /* MultiZone */,
				05D28619178BCA1200DD76AE /* Numerics */,
				052D51AB17A22E24003BE8B2 /* Output */,
				400CEC2D21FA81A10019B790 /* printing_toolbox.cpp */,
				05F8F2662008A1AA000FEA01 /* Python */,
				E96008A9235557A90002EADD /* signal_processing_toolbox.cpp */,
				052D517F17A21FAC003BE8B2 /* Solver */,
				05E6DBEC17EB62A100FA1F7E /* SU2_CFD.cpp */,
				05F108A21978D2E500F2F288 /* TransportModel */,
				E90B500A22DFDFED000ED392 /* Variable */,
				3599C5D12121FAC9003AAF05 /* wall_model.cpp */,
			);
			name = Source;
			sourceTree = "<group>";
		};
		1AB674ADFE9D54B511CA2CBB /* Products */ = {
			isa = PBXGroup;
			children = (
				0541ABEE1370F5A6002D668B /* SU2_CFD */,
			);
			name = Products;
			sourceTree = "<group>";
		};
		403426B0235F8376005B5215 /* Recovered References */ = {
			isa = PBXGroup;
			children = (
				E97429AE231F1576006DA2D3 /* CMeshSolver.cpp */,
				E97429B8231F1613006DA2D3 /* CMeshElement.cpp */,
				E97429AF231F1577006DA2D3 /* CDiscAdjMeshSolver.cpp */,
			);
			name = "Recovered References";
			sourceTree = "<group>";
		};
		403426D3235F857D005B5215 /* Output */ = {
			isa = PBXGroup;
			children = (
				4040B286235FC03700843C83 /* filewriter */,
				403426DD235F85D6005B5215 /* CAdjElasticityOutput.hpp */,
				403426E4235F85D7005B5215 /* CAdjFlowIncOutput.hpp */,
				403426E3235F85D6005B5215 /* CAdjFlowOutput.hpp */,
				403426DE235F85D6005B5215 /* CAdjHeatOutput.hpp */,
				403426DF235F85D6005B5215 /* CBaselineOutput.hpp */,
				403426E0235F85D6005B5215 /* CElasticityOutput.hpp */,
				403426DC235F85D5005B5215 /* CFlowCompFEMOutput.hpp */,
				403426E1235F85D6005B5215 /* CFlowCompOutput.hpp */,
				403426D5235F85D5005B5215 /* CFlowIncOutput.hpp */,
				403426DA235F85D5005B5215 /* CFlowOutput.hpp */,
				403426DB235F85D5005B5215 /* CHeatOutput.hpp */,
				403426D4235F85D5005B5215 /* CMeshOutput.hpp */,
				403426D6235F85D5005B5215 /* CMultizoneOutput.hpp */,
				403426D7235F85D5005B5215 /* COutput.hpp */,
				403426D8235F85D5005B5215 /* COutputLegacy.hpp */,
				403426E2235F85D6005B5215 /* output_structure_legacy.inl */,
			);
			name = Output;
			sourceTree = "<group>";
		};
		4040B249235FB87300843C83 /* Interfaces */ = {
			isa = PBXGroup;
			children = (
				4040B25A235FBEFD00843C83 /* CConjugateHeatInterface.cpp */,
				4040B25C235FBEFD00843C83 /* CConservativeVarsInterface.cpp */,
				4040B259235FBEFD00843C83 /* CDiscAdjDisplacementsInterfaceLegacy.cpp */,
				4040B257235FBEFD00843C83 /* CDiscAdjFlowTractionInterface.cpp */,
				4040B255235FBEFD00843C83 /* CDisplacementsInterface.cpp */,
				4040B254235FBEFD00843C83 /* CDisplacementsInterfaceLegacy.cpp */,
				4040B256235FBEFD00843C83 /* CFlowTractionInterface.cpp */,
				4040B25D235FBEFD00843C83 /* CInterface.cpp */,
				4040B258235FBEFD00843C83 /* CMixingPlaneInterface.cpp */,
				4040B25B235FBEFD00843C83 /* CSlidingInterface.cpp */,
			);
			name = Interfaces;
			sourceTree = "<group>";
		};
		4040B268235FBF1B00843C83 /* Interfaces */ = {
			isa = PBXGroup;
			children = (
				4040B24F235FBEC300843C83 /* CConjugateHeatInterface.hpp */,
				4040B24C235FBEC300843C83 /* CConservativeVarsInterface.hpp */,
				4040B250235FBEC300843C83 /* CDiscAdjDisplacementsInterfaceLegacy.hpp */,
				4040B24A235FBEC300843C83 /* CDiscAdjFlowTractionInterface.hpp */,
				4040B253235FBEC300843C83 /* CDisplacementsInterface.hpp */,
				4040B24E235FBEC300843C83 /* CDisplacementsInterfaceLegacy.hpp */,
				4040B251235FBEC300843C83 /* CFlowTractionInterface.hpp */,
				4040B252235FBEC300843C83 /* CInterface.hpp */,
				4040B24B235FBEC300843C83 /* CMixingPlaneInterface.hpp */,
				4040B24D235FBEC300843C83 /* CSlidingInterface.hpp */,
			);
			name = Interfaces;
			sourceTree = "<group>";
		};
		4040B269235FBFF200843C83 /* filewriter */ = {
			isa = PBXGroup;
			children = (
				4040B26A235FBFF200843C83 /* CCSVFileWriter.cpp */,
				4040B26B235FBFF200843C83 /* CSurfaceFVMDataSorter.cpp */,
				4040B26C235FBFF200843C83 /* CParallelFileWriter.cpp */,
				4040B26D235FBFF200843C83 /* CParallelDataSorter.cpp */,
				4040B26E235FBFF200843C83 /* CParaviewBinaryFileWriter.cpp */,
				4040B26F235FBFF200843C83 /* CFEMDataSorter.cpp */,
				4040B270235FBFF200843C83 /* CSU2BinaryFileWriter.cpp */,
				4040B271235FBFF200843C83 /* CTecplotBinaryFileWriter.cpp */,
				4040B272235FBFF200843C83 /* CSU2FileWriter.cpp */,
				4040B273235FBFF200843C83 /* CFVMDataSorter.cpp */,
				4040B274235FBFF200843C83 /* CParaviewFileWriter.cpp */,
				4040B275235FBFF200843C83 /* CSurfaceFEMDataSorter.cpp */,
				4040B276235FBFF200843C83 /* CTecplotFileWriter.cpp */,
				4040B277235FBFF200843C83 /* CSU2MeshFileWriter.cpp */,
			);
			name = filewriter;
			path = ../../SU2_CFD/src/output/filewriter;
			sourceTree = "<group>";
		};
		4040B286235FC03700843C83 /* filewriter */ = {
			isa = PBXGroup;
			children = (
				4040B287235FC03700843C83 /* CParaviewFileWriter.hpp */,
				4040B288235FC03700843C83 /* CTecplotFileWriter.hpp */,
				4040B289235FC03700843C83 /* CSurfaceFEMDataSorter.hpp */,
				4040B28A235FC03700843C83 /* CSU2MeshFileWriter.hpp */,
				4040B28B235FC03700843C83 /* CTecplotBinaryFileWriter.hpp */,
				4040B28C235FC03700843C83 /* CSU2FileWriter.hpp */,
				4040B28D235FC03700843C83 /* CFVMDataSorter.hpp */,
				4040B28E235FC03700843C83 /* CParallelDataSorter.hpp */,
				4040B28F235FC03700843C83 /* CFEMDataSorter.hpp */,
				4040B290235FC03700843C83 /* CParaviewBinaryFileWriter.hpp */,
				4040B291235FC03700843C83 /* CSU2BinaryFileWriter.hpp */,
				4040B292235FC03700843C83 /* CFileWriter.hpp */,
				4040B293235FC03700843C83 /* CCSVFileWriter.hpp */,
				4040B294235FC03700843C83 /* CSurfaceFVMDataSorter.hpp */,
			);
			name = filewriter;
			path = ../../SU2_CFD/include/output/filewriter;
			sourceTree = "<group>";
		};
		E90B4FE522DFDF9C000ED392 /* MMS */ = {
			isa = PBXGroup;
			children = (
				E90B4FCF22DFDF93000ED392 /* CIncTGVSolution.cpp */,
				E90B4FD222DFDF93000ED392 /* CInviscidVortexSolution.cpp */,
				E90B4FD422DFDF93000ED392 /* CMMSIncEulerSolution.cpp */,
				E90B4FCB22DFDF92000ED392 /* CMMSIncNSSolution.cpp */,
				E90B4FD522DFDF93000ED392 /* CMMSNSTwoHalfCirclesSolution.cpp */,
				E90B4FD122DFDF93000ED392 /* CMMSNSTwoHalfSpheresSolution.cpp */,
				E90B4FD322DFDF93000ED392 /* CMMSNSUnitQuadSolution.cpp */,
				E90B4FCC22DFDF93000ED392 /* CMMSNSUnitQuadSolutionWallBC.cpp */,
				E90B4FCD22DFDF93000ED392 /* CNSUnitQuadSolution.cpp */,
				E90B4FD622DFDF93000ED392 /* CRinglebSolution.cpp */,
				E90B4FCE22DFDF93000ED392 /* CTGVSolution.cpp */,
				E90B4FD022DFDF93000ED392 /* CUserDefinedSolution.cpp */,
				E90B4FD722DFDF94000ED392 /* CVerificationSolution.cpp */,
			);
			name = MMS;
			sourceTree = "<group>";
		};
		E90B500A22DFDFED000ED392 /* Variable */ = {
			isa = PBXGroup;
			children = (
				E90B4FEC22DFDFE3000ED392 /* CAdjEulerVariable.cpp */,
				E90B4FE922DFDFE2000ED392 /* CAdjNSVariable.cpp */,
				E90B4FE822DFDFE2000ED392 /* CAdjTurbVariable.cpp */,
				E90B4FF122DFDFE3000ED392 /* CBaselineVariable.cpp */,
				E9D6EE6E2317B88F00618E36 /* CDiscAdjFEABoundVariable.cpp */,
				E90B4FEB22DFDFE2000ED392 /* CDiscAdjFEAVariable.cpp */,
				E9D6EE6B2317B88F00618E36 /* CDiscAdjMeshBoundVariable.cpp */,
				E90B4FEA22DFDFE2000ED392 /* CDiscAdjVariable.cpp */,
				E90B4FEF22DFDFE3000ED392 /* CEulerVariable.cpp */,
				E90B4FF622DFDFE4000ED392 /* CFEABoundVariable.cpp */,
				E90B4FF422DFDFE4000ED392 /* CFEAVariable.cpp */,
				E90B4FEE22DFDFE3000ED392 /* CHeatFVMVariable.cpp */,
				E90B4FE722DFDFE2000ED392 /* CIncEulerVariable.cpp */,
				E90B4FED22DFDFE3000ED392 /* CIncNSVariable.cpp */,
				E9D6EE702317B88F00618E36 /* CMeshBoundVariable.cpp */,
				E9D6EE6F2317B88F00618E36 /* CMeshElement.cpp */,
				E9D6EE712317B88F00618E36 /* CMeshVariable.cpp */,
				E90B4FF522DFDFE4000ED392 /* CNSVariable.cpp */,
				E90B4FF322DFDFE3000ED392 /* CTransLMVariable.cpp */,
				E90B4FF722DFDFE4000ED392 /* CTurbSAVariable.cpp */,
				E90B4FF022DFDFE3000ED392 /* CTurbSSTVariable.cpp */,
				E90B4FF222DFDFE3000ED392 /* CTurbVariable.cpp */,
				E90B4FE622DFDFE2000ED392 /* CVariable.cpp */,
			);
			name = Variable;
			sourceTree = "<group>";
		};
		E90B501322DFE060000ED392 /* LinearSolver */ = {
			isa = PBXGroup;
			children = (
				E90B500C22DFE042000ED392 /* CSysMatrix.cpp */,
				E90B500D22DFE043000ED392 /* CSysSolve_b.cpp */,
				E90B500E22DFE043000ED392 /* CSysSolve.cpp */,
				E90B500B22DFE042000ED392 /* CSysVector.cpp */,
			);
			name = LinearSolver;
			sourceTree = "<group>";
		};
		E90B504E22DFE4C5000ED392 /* Variable */ = {
			isa = PBXGroup;
			children = (
				E90B504B22DFE4B8000ED392 /* CAdjEulerVariable.hpp */,
				E90B504C22DFE4B9000ED392 /* CAdjNSVariable.hpp */,
				E90B503C22DFE4B6000ED392 /* CAdjTurbVariable.hpp */,
				E90B504922DFE4B8000ED392 /* CBaselineVariable.hpp */,
				E9D6EE7E2317B8CC00618E36 /* CDiscAdjFEABoundVariable.hpp */,
				E90B503E22DFE4B7000ED392 /* CDiscAdjFEAVariable.hpp */,
				E9D6EE802317B8CC00618E36 /* CDiscAdjMeshBoundVariable.hpp */,
				E90B504422DFE4B7000ED392 /* CDiscAdjVariable.hpp */,
				E90B504522DFE4B8000ED392 /* CEulerVariable.hpp */,
				E90B504322DFE4B7000ED392 /* CFEABoundVariable.hpp */,
				E90B504A22DFE4B8000ED392 /* CFEAVariable.hpp */,
				E90B504822DFE4B8000ED392 /* CHeatFVMVariable.hpp */,
				E90B504222DFE4B7000ED392 /* CIncEulerVariable.hpp */,
				E90B504722DFE4B8000ED392 /* CIncNSVariable.hpp */,
				E9D6EE822317B8CC00618E36 /* CMeshBoundVariable.hpp */,
				E9D6EE7F2317B8CC00618E36 /* CMeshVariable.hpp */,
				E90B504122DFE4B7000ED392 /* CNSVariable.hpp */,
				E90B504D22DFE4B9000ED392 /* CTransLMVariable.hpp */,
				E90B503F22DFE4B7000ED392 /* CTurbSAVariable.hpp */,
				E90B503D22DFE4B7000ED392 /* CTurbSSTVariable.hpp */,
				E90B504622DFE4B8000ED392 /* CTurbVariable.hpp */,
				E90B504022DFE4B7000ED392 /* CVariable.hpp */,
			);
			name = Variable;
			sourceTree = "<group>";
		};
		E90B505622DFE54B000ED392 /* LinearSolver */ = {
			isa = PBXGroup;
			children = (
				E90B505422DFE541000ED392 /* CMatrixVectorProduct.hpp */,
				E90B505322DFE541000ED392 /* CPreconditioner.hpp */,
				E90B505122DFE541000ED392 /* CSysMatrix.hpp */,
				E90B505022DFE541000ED392 /* CSysSolve_b.hpp */,
				E90B505222DFE541000ED392 /* CSysSolve.hpp */,
				E90B505522DFE541000ED392 /* CSysVector.hpp */,
			);
			name = LinearSolver;
			sourceTree = "<group>";
		};
		E91CAD071B8C117A00EE3FCC /* QuickStart */ = {
			isa = PBXGroup;
			children = (
				E91CAD081B8C117A00EE3FCC /* inv_NACA0012.cfg */,
				E91CAD091B8C117A00EE3FCC /* mesh_NACA0012_inv.su2 */,
			);
			name = QuickStart;
			path = ../../QuickStart;
			sourceTree = "<group>";
		};
		E941BB971B71D1AB005C6C06 /* datatypes */ = {
			isa = PBXGroup;
			children = (
				E941BB9C1B71D1AB005C6C06 /* codi_forward_structure.hpp */,
				E941BB9D1B71D1AB005C6C06 /* codi_forward_structure.inl */,
				E941BB9E1B71D1AB005C6C06 /* codi_reverse_structure.hpp */,
				E941BB9F1B71D1AB005C6C06 /* codi_reverse_structure.inl */,
				E941BBA21B71D1AB005C6C06 /* primitive_structure.hpp */,
				E941BBA31B71D1AB005C6C06 /* primitive_structure.inl */,
			);
			name = datatypes;
			path = ../../Common/include/datatypes;
			sourceTree = "<group>";
		};
		E9D9CE841C62A16D004119E9 /* MultiZone */ = {
			isa = PBXGroup;
			children = (
<<<<<<< HEAD
				E97429D623235910006DA2D3 /* CConjugateHeatInterface.cpp */,
				E97429D223235901006DA2D3 /* CConservativeVarsInterface.cpp */,
				E97429DB23235921006DA2D3 /* CDiscAdjDisplacementsInterfaceLegacy.cpp */,
				E97429DC23235921006DA2D3 /* CDiscAdjFlowTractionInterface.cpp */,
				E97429DA23235921006DA2D3 /* CDisplacementsInterface.cpp */,
				E97429D823235921006DA2D3 /* CDisplacementsInterfaceLegacy.cpp */,
				E97429D923235921006DA2D3 /* CFlowTractionInterface.cpp */,
				E97429CE232358E3006DA2D3 /* CInterface.cpp */,
				E97429D123235900006DA2D3 /* CMixingPlaneInterface.cpp */,
				E97429D0232358FF006DA2D3 /* CSlidingInterface.cpp */,
=======
>>>>>>> 431ed324
				E9D9CE851C62A1A7004119E9 /* interpolation_structure.cpp */,
			);
			name = MultiZone;
			sourceTree = "<group>";
		};
		EB14FF9322F790320045FB27 /* Driver */ = {
			isa = PBXGroup;
			children = (
<<<<<<< HEAD
				E96008AC23565F460002EADD /* CDiscAdjMultizoneDriver.cpp */,
=======
				403426EC235F8E29005B5215 /* CDiscAdjMultizoneDriver.cpp */,
>>>>>>> 431ed324
				EB14FF9522F790500045FB27 /* CDiscAdjSinglezoneDriver.cpp */,
				EB14FF9622F790500045FB27 /* CDriver.cpp */,
				E9D6EE5923165FD300618E36 /* CDummyDriver.cpp */,
				EB14FF9722F790500045FB27 /* CMultizoneDriver.cpp */,
				EB14FF9422F790500045FB27 /* CSinglezoneDriver.cpp */,
			);
			name = Driver;
			sourceTree = "<group>";
		};
/* End PBXGroup section */

/* Begin PBXNativeTarget section */
		8DD76F620486A84900D96B5E /* SU2_CFD */ = {
			isa = PBXNativeTarget;
			buildConfigurationList = 1DEB923108733DC60010E9CD /* Build configuration list for PBXNativeTarget "SU2_CFD" */;
			buildPhases = (
				8DD76F640486A84900D96B5E /* Sources */,
				8DD76F660486A84900D96B5E /* Frameworks */,
				8DD76F690486A84900D96B5E /* CopyFiles */,
			);
			buildRules = (
			);
			dependencies = (
			);
			name = SU2_CFD;
			productInstallPath = "$(HOME)/bin";
			productName = SU2_CFD;
			productReference = 0541ABEE1370F5A6002D668B /* SU2_CFD */;
			productType = "com.apple.product-type.tool";
		};
/* End PBXNativeTarget section */

/* Begin PBXProject section */
		08FB7793FE84155DC02AAC07 /* Project object */ = {
			isa = PBXProject;
			attributes = {
				LastUpgradeCheck = 0910;
			};
			buildConfigurationList = 1DEB923508733DC60010E9CD /* Build configuration list for PBXProject "SU2_CFD" */;
			compatibilityVersion = "Xcode 3.2";
			developmentRegion = English;
			hasScannedForEncodings = 1;
			knownRegions = (
				English,
				Japanese,
				French,
				German,
			);
			mainGroup = 08FB7794FE84155DC02AAC07 /* SU2_CFD */;
			projectDirPath = "";
			projectRoot = "";
			targets = (
				8DD76F620486A84900D96B5E /* SU2_CFD */,
			);
		};
/* End PBXProject section */

/* Begin PBXSourcesBuildPhase section */
		8DD76F640486A84900D96B5E /* Sources */ = {
			isa = PBXSourcesBuildPhase;
			buildActionMask = 2147483647;
			files = (
				EB14FF9A22F790500045FB27 /* CDriver.cpp in Sources */,
				E90B4FE222DFDF94000ED392 /* CMMSNSTwoHalfCirclesSolution.cpp in Sources */,
				E90B500722DFDFE4000ED392 /* CNSVariable.cpp in Sources */,
				05E6DB9217EB61E600FA1F7E /* config_structure.cpp in Sources */,
				E96FAF142189FECA0046BF5D /* graph_coloring_structure.cpp in Sources */,
				4040B27F235FBFF200843C83 /* CTecplotBinaryFileWriter.cpp in Sources */,
				05E6DB9317EB61E600FA1F7E /* dual_grid_structure.cpp in Sources */,
				E984B6672345765C00AEDA72 /* CElasticityOutput.cpp in Sources */,
				E96FAF152189FECA0046BF5D /* fem_gauss_jacobi_quadrature.cpp in Sources */,
				05E6DB9417EB61E600FA1F7E /* geometry_structure.cpp in Sources */,
				4040B261235FBEFD00843C83 /* CDiscAdjFlowTractionInterface.cpp in Sources */,
				E9D6EE5D2316653200618E36 /* CSU2ASCIIMeshReaderFVM.cpp in Sources */,
				E90B4FFE22DFDFE4000ED392 /* CAdjEulerVariable.cpp in Sources */,
				4040B260235FBEFD00843C83 /* CFlowTractionInterface.cpp in Sources */,
				E90B500522DFDFE4000ED392 /* CTransLMVariable.cpp in Sources */,
				05E6DB9517EB61E600FA1F7E /* grid_adaptation_structure.cpp in Sources */,
				E984B67E2345767900AEDA72 /* CTecplotBinaryFileWriter.cpp in Sources */,
				E9E674342302A2E4009B6A25 /* CMultiGridQueue.cpp in Sources */,
				E90B500322DFDFE4000ED392 /* CBaselineVariable.cpp in Sources */,
				05AF9F221BE1E1830062E1F1 /* gauss_structure.cpp in Sources */,
				4040B27B235FBFF200843C83 /* CParallelDataSorter.cpp in Sources */,
				0530E57017FDF7D300733CE8 /* numerics_direct_elasticity.cpp in Sources */,
				0530E56A17FDF7AC00733CE8 /* solver_direct_elasticity.cpp in Sources */,
				4040B27C235FBFF200843C83 /* CParaviewBinaryFileWriter.cpp in Sources */,
				05E6DB9617EB61E600FA1F7E /* grid_movement_structure.cpp in Sources */,
				403426CF235F83B2005B5215 /* output_physics.cpp in Sources */,
				4040B25E235FBEFD00843C83 /* CDisplacementsInterfaceLegacy.cpp in Sources */,
				E90B4FDF22DFDF94000ED392 /* CInviscidVortexSolution.cpp in Sources */,
<<<<<<< HEAD
				E984B65E2345765C00AEDA72 /* CFlowIncOutput.cpp in Sources */,
=======
				4040B280235FBFF200843C83 /* CSU2FileWriter.cpp in Sources */,
>>>>>>> 431ed324
				05E6DB9917EB61E600FA1F7E /* primal_grid_structure.cpp in Sources */,
				E90B4FDC22DFDF94000ED392 /* CIncTGVSolution.cpp in Sources */,
				05AF9F201BE1E1830062E1F1 /* element_linear.cpp in Sources */,
				E97429D723235911006DA2D3 /* CConjugateHeatInterface.cpp in Sources */,
				E90B500622DFDFE4000ED392 /* CFEAVariable.cpp in Sources */,
				05F8F2682008A1C8000FEA01 /* python_wrapper_structure.cpp in Sources */,
				E90B4FE422DFDF94000ED392 /* CVerificationSolution.cpp in Sources */,
				E90B4FE022DFDF94000ED392 /* CMMSNSUnitQuadSolution.cpp in Sources */,
				E9225F761FCBC36D002F3682 /* solver_adjoint_elasticity.cpp in Sources */,
				E9E51AD622FA313900773E0C /* CLinearPartitioner.cpp in Sources */,
				4040B281235FBFF200843C83 /* CFVMDataSorter.cpp in Sources */,
				05E6DC0117EB62A100FA1F7E /* definition_structure.cpp in Sources */,
				05E6DC0317EB62A100FA1F7E /* integration_structure.cpp in Sources */,
				E9D6EE782317B88F00618E36 /* CMeshVariable.cpp in Sources */,
				403426CA235F83B2005B5215 /* CFlowCompOutput.cpp in Sources */,
				E9E51ADD22FAB11800773E0C /* CCGNSMeshReaderFVM.cpp in Sources */,
				E9E674372302A92C009B6A25 /* CRectangularMeshReaderFVM.cpp in Sources */,
				EB14FF9822F790500045FB27 /* CSinglezoneDriver.cpp in Sources */,
				E9F512C81CB2FD6B004D5089 /* numerics_direct_elasticity_linear.cpp in Sources */,
				E984B6692345765C00AEDA72 /* output_structure_legacy.cpp in Sources */,
				E984B67B2345767900AEDA72 /* CParallelFileWriter.cpp in Sources */,
				E90B4FE322DFDF94000ED392 /* CRinglebSolution.cpp in Sources */,
				E984B6602345765C00AEDA72 /* CFlowCompOutput.cpp in Sources */,
				05E6DC0417EB62A100FA1F7E /* integration_time.cpp in Sources */,
<<<<<<< HEAD
				E9D6EE572316522800618E36 /* (null) in Sources */,
				05F1089B1978D2AE00F2F288 /* fluid_model_ppr.cpp in Sources */,
				E96008AA235557AA0002EADD /* signal_processing_toolbox.cpp in Sources */,
				E984B66A2345765C00AEDA72 /* CBaselineOutput.cpp in Sources */,
				E97429D423235901006DA2D3 /* CMixingPlaneInterface.cpp in Sources */,
				E984B6842345767900AEDA72 /* CSurfaceFEMDataSorter.cpp in Sources */,
				E984B6812345767900AEDA72 /* CFEMDataSorter.cpp in Sources */,
=======
				4040B25F235FBEFD00843C83 /* CDisplacementsInterface.cpp in Sources */,
				E9D6EE572316522800618E36 /* (null) in Sources */,
				05F1089B1978D2AE00F2F288 /* fluid_model_ppr.cpp in Sources */,
				E97429B0231F1577006DA2D3 /* CMeshSolver.cpp in Sources */,
>>>>>>> 431ed324
				E941BB8E1B71D0D0005C6C06 /* solver_adjoint_discrete.cpp in Sources */,
				E984B67A2345767900AEDA72 /* CSU2BinaryFileWriter.cpp in Sources */,
				05E6DC0517EB62A100FA1F7E /* iteration_structure.cpp in Sources */,
<<<<<<< HEAD
				E97429D323235901006DA2D3 /* CSlidingInterface.cpp in Sources */,
=======
				403426CC235F83B2005B5215 /* CFlowCompFEMOutput.cpp in Sources */,
>>>>>>> 431ed324
				05E6DC0817EB62A100FA1F7E /* numerics_adjoint_mean.cpp in Sources */,
				E984B6652345765C00AEDA72 /* CAdjFlowIncOutput.cpp in Sources */,
				E984B6622345765C00AEDA72 /* COutput.cpp in Sources */,
				05AF9F211BE1E1830062E1F1 /* element_structure.cpp in Sources */,
				403426CB235F83B2005B5215 /* output_structure_legacy.cpp in Sources */,
				E90B500022DFDFE4000ED392 /* CHeatFVMVariable.cpp in Sources */,
				E90B500922DFDFE4000ED392 /* CTurbSAVariable.cpp in Sources */,
				E984B65D2345765C00AEDA72 /* CFlowCompFEMOutput.cpp in Sources */,
				05E6DC0B17EB62A100FA1F7E /* numerics_adjoint_turbulent.cpp in Sources */,
				05F108A41978D2F200F2F288 /* transport_model.cpp in Sources */,
				E984B65F2345765C00AEDA72 /* CFlowOutput.cpp in Sources */,
				E9D6EE682317B80600618E36 /* CDiscAdjMeshSolver.cpp in Sources */,
				4040B282235FBFF200843C83 /* CParaviewFileWriter.cpp in Sources */,
				E9FDF6EA1D2DD0560066E49C /* adt_structure.cpp in Sources */,
				05E6DC0E17EB62A100FA1F7E /* numerics_direct_heat.cpp in Sources */,
				E90B500422DFDFE4000ED392 /* CTurbVariable.cpp in Sources */,
				E984B6822345767900AEDA72 /* CSurfaceFVMDataSorter.cpp in Sources */,
				E90D35F7203F9C5800A3290D /* fluid_model_inc.cpp in Sources */,
				05F1089A1978D2AE00F2F288 /* fluid_model_pig.cpp in Sources */,
				E984B6802345767900AEDA72 /* CSU2FileWriter.cpp in Sources */,
				05E6DC1017EB62A100FA1F7E /* numerics_direct_mean.cpp in Sources */,
<<<<<<< HEAD
				E96008AD23565F460002EADD /* CDiscAdjMultizoneDriver.cpp in Sources */,
				E9D85B4C1C3F1B9E0077122F /* ad_structure.cpp in Sources */,
				E97429E023235921006DA2D3 /* CDiscAdjDisplacementsInterfaceLegacy.cpp in Sources */,
=======
				4040B27A235FBFF200843C83 /* CParallelFileWriter.cpp in Sources */,
				E9D85B4C1C3F1B9E0077122F /* ad_structure.cpp in Sources */,
				4040B263235FBEFD00843C83 /* CDiscAdjDisplacementsInterfaceLegacy.cpp in Sources */,
>>>>>>> 431ed324
				E90B4FDD22DFDF94000ED392 /* CUserDefinedSolution.cpp in Sources */,
				403426C6235F83B2005B5215 /* CMultizoneOutput.cpp in Sources */,
				05F1089D1978D2AE00F2F288 /* fluid_model.cpp in Sources */,
				4040B264235FBEFD00843C83 /* CConjugateHeatInterface.cpp in Sources */,
				4040B285235FBFF200843C83 /* CSU2MeshFileWriter.cpp in Sources */,
				403426C8235F83B2005B5215 /* CAdjElasticityOutput.cpp in Sources */,
				4040B265235FBEFD00843C83 /* CSlidingInterface.cpp in Sources */,
				E90B4FD922DFDF94000ED392 /* CMMSNSUnitQuadSolutionWallBC.cpp in Sources */,
				E9D6EE762317B88F00618E36 /* CMeshElement.cpp in Sources */,
				E90B4FFA22DFDFE4000ED392 /* CAdjTurbVariable.cpp in Sources */,
				E90B4FD822DFDF94000ED392 /* CMMSIncNSSolution.cpp in Sources */,
<<<<<<< HEAD
				E984B6792345767900AEDA72 /* CCSVFileWriter.cpp in Sources */,
=======
				4040B267235FBEFD00843C83 /* CInterface.cpp in Sources */,
>>>>>>> 431ed324
				E9D6EE752317B88F00618E36 /* CDiscAdjFEABoundVariable.cpp in Sources */,
				E9D885A92303F8E400917362 /* CBoxMeshReaderFVM.cpp in Sources */,
				4040B284235FBFF200843C83 /* CTecplotFileWriter.cpp in Sources */,
				403426C9235F83B2005B5215 /* CElasticityOutput.cpp in Sources */,
				E9C830812061E60E004417A9 /* fem_standard_element.cpp in Sources */,
				E984B67F2345767900AEDA72 /* CTecplotFileWriter.cpp in Sources */,
				05E6DC1317EB62A100FA1F7E /* numerics_direct_transition.cpp in Sources */,
				05E6DC1417EB62A100FA1F7E /* numerics_direct_turbulent.cpp in Sources */,
				403426ED235F8E29005B5215 /* CDiscAdjMultizoneDriver.cpp in Sources */,
				E9D6EE6A2317B86300618E36 /* CFEAMeshElasticity.cpp in Sources */,
				E96FAF102189FE9C0046BF5D /* blas_structure.cpp in Sources */,
				E90B4FFC22DFDFE4000ED392 /* CDiscAdjVariable.cpp in Sources */,
				05E6DC1817EB62A100FA1F7E /* numerics_structure.cpp in Sources */,
				05E6DC1917EB62A100FA1F7E /* numerics_template.cpp in Sources */,
				E984B6642345765C00AEDA72 /* CAdjFlowCompOutput.cpp in Sources */,
				E97429DD23235921006DA2D3 /* CDisplacementsInterfaceLegacy.cpp in Sources */,
				E9C830822061E60E004417A9 /* fem_wall_distance.cpp in Sources */,
				E90B4FF922DFDFE4000ED392 /* CIncEulerVariable.cpp in Sources */,
				E9BDB82023512EB900092CCF /* CMarkerProfileReaderFVM.cpp in Sources */,
				E90B500122DFDFE4000ED392 /* CEulerVariable.cpp in Sources */,
				E90B501022DFE043000ED392 /* CSysMatrix.cpp in Sources */,
				E9C8307F2061E60E004417A9 /* fem_geometry_structure.cpp in Sources */,
				E96FAF162189FECA0046BF5D /* fem_cgns_elements.cpp in Sources */,
				E9E51AD922FA603800773E0C /* CMeshReaderFVM.cpp in Sources */,
				E90B4FFF22DFDFE4000ED392 /* CIncNSVariable.cpp in Sources */,
<<<<<<< HEAD
				E984B6832345767900AEDA72 /* CParaviewFileWriter.cpp in Sources */,
				3599C5D32121FAC9003AAF05 /* wall_model.cpp in Sources */,
				E9D9CE861C62A1A7004119E9 /* interpolation_structure.cpp in Sources */,
				E984B6852345767900AEDA72 /* CFVMDataSorter.cpp in Sources */,
				E984B6612345765C00AEDA72 /* CHeatOutput.cpp in Sources */,
=======
				4040B283235FBFF200843C83 /* CSurfaceFEMDataSorter.cpp in Sources */,
				3599C5D32121FAC9003AAF05 /* wall_model.cpp in Sources */,
				4040B278235FBFF200843C83 /* CCSVFileWriter.cpp in Sources */,
				E9D9CE861C62A1A7004119E9 /* interpolation_structure.cpp in Sources */,
>>>>>>> 431ed324
				05F1089C1978D2AE00F2F288 /* fluid_model_pvdw.cpp in Sources */,
				05E6DC1F17EB62A100FA1F7E /* solver_adjoint_mean.cpp in Sources */,
				05E6DC2217EB62A100FA1F7E /* solver_adjoint_turbulent.cpp in Sources */,
				E90B4FDB22DFDF94000ED392 /* CTGVSolution.cpp in Sources */,
				05E6DC2517EB62A100FA1F7E /* solver_direct_heat.cpp in Sources */,
				E984B6862345767900AEDA72 /* CParaviewBinaryFileWriter.cpp in Sources */,
				E90B500822DFDFE4000ED392 /* CFEABoundVariable.cpp in Sources */,
<<<<<<< HEAD
				E97429DE23235921006DA2D3 /* CFlowTractionInterface.cpp in Sources */,
				E984B6662345765C00AEDA72 /* CAdjHeatOutput.cpp in Sources */,
=======
				403426CD235F83B2005B5215 /* CAdjFlowCompOutput.cpp in Sources */,
				403426D0235F83B2005B5215 /* CAdjHeatOutput.cpp in Sources */,
>>>>>>> 431ed324
				05E6DC2717EB62A100FA1F7E /* solver_direct_mean.cpp in Sources */,
				403426C2235F83B2005B5215 /* CAdjFlowIncOutput.cpp in Sources */,
				403426C3235F83B2005B5215 /* CFlowOutput.cpp in Sources */,
				403426CE235F83B2005B5215 /* COutput.cpp in Sources */,
				E9F512C91CB2FD6B004D5089 /* numerics_direct_elasticity_nonlinear.cpp in Sources */,
				4040B27D235FBFF200843C83 /* CFEMDataSorter.cpp in Sources */,
				4040B27E235FBFF200843C83 /* CSU2BinaryFileWriter.cpp in Sources */,
				E90B4FDE22DFDF94000ED392 /* CMMSNSTwoHalfSpheresSolution.cpp in Sources */,
				4040B266235FBEFD00843C83 /* CConservativeVarsInterface.cpp in Sources */,
				E90B4FFD22DFDFE4000ED392 /* CDiscAdjFEAVariable.cpp in Sources */,
				E97429DF23235921006DA2D3 /* CDisplacementsInterface.cpp in Sources */,
				05E6DC2A17EB62A100FA1F7E /* solver_direct_transition.cpp in Sources */,
				E97429D523235901006DA2D3 /* CConservativeVarsInterface.cpp in Sources */,
				E90B4FF822DFDFE4000ED392 /* CVariable.cpp in Sources */,
<<<<<<< HEAD
=======
				E97429BF231F1614006DA2D3 /* CMeshElement.cpp in Sources */,
				4040B262235FBEFD00843C83 /* CMixingPlaneInterface.cpp in Sources */,
>>>>>>> 431ed324
				E90B4FE122DFDF94000ED392 /* CMMSIncEulerSolution.cpp in Sources */,
				E9F130CC1D513DA300EC8963 /* numerics_direct_mean_inc.cpp in Sources */,
				E9C830852061E60E004417A9 /* geometry_structure_fem_part.cpp in Sources */,
				E9D6EE672317B80600618E36 /* CMeshSolver.cpp in Sources */,
				05E6DC2B17EB62A100FA1F7E /* solver_direct_turbulent.cpp in Sources */,
				E90B500222DFDFE4000ED392 /* CTurbSSTVariable.cpp in Sources */,
				E97429E123235921006DA2D3 /* CDiscAdjFlowTractionInterface.cpp in Sources */,
				EB14FF9922F790500045FB27 /* CDiscAdjSinglezoneDriver.cpp in Sources */,
				403426C4235F83B2005B5215 /* CFlowIncOutput.cpp in Sources */,
				E941BB941B71D124005C6C06 /* mpi_structure.cpp in Sources */,
				403426C5235F83B2005B5215 /* CHeatOutput.cpp in Sources */,
				05E6DC2F17EB62A100FA1F7E /* solver_structure.cpp in Sources */,
				E97429CF232358E3006DA2D3 /* CInterface.cpp in Sources */,
				E9D6EE5A23165FD300618E36 /* CDummyDriver.cpp in Sources */,
				05E6DC3017EB62A100FA1F7E /* solver_template.cpp in Sources */,
				EB14FF9B22F790500045FB27 /* CMultizoneDriver.cpp in Sources */,
				E984B65B2345765C00AEDA72 /* output_physics.cpp in Sources */,
				05E6DC3117EB62A100FA1F7E /* SU2_CFD.cpp in Sources */,
<<<<<<< HEAD
				E984B6682345765C00AEDA72 /* CMultizoneOutput.cpp in Sources */,
=======
				4040B279235FBFF200843C83 /* CSurfaceFVMDataSorter.cpp in Sources */,
>>>>>>> 431ed324
				400CEC2E21FA81A10019B790 /* printing_toolbox.cpp in Sources */,
				E9C830932061E799004417A9 /* solver_direct_mean_fem.cpp in Sources */,
				E984B67C2345767900AEDA72 /* CSU2MeshFileWriter.cpp in Sources */,
				E90B501122DFE043000ED392 /* CSysSolve_b.cpp in Sources */,
				E9D6EE772317B88F00618E36 /* CMeshBoundVariable.cpp in Sources */,
				E9C830832061E60E004417A9 /* fem_work_estimate_metis.cpp in Sources */,
				E9F130CE1D513DA300EC8963 /* solver_direct_mean_inc.cpp in Sources */,
				E9D6EE722317B88F00618E36 /* CDiscAdjMeshBoundVariable.cpp in Sources */,
<<<<<<< HEAD
				E984B6632345765C00AEDA72 /* CAdjElasticityOutput.cpp in Sources */,
				E984B65C2345765C00AEDA72 /* CMeshOutput.cpp in Sources */,
=======
>>>>>>> 431ed324
				E90B4FFB22DFDFE4000ED392 /* CAdjNSVariable.cpp in Sources */,
				403426C7235F83B2005B5215 /* CMeshOutput.cpp in Sources */,
				E90B500F22DFE043000ED392 /* CSysVector.cpp in Sources */,
<<<<<<< HEAD
				E90B4FDA22DFDF94000ED392 /* CNSUnitQuadSolution.cpp in Sources */,
				E9C830802061E60E004417A9 /* fem_integration_rules.cpp in Sources */,
				E90B501222DFE043000ED392 /* CSysSolve.cpp in Sources */,
				E984B67D2345767900AEDA72 /* CParallelDataSorter.cpp in Sources */,
=======
				E97429B1231F1577006DA2D3 /* CDiscAdjMeshSolver.cpp in Sources */,
				E90B4FDA22DFDF94000ED392 /* CNSUnitQuadSolution.cpp in Sources */,
				E9C830802061E60E004417A9 /* fem_integration_rules.cpp in Sources */,
				E90B501222DFE043000ED392 /* CSysSolve.cpp in Sources */,
				403426D1235F83B2005B5215 /* CBaselineOutput.cpp in Sources */,
>>>>>>> 431ed324
			);
			runOnlyForDeploymentPostprocessing = 0;
		};
/* End PBXSourcesBuildPhase section */

/* Begin XCBuildConfiguration section */
		1DEB923208733DC60010E9CD /* Debug */ = {
			isa = XCBuildConfiguration;
			buildSettings = {
				ALWAYS_SEARCH_USER_PATHS = NO;
				CLANG_CXX_LANGUAGE_STANDARD = "gnu++17";
				CLANG_CXX_LIBRARY = "compiler-default";
				CLANG_ENABLE_MODULES = YES;
				CLANG_WARN_BOOL_CONVERSION = YES;
				CLANG_WARN_CONSTANT_CONVERSION = YES;
				CLANG_WARN_DIRECT_OBJC_ISA_USAGE = YES_ERROR;
				CLANG_WARN_EMPTY_BODY = YES;
				CLANG_WARN_ENUM_CONVERSION = YES;
				CLANG_WARN_IMPLICIT_SIGN_CONVERSION = NO;
				CLANG_WARN_INT_CONVERSION = YES;
				CLANG_WARN_OBJC_ROOT_CLASS = YES_ERROR;
				CLANG_WARN_SUSPICIOUS_IMPLICIT_CONVERSION = NO;
				CLANG_WARN__DUPLICATE_METHOD_MATCH = YES;
				COPY_PHASE_STRIP = NO;
				CURRENT_PROJECT_VERSION = 6.2.0;
				GCC_C_LANGUAGE_STANDARD = gnu99;
				GCC_DYNAMIC_NO_PIC = NO;
				GCC_MODEL_TUNING = G5;
				GCC_OPTIMIZATION_LEVEL = 3;
				GCC_PREPROCESSOR_DEFINITIONS = "";
				"GCC_PREPROCESSOR_DEFINITIONS[arch=*]" = "";
				GCC_SYMBOLS_PRIVATE_EXTERN = NO;
				GCC_TREAT_IMPLICIT_FUNCTION_DECLARATIONS_AS_ERRORS = NO;
				GCC_TREAT_INCOMPATIBLE_POINTER_TYPE_WARNINGS_AS_ERRORS = NO;
				GCC_WARN_64_TO_32_BIT_CONVERSION = YES;
				GCC_WARN_ABOUT_MISSING_FIELD_INITIALIZERS = NO;
				GCC_WARN_ABOUT_MISSING_NEWLINE = NO;
				GCC_WARN_ABOUT_MISSING_PROTOTYPES = NO;
				GCC_WARN_ABOUT_RETURN_TYPE = YES_ERROR;
				GCC_WARN_FOUR_CHARACTER_CONSTANTS = NO;
				GCC_WARN_INITIALIZER_NOT_FULLY_BRACKETED = NO;
				GCC_WARN_SHADOW = NO;
				GCC_WARN_SIGN_COMPARE = NO;
				GCC_WARN_UNDECLARED_SELECTOR = YES;
				GCC_WARN_UNINITIALIZED_AUTOS = YES_AGGRESSIVE;
				GCC_WARN_UNKNOWN_PRAGMAS = NO;
				GCC_WARN_UNUSED_FUNCTION = YES;
				GCC_WARN_UNUSED_LABEL = NO;
				GCC_WARN_UNUSED_PARAMETER = NO;
				GCC_WARN_UNUSED_VALUE = YES;
				GCC_WARN_UNUSED_VARIABLE = YES;
				INSTALL_PATH = /usr/local/bin;
				MACOSX_DEPLOYMENT_TARGET = 10.13;
				PRODUCT_NAME = SU2_CFD;
				WARNING_CFLAGS = (
					"-Wall",
					"-Wextra",
					"-Wunused",
					"-Wno-unused-parameter",
				);
			};
			name = Debug;
		};
		1DEB923308733DC60010E9CD /* Release */ = {
			isa = XCBuildConfiguration;
			buildSettings = {
				ALWAYS_SEARCH_USER_PATHS = NO;
				CLANG_CXX_LANGUAGE_STANDARD = "gnu++17";
				CLANG_CXX_LIBRARY = "compiler-default";
				CLANG_ENABLE_MODULES = YES;
				CLANG_WARN_BOOL_CONVERSION = YES;
				CLANG_WARN_CONSTANT_CONVERSION = YES;
				CLANG_WARN_DIRECT_OBJC_ISA_USAGE = YES_ERROR;
				CLANG_WARN_EMPTY_BODY = YES;
				CLANG_WARN_ENUM_CONVERSION = YES;
				CLANG_WARN_IMPLICIT_SIGN_CONVERSION = NO;
				CLANG_WARN_INT_CONVERSION = YES;
				CLANG_WARN_OBJC_ROOT_CLASS = YES_ERROR;
				CLANG_WARN_SUSPICIOUS_IMPLICIT_CONVERSION = NO;
				CLANG_WARN__DUPLICATE_METHOD_MATCH = YES;
				CURRENT_PROJECT_VERSION = 6.2.0;
				DEBUG_INFORMATION_FORMAT = "dwarf-with-dsym";
				GCC_C_LANGUAGE_STANDARD = gnu99;
				GCC_MODEL_TUNING = G5;
				GCC_OPTIMIZATION_LEVEL = 3;
				GCC_TREAT_IMPLICIT_FUNCTION_DECLARATIONS_AS_ERRORS = NO;
				GCC_TREAT_INCOMPATIBLE_POINTER_TYPE_WARNINGS_AS_ERRORS = NO;
				GCC_WARN_64_TO_32_BIT_CONVERSION = YES;
				GCC_WARN_ABOUT_MISSING_FIELD_INITIALIZERS = NO;
				GCC_WARN_ABOUT_MISSING_NEWLINE = NO;
				GCC_WARN_ABOUT_MISSING_PROTOTYPES = NO;
				GCC_WARN_ABOUT_RETURN_TYPE = YES_ERROR;
				GCC_WARN_FOUR_CHARACTER_CONSTANTS = NO;
				GCC_WARN_INITIALIZER_NOT_FULLY_BRACKETED = NO;
				GCC_WARN_SHADOW = NO;
				GCC_WARN_SIGN_COMPARE = NO;
				GCC_WARN_UNDECLARED_SELECTOR = YES;
				GCC_WARN_UNINITIALIZED_AUTOS = YES_AGGRESSIVE;
				GCC_WARN_UNKNOWN_PRAGMAS = NO;
				GCC_WARN_UNUSED_FUNCTION = YES;
				GCC_WARN_UNUSED_LABEL = NO;
				GCC_WARN_UNUSED_PARAMETER = NO;
				GCC_WARN_UNUSED_VALUE = YES;
				GCC_WARN_UNUSED_VARIABLE = YES;
				INSTALL_PATH = /usr/local/bin;
				MACOSX_DEPLOYMENT_TARGET = 10.13;
				PRODUCT_NAME = SU2_CFD;
				WARNING_CFLAGS = (
					"-Wall",
					"-Wextra",
					"-Wunused",
					"-Wno-unused-parameter",
				);
			};
			name = Release;
		};
		1DEB923608733DC60010E9CD /* Debug */ = {
			isa = XCBuildConfiguration;
			buildSettings = {
				CLANG_ANALYZER_LOCALIZABILITY_NONLOCALIZED = YES;
				CLANG_WARN_BLOCK_CAPTURE_AUTORELEASING = YES;
				CLANG_WARN_COMMA = YES;
				CLANG_WARN_EMPTY_BODY = YES;
				CLANG_WARN_IMPLICIT_SIGN_CONVERSION = YES;
				CLANG_WARN_INFINITE_RECURSION = YES;
				CLANG_WARN_NULLABLE_TO_NONNULL_CONVERSION = YES;
				CLANG_WARN_RANGE_LOOP_ANALYSIS = YES;
				CLANG_WARN_STRICT_PROTOTYPES = YES;
				CLANG_WARN_SUSPICIOUS_IMPLICIT_CONVERSION = YES;
				CLANG_WARN_SUSPICIOUS_MOVE = YES;
				CLANG_WARN_UNREACHABLE_CODE = YES;
				CLANG_WARN__DUPLICATE_METHOD_MATCH = YES;
				ENABLE_STRICT_OBJC_MSGSEND = YES;
				ENABLE_TESTABILITY = YES;
				GCC_C_LANGUAGE_STANDARD = gnu99;
				GCC_NO_COMMON_BLOCKS = YES;
				GCC_OPTIMIZATION_LEVEL = 0;
				GCC_PREPROCESSOR_DEFINITIONS = "";
				GCC_WARN_64_TO_32_BIT_CONVERSION = YES;
				GCC_WARN_ABOUT_RETURN_TYPE = YES;
				GCC_WARN_SHADOW = YES;
				GCC_WARN_SIGN_COMPARE = YES;
				GCC_WARN_UNDECLARED_SELECTOR = YES;
				GCC_WARN_UNINITIALIZED_AUTOS = YES;
				GCC_WARN_UNUSED_FUNCTION = YES;
				GCC_WARN_UNUSED_LABEL = YES;
				GCC_WARN_UNUSED_PARAMETER = YES;
				GCC_WARN_UNUSED_VARIABLE = YES;
				HEADER_SEARCH_PATHS = ../../externals/CLI11;
				ONLY_ACTIVE_ARCH = YES;
				SDKROOT = macosx;
			};
			name = Debug;
		};
		1DEB923708733DC60010E9CD /* Release */ = {
			isa = XCBuildConfiguration;
			buildSettings = {
				CLANG_ANALYZER_LOCALIZABILITY_NONLOCALIZED = YES;
				CLANG_WARN_BLOCK_CAPTURE_AUTORELEASING = YES;
				CLANG_WARN_COMMA = YES;
				CLANG_WARN_EMPTY_BODY = YES;
				CLANG_WARN_IMPLICIT_SIGN_CONVERSION = YES;
				CLANG_WARN_INFINITE_RECURSION = YES;
				CLANG_WARN_NULLABLE_TO_NONNULL_CONVERSION = YES;
				CLANG_WARN_RANGE_LOOP_ANALYSIS = YES;
				CLANG_WARN_STRICT_PROTOTYPES = YES;
				CLANG_WARN_SUSPICIOUS_IMPLICIT_CONVERSION = YES;
				CLANG_WARN_SUSPICIOUS_MOVE = YES;
				CLANG_WARN_UNREACHABLE_CODE = YES;
				CLANG_WARN__DUPLICATE_METHOD_MATCH = YES;
				ENABLE_STRICT_OBJC_MSGSEND = YES;
				GCC_C_LANGUAGE_STANDARD = gnu99;
				GCC_NO_COMMON_BLOCKS = YES;
				GCC_WARN_64_TO_32_BIT_CONVERSION = YES;
				GCC_WARN_ABOUT_RETURN_TYPE = YES;
				GCC_WARN_SHADOW = YES;
				GCC_WARN_SIGN_COMPARE = YES;
				GCC_WARN_UNDECLARED_SELECTOR = YES;
				GCC_WARN_UNINITIALIZED_AUTOS = YES;
				GCC_WARN_UNUSED_FUNCTION = YES;
				GCC_WARN_UNUSED_LABEL = YES;
				GCC_WARN_UNUSED_PARAMETER = YES;
				GCC_WARN_UNUSED_VARIABLE = YES;
				HEADER_SEARCH_PATHS = ../../externals/CLI11;
				ONLY_ACTIVE_ARCH = YES;
				SDKROOT = macosx;
			};
			name = Release;
		};
/* End XCBuildConfiguration section */

/* Begin XCConfigurationList section */
		1DEB923108733DC60010E9CD /* Build configuration list for PBXNativeTarget "SU2_CFD" */ = {
			isa = XCConfigurationList;
			buildConfigurations = (
				1DEB923208733DC60010E9CD /* Debug */,
				1DEB923308733DC60010E9CD /* Release */,
			);
			defaultConfigurationIsVisible = 0;
			defaultConfigurationName = Release;
		};
		1DEB923508733DC60010E9CD /* Build configuration list for PBXProject "SU2_CFD" */ = {
			isa = XCConfigurationList;
			buildConfigurations = (
				1DEB923608733DC60010E9CD /* Debug */,
				1DEB923708733DC60010E9CD /* Release */,
			);
			defaultConfigurationIsVisible = 0;
			defaultConfigurationName = Release;
		};
/* End XCConfigurationList section */
	};
	rootObject = 08FB7793FE84155DC02AAC07 /* Project object */;
}<|MERGE_RESOLUTION|>--- conflicted
+++ resolved
@@ -127,59 +127,13 @@
 		E9225F761FCBC36D002F3682 /* solver_adjoint_elasticity.cpp in Sources */ = {isa = PBXBuildFile; fileRef = E9225F741FCBC36D002F3682 /* solver_adjoint_elasticity.cpp */; };
 		E941BB8E1B71D0D0005C6C06 /* solver_adjoint_discrete.cpp in Sources */ = {isa = PBXBuildFile; fileRef = E941BB8D1B71D0D0005C6C06 /* solver_adjoint_discrete.cpp */; };
 		E941BB941B71D124005C6C06 /* mpi_structure.cpp in Sources */ = {isa = PBXBuildFile; fileRef = E941BB911B71D124005C6C06 /* mpi_structure.cpp */; };
-		E96008AA235557AA0002EADD /* signal_processing_toolbox.cpp in Sources */ = {isa = PBXBuildFile; fileRef = E96008A9235557A90002EADD /* signal_processing_toolbox.cpp */; };
-		E96008AD23565F460002EADD /* CDiscAdjMultizoneDriver.cpp in Sources */ = {isa = PBXBuildFile; fileRef = E96008AC23565F460002EADD /* CDiscAdjMultizoneDriver.cpp */; };
 		E96FAF102189FE9C0046BF5D /* blas_structure.cpp in Sources */ = {isa = PBXBuildFile; fileRef = E96FAF0F2189FE9C0046BF5D /* blas_structure.cpp */; };
 		E96FAF142189FECA0046BF5D /* graph_coloring_structure.cpp in Sources */ = {isa = PBXBuildFile; fileRef = E96FAF112189FECA0046BF5D /* graph_coloring_structure.cpp */; };
 		E96FAF152189FECA0046BF5D /* fem_gauss_jacobi_quadrature.cpp in Sources */ = {isa = PBXBuildFile; fileRef = E96FAF122189FECA0046BF5D /* fem_gauss_jacobi_quadrature.cpp */; };
 		E96FAF162189FECA0046BF5D /* fem_cgns_elements.cpp in Sources */ = {isa = PBXBuildFile; fileRef = E96FAF132189FECA0046BF5D /* fem_cgns_elements.cpp */; };
-<<<<<<< HEAD
-		E97429CF232358E3006DA2D3 /* CInterface.cpp in Sources */ = {isa = PBXBuildFile; fileRef = E97429CE232358E3006DA2D3 /* CInterface.cpp */; };
-		E97429D323235901006DA2D3 /* CSlidingInterface.cpp in Sources */ = {isa = PBXBuildFile; fileRef = E97429D0232358FF006DA2D3 /* CSlidingInterface.cpp */; };
-		E97429D423235901006DA2D3 /* CMixingPlaneInterface.cpp in Sources */ = {isa = PBXBuildFile; fileRef = E97429D123235900006DA2D3 /* CMixingPlaneInterface.cpp */; };
-		E97429D523235901006DA2D3 /* CConservativeVarsInterface.cpp in Sources */ = {isa = PBXBuildFile; fileRef = E97429D223235901006DA2D3 /* CConservativeVarsInterface.cpp */; };
-		E97429D723235911006DA2D3 /* CConjugateHeatInterface.cpp in Sources */ = {isa = PBXBuildFile; fileRef = E97429D623235910006DA2D3 /* CConjugateHeatInterface.cpp */; };
-		E97429DD23235921006DA2D3 /* CDisplacementsInterfaceLegacy.cpp in Sources */ = {isa = PBXBuildFile; fileRef = E97429D823235921006DA2D3 /* CDisplacementsInterfaceLegacy.cpp */; };
-		E97429DE23235921006DA2D3 /* CFlowTractionInterface.cpp in Sources */ = {isa = PBXBuildFile; fileRef = E97429D923235921006DA2D3 /* CFlowTractionInterface.cpp */; };
-		E97429DF23235921006DA2D3 /* CDisplacementsInterface.cpp in Sources */ = {isa = PBXBuildFile; fileRef = E97429DA23235921006DA2D3 /* CDisplacementsInterface.cpp */; };
-		E97429E023235921006DA2D3 /* CDiscAdjDisplacementsInterfaceLegacy.cpp in Sources */ = {isa = PBXBuildFile; fileRef = E97429DB23235921006DA2D3 /* CDiscAdjDisplacementsInterfaceLegacy.cpp */; };
-		E97429E123235921006DA2D3 /* CDiscAdjFlowTractionInterface.cpp in Sources */ = {isa = PBXBuildFile; fileRef = E97429DC23235921006DA2D3 /* CDiscAdjFlowTractionInterface.cpp */; };
-		E984B65B2345765C00AEDA72 /* output_physics.cpp in Sources */ = {isa = PBXBuildFile; fileRef = E984B64B2345765A00AEDA72 /* output_physics.cpp */; };
-		E984B65C2345765C00AEDA72 /* CMeshOutput.cpp in Sources */ = {isa = PBXBuildFile; fileRef = E984B64C2345765B00AEDA72 /* CMeshOutput.cpp */; };
-		E984B65D2345765C00AEDA72 /* CFlowCompFEMOutput.cpp in Sources */ = {isa = PBXBuildFile; fileRef = E984B64D2345765B00AEDA72 /* CFlowCompFEMOutput.cpp */; };
-		E984B65E2345765C00AEDA72 /* CFlowIncOutput.cpp in Sources */ = {isa = PBXBuildFile; fileRef = E984B64E2345765B00AEDA72 /* CFlowIncOutput.cpp */; };
-		E984B65F2345765C00AEDA72 /* CFlowOutput.cpp in Sources */ = {isa = PBXBuildFile; fileRef = E984B64F2345765B00AEDA72 /* CFlowOutput.cpp */; };
-		E984B6602345765C00AEDA72 /* CFlowCompOutput.cpp in Sources */ = {isa = PBXBuildFile; fileRef = E984B6502345765B00AEDA72 /* CFlowCompOutput.cpp */; };
-		E984B6612345765C00AEDA72 /* CHeatOutput.cpp in Sources */ = {isa = PBXBuildFile; fileRef = E984B6512345765B00AEDA72 /* CHeatOutput.cpp */; };
-		E984B6622345765C00AEDA72 /* COutput.cpp in Sources */ = {isa = PBXBuildFile; fileRef = E984B6522345765B00AEDA72 /* COutput.cpp */; };
-		E984B6632345765C00AEDA72 /* CAdjElasticityOutput.cpp in Sources */ = {isa = PBXBuildFile; fileRef = E984B6532345765B00AEDA72 /* CAdjElasticityOutput.cpp */; };
-		E984B6642345765C00AEDA72 /* CAdjFlowCompOutput.cpp in Sources */ = {isa = PBXBuildFile; fileRef = E984B6542345765B00AEDA72 /* CAdjFlowCompOutput.cpp */; };
-		E984B6652345765C00AEDA72 /* CAdjFlowIncOutput.cpp in Sources */ = {isa = PBXBuildFile; fileRef = E984B6552345765B00AEDA72 /* CAdjFlowIncOutput.cpp */; };
-		E984B6662345765C00AEDA72 /* CAdjHeatOutput.cpp in Sources */ = {isa = PBXBuildFile; fileRef = E984B6562345765B00AEDA72 /* CAdjHeatOutput.cpp */; };
-		E984B6672345765C00AEDA72 /* CElasticityOutput.cpp in Sources */ = {isa = PBXBuildFile; fileRef = E984B6572345765C00AEDA72 /* CElasticityOutput.cpp */; };
-		E984B6682345765C00AEDA72 /* CMultizoneOutput.cpp in Sources */ = {isa = PBXBuildFile; fileRef = E984B6582345765C00AEDA72 /* CMultizoneOutput.cpp */; };
-		E984B6692345765C00AEDA72 /* output_structure_legacy.cpp in Sources */ = {isa = PBXBuildFile; fileRef = E984B6592345765C00AEDA72 /* output_structure_legacy.cpp */; };
-		E984B66A2345765C00AEDA72 /* CBaselineOutput.cpp in Sources */ = {isa = PBXBuildFile; fileRef = E984B65A2345765C00AEDA72 /* CBaselineOutput.cpp */; };
-		E984B6792345767900AEDA72 /* CCSVFileWriter.cpp in Sources */ = {isa = PBXBuildFile; fileRef = E984B66B2345767800AEDA72 /* CCSVFileWriter.cpp */; };
-		E984B67A2345767900AEDA72 /* CSU2BinaryFileWriter.cpp in Sources */ = {isa = PBXBuildFile; fileRef = E984B66C2345767800AEDA72 /* CSU2BinaryFileWriter.cpp */; };
-		E984B67B2345767900AEDA72 /* CParallelFileWriter.cpp in Sources */ = {isa = PBXBuildFile; fileRef = E984B66D2345767800AEDA72 /* CParallelFileWriter.cpp */; };
-		E984B67C2345767900AEDA72 /* CSU2MeshFileWriter.cpp in Sources */ = {isa = PBXBuildFile; fileRef = E984B66E2345767800AEDA72 /* CSU2MeshFileWriter.cpp */; };
-		E984B67D2345767900AEDA72 /* CParallelDataSorter.cpp in Sources */ = {isa = PBXBuildFile; fileRef = E984B66F2345767800AEDA72 /* CParallelDataSorter.cpp */; };
-		E984B67E2345767900AEDA72 /* CTecplotBinaryFileWriter.cpp in Sources */ = {isa = PBXBuildFile; fileRef = E984B6702345767800AEDA72 /* CTecplotBinaryFileWriter.cpp */; };
-		E984B67F2345767900AEDA72 /* CTecplotFileWriter.cpp in Sources */ = {isa = PBXBuildFile; fileRef = E984B6712345767800AEDA72 /* CTecplotFileWriter.cpp */; };
-		E984B6802345767900AEDA72 /* CSU2FileWriter.cpp in Sources */ = {isa = PBXBuildFile; fileRef = E984B6722345767800AEDA72 /* CSU2FileWriter.cpp */; };
-		E984B6812345767900AEDA72 /* CFEMDataSorter.cpp in Sources */ = {isa = PBXBuildFile; fileRef = E984B6732345767900AEDA72 /* CFEMDataSorter.cpp */; };
-		E984B6822345767900AEDA72 /* CSurfaceFVMDataSorter.cpp in Sources */ = {isa = PBXBuildFile; fileRef = E984B6742345767900AEDA72 /* CSurfaceFVMDataSorter.cpp */; };
-		E984B6832345767900AEDA72 /* CParaviewFileWriter.cpp in Sources */ = {isa = PBXBuildFile; fileRef = E984B6752345767900AEDA72 /* CParaviewFileWriter.cpp */; };
-		E984B6842345767900AEDA72 /* CSurfaceFEMDataSorter.cpp in Sources */ = {isa = PBXBuildFile; fileRef = E984B6762345767900AEDA72 /* CSurfaceFEMDataSorter.cpp */; };
-		E984B6852345767900AEDA72 /* CFVMDataSorter.cpp in Sources */ = {isa = PBXBuildFile; fileRef = E984B6772345767900AEDA72 /* CFVMDataSorter.cpp */; };
-		E984B6862345767900AEDA72 /* CParaviewBinaryFileWriter.cpp in Sources */ = {isa = PBXBuildFile; fileRef = E984B6782345767900AEDA72 /* CParaviewBinaryFileWriter.cpp */; };
-		E9BDB82023512EB900092CCF /* CMarkerProfileReaderFVM.cpp in Sources */ = {isa = PBXBuildFile; fileRef = E9BDB81F23512EB900092CCF /* CMarkerProfileReaderFVM.cpp */; };
-=======
 		E97429B0231F1577006DA2D3 /* CMeshSolver.cpp in Sources */ = {isa = PBXBuildFile; fileRef = E97429AE231F1576006DA2D3 /* CMeshSolver.cpp */; };
 		E97429B1231F1577006DA2D3 /* CDiscAdjMeshSolver.cpp in Sources */ = {isa = PBXBuildFile; fileRef = E97429AF231F1577006DA2D3 /* CDiscAdjMeshSolver.cpp */; };
 		E97429BF231F1614006DA2D3 /* CMeshElement.cpp in Sources */ = {isa = PBXBuildFile; fileRef = E97429B8231F1613006DA2D3 /* CMeshElement.cpp */; };
->>>>>>> 431ed324
 		E9C8307F2061E60E004417A9 /* fem_geometry_structure.cpp in Sources */ = {isa = PBXBuildFile; fileRef = E9C830752061E60E004417A9 /* fem_geometry_structure.cpp */; };
 		E9C830802061E60E004417A9 /* fem_integration_rules.cpp in Sources */ = {isa = PBXBuildFile; fileRef = E9C830762061E60E004417A9 /* fem_integration_rules.cpp */; };
 		E9C830812061E60E004417A9 /* fem_standard_element.cpp in Sources */ = {isa = PBXBuildFile; fileRef = E9C830772061E60E004417A9 /* fem_standard_element.cpp */; };
@@ -462,12 +416,6 @@
 		E941BBA31B71D1AB005C6C06 /* primitive_structure.inl */ = {isa = PBXFileReference; fileEncoding = 4; lastKnownFileType = text; lineEnding = 0; path = primitive_structure.inl; sourceTree = "<group>"; xcLanguageSpecificationIdentifier = xcode.lang.cpp; };
 		E941BBA51B71D1AB005C6C06 /* mpi_structure.hpp */ = {isa = PBXFileReference; fileEncoding = 4; lastKnownFileType = sourcecode.cpp.h; lineEnding = 0; name = mpi_structure.hpp; path = ../../Common/include/mpi_structure.hpp; sourceTree = "<group>"; xcLanguageSpecificationIdentifier = xcode.lang.cpp; };
 		E941BBA61B71D1AB005C6C06 /* mpi_structure.inl */ = {isa = PBXFileReference; fileEncoding = 4; lastKnownFileType = text; lineEnding = 0; name = mpi_structure.inl; path = ../../Common/include/mpi_structure.inl; sourceTree = "<group>"; xcLanguageSpecificationIdentifier = xcode.lang.cpp; };
-		E96008A6235557790002EADD /* CVertexMap.hpp */ = {isa = PBXFileReference; fileEncoding = 4; lastKnownFileType = sourcecode.cpp.h; name = CVertexMap.hpp; path = ../../Common/include/toolboxes/CVertexMap.hpp; sourceTree = "<group>"; };
-		E96008A7235557790002EADD /* signal_processing_toolbox.hpp */ = {isa = PBXFileReference; fileEncoding = 4; lastKnownFileType = sourcecode.cpp.h; name = signal_processing_toolbox.hpp; path = ../../Common/include/toolboxes/signal_processing_toolbox.hpp; sourceTree = "<group>"; };
-		E96008A82355577A0002EADD /* C2DContainer.hpp */ = {isa = PBXFileReference; fileEncoding = 4; lastKnownFileType = sourcecode.cpp.h; name = C2DContainer.hpp; path = ../../Common/include/toolboxes/C2DContainer.hpp; sourceTree = "<group>"; };
-		E96008A9235557A90002EADD /* signal_processing_toolbox.cpp */ = {isa = PBXFileReference; fileEncoding = 4; lastKnownFileType = sourcecode.cpp.cpp; name = signal_processing_toolbox.cpp; path = ../../Common/src/toolboxes/signal_processing_toolbox.cpp; sourceTree = "<group>"; };
-		E96008AC23565F460002EADD /* CDiscAdjMultizoneDriver.cpp */ = {isa = PBXFileReference; fileEncoding = 4; lastKnownFileType = sourcecode.cpp.cpp; name = CDiscAdjMultizoneDriver.cpp; path = ../../SU2_CFD/src/drivers/CDiscAdjMultizoneDriver.cpp; sourceTree = "<group>"; };
-		E96008AE23565F580002EADD /* CDiscAdjMultizoneDriver.hpp */ = {isa = PBXFileReference; fileEncoding = 4; lastKnownFileType = sourcecode.cpp.h; name = CDiscAdjMultizoneDriver.hpp; path = ../../SU2_CFD/include/drivers/CDiscAdjMultizoneDriver.hpp; sourceTree = "<group>"; };
 		E96FAF0F2189FE9C0046BF5D /* blas_structure.cpp */ = {isa = PBXFileReference; fileEncoding = 4; lastKnownFileType = sourcecode.cpp.cpp; name = blas_structure.cpp; path = ../../Common/src/blas_structure.cpp; sourceTree = "<group>"; };
 		E96FAF112189FECA0046BF5D /* graph_coloring_structure.cpp */ = {isa = PBXFileReference; fileEncoding = 4; lastKnownFileType = sourcecode.cpp.cpp; name = graph_coloring_structure.cpp; path = ../../Common/src/graph_coloring_structure.cpp; sourceTree = "<group>"; };
 		E96FAF122189FECA0046BF5D /* fem_gauss_jacobi_quadrature.cpp */ = {isa = PBXFileReference; fileEncoding = 4; lastKnownFileType = sourcecode.cpp.cpp; name = fem_gauss_jacobi_quadrature.cpp; path = ../../Common/src/fem_gauss_jacobi_quadrature.cpp; sourceTree = "<group>"; };
@@ -477,95 +425,10 @@
 		E96FAF1B2189FF620046BF5D /* fem_gauss_jacobi_quadrature.inl */ = {isa = PBXFileReference; fileEncoding = 4; lastKnownFileType = text; name = fem_gauss_jacobi_quadrature.inl; path = ../../Common/include/fem_gauss_jacobi_quadrature.inl; sourceTree = "<group>"; };
 		E96FAF1C2189FF620046BF5D /* fem_cgns_elements.hpp */ = {isa = PBXFileReference; fileEncoding = 4; lastKnownFileType = sourcecode.cpp.h; name = fem_cgns_elements.hpp; path = ../../Common/include/fem_cgns_elements.hpp; sourceTree = "<group>"; };
 		E96FAF1D2189FF620046BF5D /* fem_gauss_jacobi_quadrature.hpp */ = {isa = PBXFileReference; fileEncoding = 4; lastKnownFileType = sourcecode.cpp.h; name = fem_gauss_jacobi_quadrature.hpp; path = ../../Common/include/fem_gauss_jacobi_quadrature.hpp; sourceTree = "<group>"; };
-<<<<<<< HEAD
-		E97429CE232358E3006DA2D3 /* CInterface.cpp */ = {isa = PBXFileReference; fileEncoding = 4; lastKnownFileType = sourcecode.cpp.cpp; name = CInterface.cpp; path = ../../SU2_CFD/src/interfaces/CInterface.cpp; sourceTree = "<group>"; };
-		E97429D0232358FF006DA2D3 /* CSlidingInterface.cpp */ = {isa = PBXFileReference; fileEncoding = 4; lastKnownFileType = sourcecode.cpp.cpp; name = CSlidingInterface.cpp; path = ../../SU2_CFD/src/interfaces/cfd/CSlidingInterface.cpp; sourceTree = "<group>"; };
-		E97429D123235900006DA2D3 /* CMixingPlaneInterface.cpp */ = {isa = PBXFileReference; fileEncoding = 4; lastKnownFileType = sourcecode.cpp.cpp; name = CMixingPlaneInterface.cpp; path = ../../SU2_CFD/src/interfaces/cfd/CMixingPlaneInterface.cpp; sourceTree = "<group>"; };
-		E97429D223235901006DA2D3 /* CConservativeVarsInterface.cpp */ = {isa = PBXFileReference; fileEncoding = 4; lastKnownFileType = sourcecode.cpp.cpp; name = CConservativeVarsInterface.cpp; path = ../../SU2_CFD/src/interfaces/cfd/CConservativeVarsInterface.cpp; sourceTree = "<group>"; };
-		E97429D623235910006DA2D3 /* CConjugateHeatInterface.cpp */ = {isa = PBXFileReference; fileEncoding = 4; lastKnownFileType = sourcecode.cpp.cpp; name = CConjugateHeatInterface.cpp; path = ../../SU2_CFD/src/interfaces/cht/CConjugateHeatInterface.cpp; sourceTree = "<group>"; };
-		E97429D823235921006DA2D3 /* CDisplacementsInterfaceLegacy.cpp */ = {isa = PBXFileReference; fileEncoding = 4; lastKnownFileType = sourcecode.cpp.cpp; name = CDisplacementsInterfaceLegacy.cpp; path = ../../SU2_CFD/src/interfaces/fsi/CDisplacementsInterfaceLegacy.cpp; sourceTree = "<group>"; };
-		E97429D923235921006DA2D3 /* CFlowTractionInterface.cpp */ = {isa = PBXFileReference; fileEncoding = 4; lastKnownFileType = sourcecode.cpp.cpp; name = CFlowTractionInterface.cpp; path = ../../SU2_CFD/src/interfaces/fsi/CFlowTractionInterface.cpp; sourceTree = "<group>"; };
-		E97429DA23235921006DA2D3 /* CDisplacementsInterface.cpp */ = {isa = PBXFileReference; fileEncoding = 4; lastKnownFileType = sourcecode.cpp.cpp; name = CDisplacementsInterface.cpp; path = ../../SU2_CFD/src/interfaces/fsi/CDisplacementsInterface.cpp; sourceTree = "<group>"; };
-		E97429DB23235921006DA2D3 /* CDiscAdjDisplacementsInterfaceLegacy.cpp */ = {isa = PBXFileReference; fileEncoding = 4; lastKnownFileType = sourcecode.cpp.cpp; name = CDiscAdjDisplacementsInterfaceLegacy.cpp; path = ../../SU2_CFD/src/interfaces/fsi/CDiscAdjDisplacementsInterfaceLegacy.cpp; sourceTree = "<group>"; };
-		E97429DC23235921006DA2D3 /* CDiscAdjFlowTractionInterface.cpp */ = {isa = PBXFileReference; fileEncoding = 4; lastKnownFileType = sourcecode.cpp.cpp; name = CDiscAdjFlowTractionInterface.cpp; path = ../../SU2_CFD/src/interfaces/fsi/CDiscAdjFlowTractionInterface.cpp; sourceTree = "<group>"; };
-		E97429E223235937006DA2D3 /* CInterface.hpp */ = {isa = PBXFileReference; fileEncoding = 4; lastKnownFileType = sourcecode.cpp.h; name = CInterface.hpp; path = ../../SU2_CFD/include/interfaces/CInterface.hpp; sourceTree = "<group>"; };
-		E97429E323235951006DA2D3 /* CSlidingInterface.hpp */ = {isa = PBXFileReference; fileEncoding = 4; lastKnownFileType = sourcecode.cpp.h; name = CSlidingInterface.hpp; path = ../../SU2_CFD/include/interfaces/cfd/CSlidingInterface.hpp; sourceTree = "<group>"; };
-		E97429E423235951006DA2D3 /* CConservativeVarsInterface.hpp */ = {isa = PBXFileReference; fileEncoding = 4; lastKnownFileType = sourcecode.cpp.h; name = CConservativeVarsInterface.hpp; path = ../../SU2_CFD/include/interfaces/cfd/CConservativeVarsInterface.hpp; sourceTree = "<group>"; };
-		E97429E523235951006DA2D3 /* CMixingPlaneInterface.hpp */ = {isa = PBXFileReference; fileEncoding = 4; lastKnownFileType = sourcecode.cpp.h; name = CMixingPlaneInterface.hpp; path = ../../SU2_CFD/include/interfaces/cfd/CMixingPlaneInterface.hpp; sourceTree = "<group>"; };
-		E97429E62323595D006DA2D3 /* CConjugateHeatInterface.hpp */ = {isa = PBXFileReference; fileEncoding = 4; lastKnownFileType = sourcecode.cpp.h; name = CConjugateHeatInterface.hpp; path = ../../SU2_CFD/include/interfaces/cht/CConjugateHeatInterface.hpp; sourceTree = "<group>"; };
-		E97429E72323596C006DA2D3 /* CDiscAdjFlowTractionInterface.hpp */ = {isa = PBXFileReference; fileEncoding = 4; lastKnownFileType = sourcecode.cpp.h; name = CDiscAdjFlowTractionInterface.hpp; path = ../../SU2_CFD/include/interfaces/fsi/CDiscAdjFlowTractionInterface.hpp; sourceTree = "<group>"; };
-		E97429E82323596C006DA2D3 /* CDiscAdjDisplacementsInterfaceLegacy.hpp */ = {isa = PBXFileReference; fileEncoding = 4; lastKnownFileType = sourcecode.cpp.h; name = CDiscAdjDisplacementsInterfaceLegacy.hpp; path = ../../SU2_CFD/include/interfaces/fsi/CDiscAdjDisplacementsInterfaceLegacy.hpp; sourceTree = "<group>"; };
-		E97429E92323596D006DA2D3 /* CDisplacementsInterface.hpp */ = {isa = PBXFileReference; fileEncoding = 4; lastKnownFileType = sourcecode.cpp.h; name = CDisplacementsInterface.hpp; path = ../../SU2_CFD/include/interfaces/fsi/CDisplacementsInterface.hpp; sourceTree = "<group>"; };
-		E97429EA2323596D006DA2D3 /* CDisplacementsInterfaceLegacy.hpp */ = {isa = PBXFileReference; fileEncoding = 4; lastKnownFileType = sourcecode.cpp.h; name = CDisplacementsInterfaceLegacy.hpp; path = ../../SU2_CFD/include/interfaces/fsi/CDisplacementsInterfaceLegacy.hpp; sourceTree = "<group>"; };
-		E97429EB2323596D006DA2D3 /* CFlowTractionInterface.hpp */ = {isa = PBXFileReference; fileEncoding = 4; lastKnownFileType = sourcecode.cpp.h; name = CFlowTractionInterface.hpp; path = ../../SU2_CFD/include/interfaces/fsi/CFlowTractionInterface.hpp; sourceTree = "<group>"; };
-=======
 		E97429AE231F1576006DA2D3 /* CMeshSolver.cpp */ = {isa = PBXFileReference; fileEncoding = 4; lastKnownFileType = sourcecode.cpp.cpp; name = CMeshSolver.cpp; path = ../../SU2_CFD/src/solvers/CMeshSolver.cpp; sourceTree = "<group>"; };
 		E97429AF231F1577006DA2D3 /* CDiscAdjMeshSolver.cpp */ = {isa = PBXFileReference; fileEncoding = 4; lastKnownFileType = sourcecode.cpp.cpp; name = CDiscAdjMeshSolver.cpp; path = ../../SU2_CFD/src/solvers/CDiscAdjMeshSolver.cpp; sourceTree = "<group>"; };
 		E97429B8231F1613006DA2D3 /* CMeshElement.cpp */ = {isa = PBXFileReference; fileEncoding = 4; lastKnownFileType = sourcecode.cpp.cpp; name = CMeshElement.cpp; path = ../../SU2_CFD/src/variables/CMeshElement.cpp; sourceTree = "<group>"; };
->>>>>>> 431ed324
 		E97B6C8117F941800008255B /* config_template.cfg */ = {isa = PBXFileReference; lastKnownFileType = text; name = config_template.cfg; path = ../../config_template.cfg; sourceTree = "<group>"; };
-		E984B64B2345765A00AEDA72 /* output_physics.cpp */ = {isa = PBXFileReference; fileEncoding = 4; lastKnownFileType = sourcecode.cpp.cpp; name = output_physics.cpp; path = ../../SU2_CFD/src/output/output_physics.cpp; sourceTree = "<group>"; };
-		E984B64C2345765B00AEDA72 /* CMeshOutput.cpp */ = {isa = PBXFileReference; fileEncoding = 4; lastKnownFileType = sourcecode.cpp.cpp; name = CMeshOutput.cpp; path = ../../SU2_CFD/src/output/CMeshOutput.cpp; sourceTree = "<group>"; };
-		E984B64D2345765B00AEDA72 /* CFlowCompFEMOutput.cpp */ = {isa = PBXFileReference; fileEncoding = 4; lastKnownFileType = sourcecode.cpp.cpp; name = CFlowCompFEMOutput.cpp; path = ../../SU2_CFD/src/output/CFlowCompFEMOutput.cpp; sourceTree = "<group>"; };
-		E984B64E2345765B00AEDA72 /* CFlowIncOutput.cpp */ = {isa = PBXFileReference; fileEncoding = 4; lastKnownFileType = sourcecode.cpp.cpp; name = CFlowIncOutput.cpp; path = ../../SU2_CFD/src/output/CFlowIncOutput.cpp; sourceTree = "<group>"; };
-		E984B64F2345765B00AEDA72 /* CFlowOutput.cpp */ = {isa = PBXFileReference; fileEncoding = 4; lastKnownFileType = sourcecode.cpp.cpp; name = CFlowOutput.cpp; path = ../../SU2_CFD/src/output/CFlowOutput.cpp; sourceTree = "<group>"; };
-		E984B6502345765B00AEDA72 /* CFlowCompOutput.cpp */ = {isa = PBXFileReference; fileEncoding = 4; lastKnownFileType = sourcecode.cpp.cpp; name = CFlowCompOutput.cpp; path = ../../SU2_CFD/src/output/CFlowCompOutput.cpp; sourceTree = "<group>"; };
-		E984B6512345765B00AEDA72 /* CHeatOutput.cpp */ = {isa = PBXFileReference; fileEncoding = 4; lastKnownFileType = sourcecode.cpp.cpp; name = CHeatOutput.cpp; path = ../../SU2_CFD/src/output/CHeatOutput.cpp; sourceTree = "<group>"; };
-		E984B6522345765B00AEDA72 /* COutput.cpp */ = {isa = PBXFileReference; fileEncoding = 4; lastKnownFileType = sourcecode.cpp.cpp; name = COutput.cpp; path = ../../SU2_CFD/src/output/COutput.cpp; sourceTree = "<group>"; };
-		E984B6532345765B00AEDA72 /* CAdjElasticityOutput.cpp */ = {isa = PBXFileReference; fileEncoding = 4; lastKnownFileType = sourcecode.cpp.cpp; name = CAdjElasticityOutput.cpp; path = ../../SU2_CFD/src/output/CAdjElasticityOutput.cpp; sourceTree = "<group>"; };
-		E984B6542345765B00AEDA72 /* CAdjFlowCompOutput.cpp */ = {isa = PBXFileReference; fileEncoding = 4; lastKnownFileType = sourcecode.cpp.cpp; name = CAdjFlowCompOutput.cpp; path = ../../SU2_CFD/src/output/CAdjFlowCompOutput.cpp; sourceTree = "<group>"; };
-		E984B6552345765B00AEDA72 /* CAdjFlowIncOutput.cpp */ = {isa = PBXFileReference; fileEncoding = 4; lastKnownFileType = sourcecode.cpp.cpp; name = CAdjFlowIncOutput.cpp; path = ../../SU2_CFD/src/output/CAdjFlowIncOutput.cpp; sourceTree = "<group>"; };
-		E984B6562345765B00AEDA72 /* CAdjHeatOutput.cpp */ = {isa = PBXFileReference; fileEncoding = 4; lastKnownFileType = sourcecode.cpp.cpp; name = CAdjHeatOutput.cpp; path = ../../SU2_CFD/src/output/CAdjHeatOutput.cpp; sourceTree = "<group>"; };
-		E984B6572345765C00AEDA72 /* CElasticityOutput.cpp */ = {isa = PBXFileReference; fileEncoding = 4; lastKnownFileType = sourcecode.cpp.cpp; name = CElasticityOutput.cpp; path = ../../SU2_CFD/src/output/CElasticityOutput.cpp; sourceTree = "<group>"; };
-		E984B6582345765C00AEDA72 /* CMultizoneOutput.cpp */ = {isa = PBXFileReference; fileEncoding = 4; lastKnownFileType = sourcecode.cpp.cpp; name = CMultizoneOutput.cpp; path = ../../SU2_CFD/src/output/CMultizoneOutput.cpp; sourceTree = "<group>"; };
-		E984B6592345765C00AEDA72 /* output_structure_legacy.cpp */ = {isa = PBXFileReference; fileEncoding = 4; lastKnownFileType = sourcecode.cpp.cpp; name = output_structure_legacy.cpp; path = ../../SU2_CFD/src/output/output_structure_legacy.cpp; sourceTree = "<group>"; };
-		E984B65A2345765C00AEDA72 /* CBaselineOutput.cpp */ = {isa = PBXFileReference; fileEncoding = 4; lastKnownFileType = sourcecode.cpp.cpp; name = CBaselineOutput.cpp; path = ../../SU2_CFD/src/output/CBaselineOutput.cpp; sourceTree = "<group>"; };
-		E984B66B2345767800AEDA72 /* CCSVFileWriter.cpp */ = {isa = PBXFileReference; fileEncoding = 4; lastKnownFileType = sourcecode.cpp.cpp; name = CCSVFileWriter.cpp; path = ../../SU2_CFD/src/output/filewriter/CCSVFileWriter.cpp; sourceTree = "<group>"; };
-		E984B66C2345767800AEDA72 /* CSU2BinaryFileWriter.cpp */ = {isa = PBXFileReference; fileEncoding = 4; lastKnownFileType = sourcecode.cpp.cpp; name = CSU2BinaryFileWriter.cpp; path = ../../SU2_CFD/src/output/filewriter/CSU2BinaryFileWriter.cpp; sourceTree = "<group>"; };
-		E984B66D2345767800AEDA72 /* CParallelFileWriter.cpp */ = {isa = PBXFileReference; fileEncoding = 4; lastKnownFileType = sourcecode.cpp.cpp; name = CParallelFileWriter.cpp; path = ../../SU2_CFD/src/output/filewriter/CParallelFileWriter.cpp; sourceTree = "<group>"; };
-		E984B66E2345767800AEDA72 /* CSU2MeshFileWriter.cpp */ = {isa = PBXFileReference; fileEncoding = 4; lastKnownFileType = sourcecode.cpp.cpp; name = CSU2MeshFileWriter.cpp; path = ../../SU2_CFD/src/output/filewriter/CSU2MeshFileWriter.cpp; sourceTree = "<group>"; };
-		E984B66F2345767800AEDA72 /* CParallelDataSorter.cpp */ = {isa = PBXFileReference; fileEncoding = 4; lastKnownFileType = sourcecode.cpp.cpp; name = CParallelDataSorter.cpp; path = ../../SU2_CFD/src/output/filewriter/CParallelDataSorter.cpp; sourceTree = "<group>"; };
-		E984B6702345767800AEDA72 /* CTecplotBinaryFileWriter.cpp */ = {isa = PBXFileReference; fileEncoding = 4; lastKnownFileType = sourcecode.cpp.cpp; name = CTecplotBinaryFileWriter.cpp; path = ../../SU2_CFD/src/output/filewriter/CTecplotBinaryFileWriter.cpp; sourceTree = "<group>"; };
-		E984B6712345767800AEDA72 /* CTecplotFileWriter.cpp */ = {isa = PBXFileReference; fileEncoding = 4; lastKnownFileType = sourcecode.cpp.cpp; name = CTecplotFileWriter.cpp; path = ../../SU2_CFD/src/output/filewriter/CTecplotFileWriter.cpp; sourceTree = "<group>"; };
-		E984B6722345767800AEDA72 /* CSU2FileWriter.cpp */ = {isa = PBXFileReference; fileEncoding = 4; lastKnownFileType = sourcecode.cpp.cpp; name = CSU2FileWriter.cpp; path = ../../SU2_CFD/src/output/filewriter/CSU2FileWriter.cpp; sourceTree = "<group>"; };
-		E984B6732345767900AEDA72 /* CFEMDataSorter.cpp */ = {isa = PBXFileReference; fileEncoding = 4; lastKnownFileType = sourcecode.cpp.cpp; name = CFEMDataSorter.cpp; path = ../../SU2_CFD/src/output/filewriter/CFEMDataSorter.cpp; sourceTree = "<group>"; };
-		E984B6742345767900AEDA72 /* CSurfaceFVMDataSorter.cpp */ = {isa = PBXFileReference; fileEncoding = 4; lastKnownFileType = sourcecode.cpp.cpp; name = CSurfaceFVMDataSorter.cpp; path = ../../SU2_CFD/src/output/filewriter/CSurfaceFVMDataSorter.cpp; sourceTree = "<group>"; };
-		E984B6752345767900AEDA72 /* CParaviewFileWriter.cpp */ = {isa = PBXFileReference; fileEncoding = 4; lastKnownFileType = sourcecode.cpp.cpp; name = CParaviewFileWriter.cpp; path = ../../SU2_CFD/src/output/filewriter/CParaviewFileWriter.cpp; sourceTree = "<group>"; };
-		E984B6762345767900AEDA72 /* CSurfaceFEMDataSorter.cpp */ = {isa = PBXFileReference; fileEncoding = 4; lastKnownFileType = sourcecode.cpp.cpp; name = CSurfaceFEMDataSorter.cpp; path = ../../SU2_CFD/src/output/filewriter/CSurfaceFEMDataSorter.cpp; sourceTree = "<group>"; };
-		E984B6772345767900AEDA72 /* CFVMDataSorter.cpp */ = {isa = PBXFileReference; fileEncoding = 4; lastKnownFileType = sourcecode.cpp.cpp; name = CFVMDataSorter.cpp; path = ../../SU2_CFD/src/output/filewriter/CFVMDataSorter.cpp; sourceTree = "<group>"; };
-		E984B6782345767900AEDA72 /* CParaviewBinaryFileWriter.cpp */ = {isa = PBXFileReference; fileEncoding = 4; lastKnownFileType = sourcecode.cpp.cpp; name = CParaviewBinaryFileWriter.cpp; path = ../../SU2_CFD/src/output/filewriter/CParaviewBinaryFileWriter.cpp; sourceTree = "<group>"; };
-		E984B687234576E900AEDA72 /* CElasticityOutput.hpp */ = {isa = PBXFileReference; fileEncoding = 4; lastKnownFileType = sourcecode.cpp.h; name = CElasticityOutput.hpp; path = ../../SU2_CFD/include/output/CElasticityOutput.hpp; sourceTree = "<group>"; };
-		E984B688234576E900AEDA72 /* CFlowCompOutput.hpp */ = {isa = PBXFileReference; fileEncoding = 4; lastKnownFileType = sourcecode.cpp.h; name = CFlowCompOutput.hpp; path = ../../SU2_CFD/include/output/CFlowCompOutput.hpp; sourceTree = "<group>"; };
-		E984B689234576E900AEDA72 /* CHeatOutput.hpp */ = {isa = PBXFileReference; fileEncoding = 4; lastKnownFileType = sourcecode.cpp.h; name = CHeatOutput.hpp; path = ../../SU2_CFD/include/output/CHeatOutput.hpp; sourceTree = "<group>"; };
-		E984B68A234576E900AEDA72 /* CAdjFlowIncOutput.hpp */ = {isa = PBXFileReference; fileEncoding = 4; lastKnownFileType = sourcecode.cpp.h; name = CAdjFlowIncOutput.hpp; path = ../../SU2_CFD/include/output/CAdjFlowIncOutput.hpp; sourceTree = "<group>"; };
-		E984B68B234576EA00AEDA72 /* CAdjFlowOutput.hpp */ = {isa = PBXFileReference; fileEncoding = 4; lastKnownFileType = sourcecode.cpp.h; name = CAdjFlowOutput.hpp; path = ../../SU2_CFD/include/output/CAdjFlowOutput.hpp; sourceTree = "<group>"; };
-		E984B68C234576EA00AEDA72 /* CFlowCompFEMOutput.hpp */ = {isa = PBXFileReference; fileEncoding = 4; lastKnownFileType = sourcecode.cpp.h; name = CFlowCompFEMOutput.hpp; path = ../../SU2_CFD/include/output/CFlowCompFEMOutput.hpp; sourceTree = "<group>"; };
-		E984B68D234576EA00AEDA72 /* COutput.hpp */ = {isa = PBXFileReference; fileEncoding = 4; lastKnownFileType = sourcecode.cpp.h; name = COutput.hpp; path = ../../SU2_CFD/include/output/COutput.hpp; sourceTree = "<group>"; };
-		E984B68E234576EA00AEDA72 /* CAdjHeatOutput.hpp */ = {isa = PBXFileReference; fileEncoding = 4; lastKnownFileType = sourcecode.cpp.h; name = CAdjHeatOutput.hpp; path = ../../SU2_CFD/include/output/CAdjHeatOutput.hpp; sourceTree = "<group>"; };
-		E984B68F234576EA00AEDA72 /* CFlowIncOutput.hpp */ = {isa = PBXFileReference; fileEncoding = 4; lastKnownFileType = sourcecode.cpp.h; name = CFlowIncOutput.hpp; path = ../../SU2_CFD/include/output/CFlowIncOutput.hpp; sourceTree = "<group>"; };
-		E984B690234576EA00AEDA72 /* CMeshOutput.hpp */ = {isa = PBXFileReference; fileEncoding = 4; lastKnownFileType = sourcecode.cpp.h; name = CMeshOutput.hpp; path = ../../SU2_CFD/include/output/CMeshOutput.hpp; sourceTree = "<group>"; };
-		E984B691234576EA00AEDA72 /* COutputLegacy.hpp */ = {isa = PBXFileReference; fileEncoding = 4; lastKnownFileType = sourcecode.cpp.h; name = COutputLegacy.hpp; path = ../../SU2_CFD/include/output/COutputLegacy.hpp; sourceTree = "<group>"; };
-		E984B692234576EA00AEDA72 /* CFlowOutput.hpp */ = {isa = PBXFileReference; fileEncoding = 4; lastKnownFileType = sourcecode.cpp.h; name = CFlowOutput.hpp; path = ../../SU2_CFD/include/output/CFlowOutput.hpp; sourceTree = "<group>"; };
-		E984B693234576EA00AEDA72 /* CMultizoneOutput.hpp */ = {isa = PBXFileReference; fileEncoding = 4; lastKnownFileType = sourcecode.cpp.h; name = CMultizoneOutput.hpp; path = ../../SU2_CFD/include/output/CMultizoneOutput.hpp; sourceTree = "<group>"; };
-		E984B694234576EB00AEDA72 /* CAdjElasticityOutput.hpp */ = {isa = PBXFileReference; fileEncoding = 4; lastKnownFileType = sourcecode.cpp.h; name = CAdjElasticityOutput.hpp; path = ../../SU2_CFD/include/output/CAdjElasticityOutput.hpp; sourceTree = "<group>"; };
-		E984B695234576EB00AEDA72 /* CBaselineOutput.hpp */ = {isa = PBXFileReference; fileEncoding = 4; lastKnownFileType = sourcecode.cpp.h; name = CBaselineOutput.hpp; path = ../../SU2_CFD/include/output/CBaselineOutput.hpp; sourceTree = "<group>"; };
-		E984B696234576FE00AEDA72 /* CFEMDataSorter.hpp */ = {isa = PBXFileReference; fileEncoding = 4; lastKnownFileType = sourcecode.cpp.h; name = CFEMDataSorter.hpp; path = ../../SU2_CFD/include/output/filewriter/CFEMDataSorter.hpp; sourceTree = "<group>"; };
-		E984B697234576FE00AEDA72 /* CParaviewFileWriter.hpp */ = {isa = PBXFileReference; fileEncoding = 4; lastKnownFileType = sourcecode.cpp.h; name = CParaviewFileWriter.hpp; path = ../../SU2_CFD/include/output/filewriter/CParaviewFileWriter.hpp; sourceTree = "<group>"; };
-		E984B698234576FF00AEDA72 /* CParaviewBinaryFileWriter.hpp */ = {isa = PBXFileReference; fileEncoding = 4; lastKnownFileType = sourcecode.cpp.h; name = CParaviewBinaryFileWriter.hpp; path = ../../SU2_CFD/include/output/filewriter/CParaviewBinaryFileWriter.hpp; sourceTree = "<group>"; };
-		E984B699234576FF00AEDA72 /* CParallelDataSorter.hpp */ = {isa = PBXFileReference; fileEncoding = 4; lastKnownFileType = sourcecode.cpp.h; name = CParallelDataSorter.hpp; path = ../../SU2_CFD/include/output/filewriter/CParallelDataSorter.hpp; sourceTree = "<group>"; };
-		E984B69A234576FF00AEDA72 /* CSU2MeshFileWriter.hpp */ = {isa = PBXFileReference; fileEncoding = 4; lastKnownFileType = sourcecode.cpp.h; name = CSU2MeshFileWriter.hpp; path = ../../SU2_CFD/include/output/filewriter/CSU2MeshFileWriter.hpp; sourceTree = "<group>"; };
-		E984B69B234576FF00AEDA72 /* CSU2BinaryFileWriter.hpp */ = {isa = PBXFileReference; fileEncoding = 4; lastKnownFileType = sourcecode.cpp.h; name = CSU2BinaryFileWriter.hpp; path = ../../SU2_CFD/include/output/filewriter/CSU2BinaryFileWriter.hpp; sourceTree = "<group>"; };
-		E984B69C234576FF00AEDA72 /* CSurfaceFEMDataSorter.hpp */ = {isa = PBXFileReference; fileEncoding = 4; lastKnownFileType = sourcecode.cpp.h; name = CSurfaceFEMDataSorter.hpp; path = ../../SU2_CFD/include/output/filewriter/CSurfaceFEMDataSorter.hpp; sourceTree = "<group>"; };
-		E984B69D234576FF00AEDA72 /* CFVMDataSorter.hpp */ = {isa = PBXFileReference; fileEncoding = 4; lastKnownFileType = sourcecode.cpp.h; name = CFVMDataSorter.hpp; path = ../../SU2_CFD/include/output/filewriter/CFVMDataSorter.hpp; sourceTree = "<group>"; };
-		E984B69E234576FF00AEDA72 /* CTecplotBinaryFileWriter.hpp */ = {isa = PBXFileReference; fileEncoding = 4; lastKnownFileType = sourcecode.cpp.h; name = CTecplotBinaryFileWriter.hpp; path = ../../SU2_CFD/include/output/filewriter/CTecplotBinaryFileWriter.hpp; sourceTree = "<group>"; };
-		E984B69F234576FF00AEDA72 /* CSU2FileWriter.hpp */ = {isa = PBXFileReference; fileEncoding = 4; lastKnownFileType = sourcecode.cpp.h; name = CSU2FileWriter.hpp; path = ../../SU2_CFD/include/output/filewriter/CSU2FileWriter.hpp; sourceTree = "<group>"; };
-		E984B6A0234576FF00AEDA72 /* CTecplotFileWriter.hpp */ = {isa = PBXFileReference; fileEncoding = 4; lastKnownFileType = sourcecode.cpp.h; name = CTecplotFileWriter.hpp; path = ../../SU2_CFD/include/output/filewriter/CTecplotFileWriter.hpp; sourceTree = "<group>"; };
-		E984B6A12345770000AEDA72 /* CCSVFileWriter.hpp */ = {isa = PBXFileReference; fileEncoding = 4; lastKnownFileType = sourcecode.cpp.h; name = CCSVFileWriter.hpp; path = ../../SU2_CFD/include/output/filewriter/CCSVFileWriter.hpp; sourceTree = "<group>"; };
-		E984B6A22345770000AEDA72 /* CSurfaceFVMDataSorter.hpp */ = {isa = PBXFileReference; fileEncoding = 4; lastKnownFileType = sourcecode.cpp.h; name = CSurfaceFVMDataSorter.hpp; path = ../../SU2_CFD/include/output/filewriter/CSurfaceFVMDataSorter.hpp; sourceTree = "<group>"; };
-		E984B6A32345770000AEDA72 /* CFileWriter.hpp */ = {isa = PBXFileReference; fileEncoding = 4; lastKnownFileType = sourcecode.cpp.h; name = CFileWriter.hpp; path = ../../SU2_CFD/include/output/filewriter/CFileWriter.hpp; sourceTree = "<group>"; };
-		E984B6A42345771900AEDA72 /* output_structure_legacy.inl */ = {isa = PBXFileReference; fileEncoding = 4; lastKnownFileType = text; name = output_structure_legacy.inl; path = ../../SU2_CFD/include/output/output_structure_legacy.inl; sourceTree = "<group>"; };
-		E9BDB81F23512EB900092CCF /* CMarkerProfileReaderFVM.cpp */ = {isa = PBXFileReference; fileEncoding = 4; lastKnownFileType = sourcecode.cpp.cpp; name = CMarkerProfileReaderFVM.cpp; path = ../../SU2_CFD/src/CMarkerProfileReaderFVM.cpp; sourceTree = "<group>"; };
-		E9BDB82123512F0300092CCF /* CMarkerProfileReaderFVM.hpp */ = {isa = PBXFileReference; fileEncoding = 4; lastKnownFileType = sourcecode.cpp.h; name = CMarkerProfileReaderFVM.hpp; path = ../../SU2_CFD/include/CMarkerProfileReaderFVM.hpp; sourceTree = "<group>"; };
 		E9C2835022A701B5007B4E59 /* CMMSNSTwoHalfSpheresSolution.hpp */ = {isa = PBXFileReference; fileEncoding = 4; lastKnownFileType = sourcecode.cpp.h; name = CMMSNSTwoHalfSpheresSolution.hpp; path = ../../Common/include/toolboxes/MMS/CMMSNSTwoHalfSpheresSolution.hpp; sourceTree = "<group>"; };
 		E9C2835122A701B5007B4E59 /* CMMSNSTwoHalfCirclesSolution.hpp */ = {isa = PBXFileReference; fileEncoding = 4; lastKnownFileType = sourcecode.cpp.h; name = CMMSNSTwoHalfCirclesSolution.hpp; path = ../../Common/include/toolboxes/MMS/CMMSNSTwoHalfCirclesSolution.hpp; sourceTree = "<group>"; };
 		E9C2835222A701B5007B4E59 /* CMMSIncEulerSolution.hpp */ = {isa = PBXFileReference; fileEncoding = 4; lastKnownFileType = sourcecode.cpp.h; name = CMMSIncEulerSolution.hpp; path = ../../Common/include/toolboxes/MMS/CMMSIncEulerSolution.hpp; sourceTree = "<group>"; };
@@ -664,7 +527,6 @@
 			isa = PBXGroup;
 			children = (
 				E9D6EE662317B80600618E36 /* CDiscAdjMeshSolver.cpp */,
-				E9BDB81F23512EB900092CCF /* CMarkerProfileReaderFVM.cpp */,
 				E9D6EE652317B80500618E36 /* CMeshSolver.cpp */,
 				E941BB8D1B71D0D0005C6C06 /* solver_adjoint_discrete.cpp */,
 				E9225F741FCBC36D002F3682 /* solver_adjoint_elasticity.cpp */,
@@ -695,38 +557,6 @@
 		052D51AB17A22E24003BE8B2 /* Output */ = {
 			isa = PBXGroup;
 			children = (
-<<<<<<< HEAD
-				E984B6532345765B00AEDA72 /* CAdjElasticityOutput.cpp */,
-				E984B6542345765B00AEDA72 /* CAdjFlowCompOutput.cpp */,
-				E984B6552345765B00AEDA72 /* CAdjFlowIncOutput.cpp */,
-				E984B6562345765B00AEDA72 /* CAdjHeatOutput.cpp */,
-				E984B65A2345765C00AEDA72 /* CBaselineOutput.cpp */,
-				E984B66B2345767800AEDA72 /* CCSVFileWriter.cpp */,
-				E984B6572345765C00AEDA72 /* CElasticityOutput.cpp */,
-				E984B6732345767900AEDA72 /* CFEMDataSorter.cpp */,
-				E984B64D2345765B00AEDA72 /* CFlowCompFEMOutput.cpp */,
-				E984B6502345765B00AEDA72 /* CFlowCompOutput.cpp */,
-				E984B64E2345765B00AEDA72 /* CFlowIncOutput.cpp */,
-				E984B64F2345765B00AEDA72 /* CFlowOutput.cpp */,
-				E984B6772345767900AEDA72 /* CFVMDataSorter.cpp */,
-				E984B6512345765B00AEDA72 /* CHeatOutput.cpp */,
-				E984B64C2345765B00AEDA72 /* CMeshOutput.cpp */,
-				E984B6582345765C00AEDA72 /* CMultizoneOutput.cpp */,
-				E984B6522345765B00AEDA72 /* COutput.cpp */,
-				E984B66F2345767800AEDA72 /* CParallelDataSorter.cpp */,
-				E984B66D2345767800AEDA72 /* CParallelFileWriter.cpp */,
-				E984B6782345767900AEDA72 /* CParaviewBinaryFileWriter.cpp */,
-				E984B6752345767900AEDA72 /* CParaviewFileWriter.cpp */,
-				E984B66C2345767800AEDA72 /* CSU2BinaryFileWriter.cpp */,
-				E984B6722345767800AEDA72 /* CSU2FileWriter.cpp */,
-				E984B66E2345767800AEDA72 /* CSU2MeshFileWriter.cpp */,
-				E984B6762345767900AEDA72 /* CSurfaceFEMDataSorter.cpp */,
-				E984B6742345767900AEDA72 /* CSurfaceFVMDataSorter.cpp */,
-				E984B6702345767800AEDA72 /* CTecplotBinaryFileWriter.cpp */,
-				E984B6712345767800AEDA72 /* CTecplotFileWriter.cpp */,
-				E984B64B2345765A00AEDA72 /* output_physics.cpp */,
-				E984B6592345765C00AEDA72 /* output_structure_legacy.cpp */,
-=======
 				4040B269235FBFF200843C83 /* filewriter */,
 				403426B8235F83B1005B5215 /* CAdjElasticityOutput.cpp */,
 				403426BD235F83B1005B5215 /* CAdjFlowCompOutput.cpp */,
@@ -744,7 +574,6 @@
 				403426BE235F83B1005B5215 /* COutput.cpp */,
 				403426BF235F83B2005B5215 /* output_physics.cpp */,
 				403426BB235F83B1005B5215 /* output_structure_legacy.cpp */,
->>>>>>> 431ed324
 			);
 			name = Output;
 			sourceTree = "<group>";
@@ -798,10 +627,6 @@
 				05E6DBB017EB624700FA1F7E /* integration_structure.inl */,
 				E941BBA61B71D1AB005C6C06 /* mpi_structure.inl */,
 				05E6DBB117EB624700FA1F7E /* numerics_structure.inl */,
-<<<<<<< HEAD
-				E984B6A42345771900AEDA72 /* output_structure_legacy.inl */,
-=======
->>>>>>> 431ed324
 				05E6DAA617EB603F00FA1F7E /* primal_grid_structure.inl */,
 				355D2C9D2172BDE100C10535 /* sgs_model.inl */,
 				05E6DBB217EB624700FA1F7E /* solver_structure.inl */,
@@ -818,65 +643,20 @@
 				E9D85B4D1C3F1BE00077122F /* ad_structure.hpp */,
 				E9FDF6EC1D2DD0860066E49C /* adt_structure.hpp */,
 				E96FAF1A2189FF620046BF5D /* blas_structure.hpp */,
-				E96008A82355577A0002EADD /* C2DContainer.hpp */,
-				E984B694234576EB00AEDA72 /* CAdjElasticityOutput.hpp */,
-				E984B68A234576E900AEDA72 /* CAdjFlowIncOutput.hpp */,
-				E984B68B234576EA00AEDA72 /* CAdjFlowOutput.hpp */,
-				E984B68E234576EA00AEDA72 /* CAdjHeatOutput.hpp */,
-				E984B695234576EB00AEDA72 /* CBaselineOutput.hpp */,
 				E9D885A72303F8D000917362 /* CBoxMeshReaderFVM.hpp */,
 				E9E51ADB22FAB10D00773E0C /* CCGNSMeshReaderFVM.hpp */,
-<<<<<<< HEAD
-				E97429E62323595D006DA2D3 /* CConjugateHeatInterface.hpp */,
-				E97429E423235951006DA2D3 /* CConservativeVarsInterface.hpp */,
-				E984B6A12345770000AEDA72 /* CCSVFileWriter.hpp */,
-				E97429E82323596C006DA2D3 /* CDiscAdjDisplacementsInterfaceLegacy.hpp */,
-				E9D6EE7E2317B8CC00618E36 /* CDiscAdjFEABoundVariable.hpp */,
-				E97429E72323596C006DA2D3 /* CDiscAdjFlowTractionInterface.hpp */,
-				E9D6EE802317B8CC00618E36 /* CDiscAdjMeshBoundVariable.hpp */,
-				E9D6EE7A2317B8B000618E36 /* CDiscAdjMeshSolver.hpp */,
-				E96008AE23565F580002EADD /* CDiscAdjMultizoneDriver.hpp */,
-=======
 				E9D6EE7A2317B8B000618E36 /* CDiscAdjMeshSolver.hpp */,
 				403426E6235F88ED005B5215 /* CDiscAdjMultizoneDriver.hpp */,
->>>>>>> 431ed324
 				EB14FF9C22F790720045FB27 /* CDiscAdjSinglezoneDriver.hpp */,
-				E97429E92323596D006DA2D3 /* CDisplacementsInterface.hpp */,
-				E97429EA2323596D006DA2D3 /* CDisplacementsInterfaceLegacy.hpp */,
 				EB14FF9D22F790720045FB27 /* CDriver.hpp */,
 				E9D6EE5B23165FE400618E36 /* CDummyDriver.hpp */,
-<<<<<<< HEAD
-				E984B687234576E900AEDA72 /* CElasticityOutput.hpp */,
-=======
->>>>>>> 431ed324
 				E9D6EE792317B8A100618E36 /* CFEAMeshElasticity.hpp */,
-				E984B696234576FE00AEDA72 /* CFEMDataSorter.hpp */,
-				E984B6A32345770000AEDA72 /* CFileWriter.hpp */,
-				E984B68C234576EA00AEDA72 /* CFlowCompFEMOutput.hpp */,
-				E984B688234576E900AEDA72 /* CFlowCompOutput.hpp */,
-				E984B68F234576EA00AEDA72 /* CFlowIncOutput.hpp */,
-				E984B692234576EA00AEDA72 /* CFlowOutput.hpp */,
-				E97429EB2323596D006DA2D3 /* CFlowTractionInterface.hpp */,
-				E984B69D234576FF00AEDA72 /* CFVMDataSorter.hpp */,
-				E984B689234576E900AEDA72 /* CHeatOutput.hpp */,
 				E9C2835A22A701B6007B4E59 /* CIncTGVSolution.hpp */,
-				E97429E223235937006DA2D3 /* CInterface.hpp */,
 				E9C2835722A701B5007B4E59 /* CInviscidVortexSolution.hpp */,
 				E9E51AD722FA314F00773E0C /* CLinearPartitioner.hpp */,
-<<<<<<< HEAD
-				E9BDB82123512F0300092CCF /* CMarkerProfileReaderFVM.hpp */,
-				E9D6EE822317B8CC00618E36 /* CMeshBoundVariable.hpp */,
-=======
->>>>>>> 431ed324
 				E9D6EE7C2317B8CC00618E36 /* CMeshElement.hpp */,
-				E984B690234576EA00AEDA72 /* CMeshOutput.hpp */,
 				E9E51ADA22FA604600773E0C /* CMeshReaderFVM.hpp */,
 				E9D6EE7B2317B8B000618E36 /* CMeshSolver.hpp */,
-<<<<<<< HEAD
-				E9D6EE7F2317B8CC00618E36 /* CMeshVariable.hpp */,
-				E97429E523235951006DA2D3 /* CMixingPlaneInterface.hpp */,
-=======
->>>>>>> 431ed324
 				E9C2835222A701B5007B4E59 /* CMMSIncEulerSolution.hpp */,
 				E9C2835C22A701B6007B4E59 /* CMMSIncNSSolution.hpp */,
 				E9C2835122A701B5007B4E59 /* CMMSNSTwoHalfCirclesSolution.hpp */,
@@ -885,30 +665,15 @@
 				E9C2835D22A701B6007B4E59 /* CMMSNSUnitQuadSolutionWallBC.hpp */,
 				E9E674352302A327009B6A25 /* CMultiGridQueue.hpp */,
 				EB14FF9F22F790720045FB27 /* CMultizoneDriver.hpp */,
-				E984B693234576EA00AEDA72 /* CMultizoneOutput.hpp */,
 				E9C2835622A701B5007B4E59 /* CNSUnitQuadSolution.hpp */,
 				05E6DAC517EB608000FA1F7E /* config_structure.hpp */,
-				E984B68D234576EA00AEDA72 /* COutput.hpp */,
-				E984B691234576EA00AEDA72 /* COutputLegacy.hpp */,
-				E984B699234576FF00AEDA72 /* CParallelDataSorter.hpp */,
-				E984B698234576FF00AEDA72 /* CParaviewBinaryFileWriter.hpp */,
-				E984B697234576FE00AEDA72 /* CParaviewFileWriter.hpp */,
 				E9E674382302A942009B6A25 /* CRectangularMeshReaderFVM.hpp */,
 				E9C2835822A701B5007B4E59 /* CRinglebSolution.hpp */,
 				EB14FF9E22F790720045FB27 /* CSinglezoneDriver.hpp */,
-				E97429E323235951006DA2D3 /* CSlidingInterface.hpp */,
 				E9D6EE5E2316655400618E36 /* CSU2ASCIIMeshReaderFVM.hpp */,
-				E984B69B234576FF00AEDA72 /* CSU2BinaryFileWriter.hpp */,
-				E984B69F234576FF00AEDA72 /* CSU2FileWriter.hpp */,
-				E984B69A234576FF00AEDA72 /* CSU2MeshFileWriter.hpp */,
-				E984B69C234576FF00AEDA72 /* CSurfaceFEMDataSorter.hpp */,
-				E984B6A22345770000AEDA72 /* CSurfaceFVMDataSorter.hpp */,
-				E984B69E234576FF00AEDA72 /* CTecplotBinaryFileWriter.hpp */,
-				E984B6A0234576FF00AEDA72 /* CTecplotFileWriter.hpp */,
 				E9C2835922A701B5007B4E59 /* CTGVSolution.hpp */,
 				E9C2835422A701B5007B4E59 /* CUserDefinedSolution.hpp */,
 				E9C2835522A701B5007B4E59 /* CVerificationSolution.hpp */,
-				E96008A6235557790002EADD /* CVertexMap.hpp */,
 				E941BB951B71D1AB005C6C06 /* datatype_structure.hpp */,
 				E941BB971B71D1AB005C6C06 /* datatypes */,
 				05E6DBB417EB627400FA1F7E /* definition_structure.hpp */,
@@ -932,14 +697,10 @@
 				E941BBA51B71D1AB005C6C06 /* mpi_structure.hpp */,
 				05E6DBB717EB627400FA1F7E /* numerics_structure.hpp */,
 				05E6DACC17EB608000FA1F7E /* option_structure.hpp */,
-<<<<<<< HEAD
-=======
 				403426D3235F857D005B5215 /* Output */,
->>>>>>> 431ed324
 				05E6DACD17EB608000FA1F7E /* primal_grid_structure.hpp */,
 				400CEC2F21FA81B60019B790 /* printing_toolbox.hpp */,
 				355D2C9E2172BDE100C10535 /* sgs_model.hpp */,
-				E96008A7235557790002EADD /* signal_processing_toolbox.hpp */,
 				05E6DBB917EB627400FA1F7E /* solver_structure.hpp */,
 				05E6DBBA17EB627400FA1F7E /* SU2_CFD.hpp */,
 				E90B501422DFE0CB000ED392 /* task_definition.hpp */,
@@ -1046,7 +807,6 @@
 				052D51AB17A22E24003BE8B2 /* Output */,
 				400CEC2D21FA81A10019B790 /* printing_toolbox.cpp */,
 				05F8F2662008A1AA000FEA01 /* Python */,
-				E96008A9235557A90002EADD /* signal_processing_toolbox.cpp */,
 				052D517F17A21FAC003BE8B2 /* Solver */,
 				05E6DBEC17EB62A100FA1F7E /* SU2_CFD.cpp */,
 				05F108A21978D2E500F2F288 /* TransportModel */,
@@ -1306,19 +1066,6 @@
 		E9D9CE841C62A16D004119E9 /* MultiZone */ = {
 			isa = PBXGroup;
 			children = (
-<<<<<<< HEAD
-				E97429D623235910006DA2D3 /* CConjugateHeatInterface.cpp */,
-				E97429D223235901006DA2D3 /* CConservativeVarsInterface.cpp */,
-				E97429DB23235921006DA2D3 /* CDiscAdjDisplacementsInterfaceLegacy.cpp */,
-				E97429DC23235921006DA2D3 /* CDiscAdjFlowTractionInterface.cpp */,
-				E97429DA23235921006DA2D3 /* CDisplacementsInterface.cpp */,
-				E97429D823235921006DA2D3 /* CDisplacementsInterfaceLegacy.cpp */,
-				E97429D923235921006DA2D3 /* CFlowTractionInterface.cpp */,
-				E97429CE232358E3006DA2D3 /* CInterface.cpp */,
-				E97429D123235900006DA2D3 /* CMixingPlaneInterface.cpp */,
-				E97429D0232358FF006DA2D3 /* CSlidingInterface.cpp */,
-=======
->>>>>>> 431ed324
 				E9D9CE851C62A1A7004119E9 /* interpolation_structure.cpp */,
 			);
 			name = MultiZone;
@@ -1327,11 +1074,7 @@
 		EB14FF9322F790320045FB27 /* Driver */ = {
 			isa = PBXGroup;
 			children = (
-<<<<<<< HEAD
-				E96008AC23565F460002EADD /* CDiscAdjMultizoneDriver.cpp */,
-=======
 				403426EC235F8E29005B5215 /* CDiscAdjMultizoneDriver.cpp */,
->>>>>>> 431ed324
 				EB14FF9522F790500045FB27 /* CDiscAdjSinglezoneDriver.cpp */,
 				EB14FF9622F790500045FB27 /* CDriver.cpp */,
 				E9D6EE5923165FD300618E36 /* CDummyDriver.cpp */,
@@ -1401,7 +1144,6 @@
 				E96FAF142189FECA0046BF5D /* graph_coloring_structure.cpp in Sources */,
 				4040B27F235FBFF200843C83 /* CTecplotBinaryFileWriter.cpp in Sources */,
 				05E6DB9317EB61E600FA1F7E /* dual_grid_structure.cpp in Sources */,
-				E984B6672345765C00AEDA72 /* CElasticityOutput.cpp in Sources */,
 				E96FAF152189FECA0046BF5D /* fem_gauss_jacobi_quadrature.cpp in Sources */,
 				05E6DB9417EB61E600FA1F7E /* geometry_structure.cpp in Sources */,
 				4040B261235FBEFD00843C83 /* CDiscAdjFlowTractionInterface.cpp in Sources */,
@@ -1410,7 +1152,6 @@
 				4040B260235FBEFD00843C83 /* CFlowTractionInterface.cpp in Sources */,
 				E90B500522DFDFE4000ED392 /* CTransLMVariable.cpp in Sources */,
 				05E6DB9517EB61E600FA1F7E /* grid_adaptation_structure.cpp in Sources */,
-				E984B67E2345767900AEDA72 /* CTecplotBinaryFileWriter.cpp in Sources */,
 				E9E674342302A2E4009B6A25 /* CMultiGridQueue.cpp in Sources */,
 				E90B500322DFDFE4000ED392 /* CBaselineVariable.cpp in Sources */,
 				05AF9F221BE1E1830062E1F1 /* gauss_structure.cpp in Sources */,
@@ -1422,15 +1163,10 @@
 				403426CF235F83B2005B5215 /* output_physics.cpp in Sources */,
 				4040B25E235FBEFD00843C83 /* CDisplacementsInterfaceLegacy.cpp in Sources */,
 				E90B4FDF22DFDF94000ED392 /* CInviscidVortexSolution.cpp in Sources */,
-<<<<<<< HEAD
-				E984B65E2345765C00AEDA72 /* CFlowIncOutput.cpp in Sources */,
-=======
 				4040B280235FBFF200843C83 /* CSU2FileWriter.cpp in Sources */,
->>>>>>> 431ed324
 				05E6DB9917EB61E600FA1F7E /* primal_grid_structure.cpp in Sources */,
 				E90B4FDC22DFDF94000ED392 /* CIncTGVSolution.cpp in Sources */,
 				05AF9F201BE1E1830062E1F1 /* element_linear.cpp in Sources */,
-				E97429D723235911006DA2D3 /* CConjugateHeatInterface.cpp in Sources */,
 				E90B500622DFDFE4000ED392 /* CFEAVariable.cpp in Sources */,
 				05F8F2682008A1C8000FEA01 /* python_wrapper_structure.cpp in Sources */,
 				E90B4FE422DFDF94000ED392 /* CVerificationSolution.cpp in Sources */,
@@ -1446,63 +1182,33 @@
 				E9E674372302A92C009B6A25 /* CRectangularMeshReaderFVM.cpp in Sources */,
 				EB14FF9822F790500045FB27 /* CSinglezoneDriver.cpp in Sources */,
 				E9F512C81CB2FD6B004D5089 /* numerics_direct_elasticity_linear.cpp in Sources */,
-				E984B6692345765C00AEDA72 /* output_structure_legacy.cpp in Sources */,
-				E984B67B2345767900AEDA72 /* CParallelFileWriter.cpp in Sources */,
 				E90B4FE322DFDF94000ED392 /* CRinglebSolution.cpp in Sources */,
-				E984B6602345765C00AEDA72 /* CFlowCompOutput.cpp in Sources */,
 				05E6DC0417EB62A100FA1F7E /* integration_time.cpp in Sources */,
-<<<<<<< HEAD
-				E9D6EE572316522800618E36 /* (null) in Sources */,
-				05F1089B1978D2AE00F2F288 /* fluid_model_ppr.cpp in Sources */,
-				E96008AA235557AA0002EADD /* signal_processing_toolbox.cpp in Sources */,
-				E984B66A2345765C00AEDA72 /* CBaselineOutput.cpp in Sources */,
-				E97429D423235901006DA2D3 /* CMixingPlaneInterface.cpp in Sources */,
-				E984B6842345767900AEDA72 /* CSurfaceFEMDataSorter.cpp in Sources */,
-				E984B6812345767900AEDA72 /* CFEMDataSorter.cpp in Sources */,
-=======
 				4040B25F235FBEFD00843C83 /* CDisplacementsInterface.cpp in Sources */,
 				E9D6EE572316522800618E36 /* (null) in Sources */,
 				05F1089B1978D2AE00F2F288 /* fluid_model_ppr.cpp in Sources */,
 				E97429B0231F1577006DA2D3 /* CMeshSolver.cpp in Sources */,
->>>>>>> 431ed324
 				E941BB8E1B71D0D0005C6C06 /* solver_adjoint_discrete.cpp in Sources */,
-				E984B67A2345767900AEDA72 /* CSU2BinaryFileWriter.cpp in Sources */,
 				05E6DC0517EB62A100FA1F7E /* iteration_structure.cpp in Sources */,
-<<<<<<< HEAD
-				E97429D323235901006DA2D3 /* CSlidingInterface.cpp in Sources */,
-=======
 				403426CC235F83B2005B5215 /* CFlowCompFEMOutput.cpp in Sources */,
->>>>>>> 431ed324
 				05E6DC0817EB62A100FA1F7E /* numerics_adjoint_mean.cpp in Sources */,
-				E984B6652345765C00AEDA72 /* CAdjFlowIncOutput.cpp in Sources */,
-				E984B6622345765C00AEDA72 /* COutput.cpp in Sources */,
 				05AF9F211BE1E1830062E1F1 /* element_structure.cpp in Sources */,
 				403426CB235F83B2005B5215 /* output_structure_legacy.cpp in Sources */,
 				E90B500022DFDFE4000ED392 /* CHeatFVMVariable.cpp in Sources */,
 				E90B500922DFDFE4000ED392 /* CTurbSAVariable.cpp in Sources */,
-				E984B65D2345765C00AEDA72 /* CFlowCompFEMOutput.cpp in Sources */,
 				05E6DC0B17EB62A100FA1F7E /* numerics_adjoint_turbulent.cpp in Sources */,
 				05F108A41978D2F200F2F288 /* transport_model.cpp in Sources */,
-				E984B65F2345765C00AEDA72 /* CFlowOutput.cpp in Sources */,
 				E9D6EE682317B80600618E36 /* CDiscAdjMeshSolver.cpp in Sources */,
 				4040B282235FBFF200843C83 /* CParaviewFileWriter.cpp in Sources */,
 				E9FDF6EA1D2DD0560066E49C /* adt_structure.cpp in Sources */,
 				05E6DC0E17EB62A100FA1F7E /* numerics_direct_heat.cpp in Sources */,
 				E90B500422DFDFE4000ED392 /* CTurbVariable.cpp in Sources */,
-				E984B6822345767900AEDA72 /* CSurfaceFVMDataSorter.cpp in Sources */,
 				E90D35F7203F9C5800A3290D /* fluid_model_inc.cpp in Sources */,
 				05F1089A1978D2AE00F2F288 /* fluid_model_pig.cpp in Sources */,
-				E984B6802345767900AEDA72 /* CSU2FileWriter.cpp in Sources */,
 				05E6DC1017EB62A100FA1F7E /* numerics_direct_mean.cpp in Sources */,
-<<<<<<< HEAD
-				E96008AD23565F460002EADD /* CDiscAdjMultizoneDriver.cpp in Sources */,
-				E9D85B4C1C3F1B9E0077122F /* ad_structure.cpp in Sources */,
-				E97429E023235921006DA2D3 /* CDiscAdjDisplacementsInterfaceLegacy.cpp in Sources */,
-=======
 				4040B27A235FBFF200843C83 /* CParallelFileWriter.cpp in Sources */,
 				E9D85B4C1C3F1B9E0077122F /* ad_structure.cpp in Sources */,
 				4040B263235FBEFD00843C83 /* CDiscAdjDisplacementsInterfaceLegacy.cpp in Sources */,
->>>>>>> 431ed324
 				E90B4FDD22DFDF94000ED392 /* CUserDefinedSolution.cpp in Sources */,
 				403426C6235F83B2005B5215 /* CMultizoneOutput.cpp in Sources */,
 				05F1089D1978D2AE00F2F288 /* fluid_model.cpp in Sources */,
@@ -1514,17 +1220,12 @@
 				E9D6EE762317B88F00618E36 /* CMeshElement.cpp in Sources */,
 				E90B4FFA22DFDFE4000ED392 /* CAdjTurbVariable.cpp in Sources */,
 				E90B4FD822DFDF94000ED392 /* CMMSIncNSSolution.cpp in Sources */,
-<<<<<<< HEAD
-				E984B6792345767900AEDA72 /* CCSVFileWriter.cpp in Sources */,
-=======
 				4040B267235FBEFD00843C83 /* CInterface.cpp in Sources */,
->>>>>>> 431ed324
 				E9D6EE752317B88F00618E36 /* CDiscAdjFEABoundVariable.cpp in Sources */,
 				E9D885A92303F8E400917362 /* CBoxMeshReaderFVM.cpp in Sources */,
 				4040B284235FBFF200843C83 /* CTecplotFileWriter.cpp in Sources */,
 				403426C9235F83B2005B5215 /* CElasticityOutput.cpp in Sources */,
 				E9C830812061E60E004417A9 /* fem_standard_element.cpp in Sources */,
-				E984B67F2345767900AEDA72 /* CTecplotFileWriter.cpp in Sources */,
 				05E6DC1317EB62A100FA1F7E /* numerics_direct_transition.cpp in Sources */,
 				05E6DC1417EB62A100FA1F7E /* numerics_direct_turbulent.cpp in Sources */,
 				403426ED235F8E29005B5215 /* CDiscAdjMultizoneDriver.cpp in Sources */,
@@ -1533,43 +1234,26 @@
 				E90B4FFC22DFDFE4000ED392 /* CDiscAdjVariable.cpp in Sources */,
 				05E6DC1817EB62A100FA1F7E /* numerics_structure.cpp in Sources */,
 				05E6DC1917EB62A100FA1F7E /* numerics_template.cpp in Sources */,
-				E984B6642345765C00AEDA72 /* CAdjFlowCompOutput.cpp in Sources */,
-				E97429DD23235921006DA2D3 /* CDisplacementsInterfaceLegacy.cpp in Sources */,
 				E9C830822061E60E004417A9 /* fem_wall_distance.cpp in Sources */,
 				E90B4FF922DFDFE4000ED392 /* CIncEulerVariable.cpp in Sources */,
-				E9BDB82023512EB900092CCF /* CMarkerProfileReaderFVM.cpp in Sources */,
 				E90B500122DFDFE4000ED392 /* CEulerVariable.cpp in Sources */,
 				E90B501022DFE043000ED392 /* CSysMatrix.cpp in Sources */,
 				E9C8307F2061E60E004417A9 /* fem_geometry_structure.cpp in Sources */,
 				E96FAF162189FECA0046BF5D /* fem_cgns_elements.cpp in Sources */,
 				E9E51AD922FA603800773E0C /* CMeshReaderFVM.cpp in Sources */,
 				E90B4FFF22DFDFE4000ED392 /* CIncNSVariable.cpp in Sources */,
-<<<<<<< HEAD
-				E984B6832345767900AEDA72 /* CParaviewFileWriter.cpp in Sources */,
-				3599C5D32121FAC9003AAF05 /* wall_model.cpp in Sources */,
-				E9D9CE861C62A1A7004119E9 /* interpolation_structure.cpp in Sources */,
-				E984B6852345767900AEDA72 /* CFVMDataSorter.cpp in Sources */,
-				E984B6612345765C00AEDA72 /* CHeatOutput.cpp in Sources */,
-=======
 				4040B283235FBFF200843C83 /* CSurfaceFEMDataSorter.cpp in Sources */,
 				3599C5D32121FAC9003AAF05 /* wall_model.cpp in Sources */,
 				4040B278235FBFF200843C83 /* CCSVFileWriter.cpp in Sources */,
 				E9D9CE861C62A1A7004119E9 /* interpolation_structure.cpp in Sources */,
->>>>>>> 431ed324
 				05F1089C1978D2AE00F2F288 /* fluid_model_pvdw.cpp in Sources */,
 				05E6DC1F17EB62A100FA1F7E /* solver_adjoint_mean.cpp in Sources */,
 				05E6DC2217EB62A100FA1F7E /* solver_adjoint_turbulent.cpp in Sources */,
 				E90B4FDB22DFDF94000ED392 /* CTGVSolution.cpp in Sources */,
 				05E6DC2517EB62A100FA1F7E /* solver_direct_heat.cpp in Sources */,
-				E984B6862345767900AEDA72 /* CParaviewBinaryFileWriter.cpp in Sources */,
 				E90B500822DFDFE4000ED392 /* CFEABoundVariable.cpp in Sources */,
-<<<<<<< HEAD
-				E97429DE23235921006DA2D3 /* CFlowTractionInterface.cpp in Sources */,
-				E984B6662345765C00AEDA72 /* CAdjHeatOutput.cpp in Sources */,
-=======
 				403426CD235F83B2005B5215 /* CAdjFlowCompOutput.cpp in Sources */,
 				403426D0235F83B2005B5215 /* CAdjHeatOutput.cpp in Sources */,
->>>>>>> 431ed324
 				05E6DC2717EB62A100FA1F7E /* solver_direct_mean.cpp in Sources */,
 				403426C2235F83B2005B5215 /* CAdjFlowIncOutput.cpp in Sources */,
 				403426C3235F83B2005B5215 /* CFlowOutput.cpp in Sources */,
@@ -1580,66 +1264,41 @@
 				E90B4FDE22DFDF94000ED392 /* CMMSNSTwoHalfSpheresSolution.cpp in Sources */,
 				4040B266235FBEFD00843C83 /* CConservativeVarsInterface.cpp in Sources */,
 				E90B4FFD22DFDFE4000ED392 /* CDiscAdjFEAVariable.cpp in Sources */,
-				E97429DF23235921006DA2D3 /* CDisplacementsInterface.cpp in Sources */,
 				05E6DC2A17EB62A100FA1F7E /* solver_direct_transition.cpp in Sources */,
-				E97429D523235901006DA2D3 /* CConservativeVarsInterface.cpp in Sources */,
 				E90B4FF822DFDFE4000ED392 /* CVariable.cpp in Sources */,
-<<<<<<< HEAD
-=======
 				E97429BF231F1614006DA2D3 /* CMeshElement.cpp in Sources */,
 				4040B262235FBEFD00843C83 /* CMixingPlaneInterface.cpp in Sources */,
->>>>>>> 431ed324
 				E90B4FE122DFDF94000ED392 /* CMMSIncEulerSolution.cpp in Sources */,
 				E9F130CC1D513DA300EC8963 /* numerics_direct_mean_inc.cpp in Sources */,
 				E9C830852061E60E004417A9 /* geometry_structure_fem_part.cpp in Sources */,
 				E9D6EE672317B80600618E36 /* CMeshSolver.cpp in Sources */,
 				05E6DC2B17EB62A100FA1F7E /* solver_direct_turbulent.cpp in Sources */,
 				E90B500222DFDFE4000ED392 /* CTurbSSTVariable.cpp in Sources */,
-				E97429E123235921006DA2D3 /* CDiscAdjFlowTractionInterface.cpp in Sources */,
 				EB14FF9922F790500045FB27 /* CDiscAdjSinglezoneDriver.cpp in Sources */,
 				403426C4235F83B2005B5215 /* CFlowIncOutput.cpp in Sources */,
 				E941BB941B71D124005C6C06 /* mpi_structure.cpp in Sources */,
 				403426C5235F83B2005B5215 /* CHeatOutput.cpp in Sources */,
 				05E6DC2F17EB62A100FA1F7E /* solver_structure.cpp in Sources */,
-				E97429CF232358E3006DA2D3 /* CInterface.cpp in Sources */,
 				E9D6EE5A23165FD300618E36 /* CDummyDriver.cpp in Sources */,
 				05E6DC3017EB62A100FA1F7E /* solver_template.cpp in Sources */,
 				EB14FF9B22F790500045FB27 /* CMultizoneDriver.cpp in Sources */,
-				E984B65B2345765C00AEDA72 /* output_physics.cpp in Sources */,
 				05E6DC3117EB62A100FA1F7E /* SU2_CFD.cpp in Sources */,
-<<<<<<< HEAD
-				E984B6682345765C00AEDA72 /* CMultizoneOutput.cpp in Sources */,
-=======
 				4040B279235FBFF200843C83 /* CSurfaceFVMDataSorter.cpp in Sources */,
->>>>>>> 431ed324
 				400CEC2E21FA81A10019B790 /* printing_toolbox.cpp in Sources */,
 				E9C830932061E799004417A9 /* solver_direct_mean_fem.cpp in Sources */,
-				E984B67C2345767900AEDA72 /* CSU2MeshFileWriter.cpp in Sources */,
 				E90B501122DFE043000ED392 /* CSysSolve_b.cpp in Sources */,
 				E9D6EE772317B88F00618E36 /* CMeshBoundVariable.cpp in Sources */,
 				E9C830832061E60E004417A9 /* fem_work_estimate_metis.cpp in Sources */,
 				E9F130CE1D513DA300EC8963 /* solver_direct_mean_inc.cpp in Sources */,
 				E9D6EE722317B88F00618E36 /* CDiscAdjMeshBoundVariable.cpp in Sources */,
-<<<<<<< HEAD
-				E984B6632345765C00AEDA72 /* CAdjElasticityOutput.cpp in Sources */,
-				E984B65C2345765C00AEDA72 /* CMeshOutput.cpp in Sources */,
-=======
->>>>>>> 431ed324
 				E90B4FFB22DFDFE4000ED392 /* CAdjNSVariable.cpp in Sources */,
 				403426C7235F83B2005B5215 /* CMeshOutput.cpp in Sources */,
 				E90B500F22DFE043000ED392 /* CSysVector.cpp in Sources */,
-<<<<<<< HEAD
-				E90B4FDA22DFDF94000ED392 /* CNSUnitQuadSolution.cpp in Sources */,
-				E9C830802061E60E004417A9 /* fem_integration_rules.cpp in Sources */,
-				E90B501222DFE043000ED392 /* CSysSolve.cpp in Sources */,
-				E984B67D2345767900AEDA72 /* CParallelDataSorter.cpp in Sources */,
-=======
 				E97429B1231F1577006DA2D3 /* CDiscAdjMeshSolver.cpp in Sources */,
 				E90B4FDA22DFDF94000ED392 /* CNSUnitQuadSolution.cpp in Sources */,
 				E9C830802061E60E004417A9 /* fem_integration_rules.cpp in Sources */,
 				E90B501222DFE043000ED392 /* CSysSolve.cpp in Sources */,
 				403426D1235F83B2005B5215 /* CBaselineOutput.cpp in Sources */,
->>>>>>> 431ed324
 			);
 			runOnlyForDeploymentPostprocessing = 0;
 		};
@@ -1650,7 +1309,7 @@
 			isa = XCBuildConfiguration;
 			buildSettings = {
 				ALWAYS_SEARCH_USER_PATHS = NO;
-				CLANG_CXX_LANGUAGE_STANDARD = "gnu++17";
+				CLANG_CXX_LANGUAGE_STANDARD = "c++0x";
 				CLANG_CXX_LIBRARY = "compiler-default";
 				CLANG_ENABLE_MODULES = YES;
 				CLANG_WARN_BOOL_CONVERSION = YES;
@@ -1665,7 +1324,6 @@
 				CLANG_WARN__DUPLICATE_METHOD_MATCH = YES;
 				COPY_PHASE_STRIP = NO;
 				CURRENT_PROJECT_VERSION = 6.2.0;
-				GCC_C_LANGUAGE_STANDARD = gnu99;
 				GCC_DYNAMIC_NO_PIC = NO;
 				GCC_MODEL_TUNING = G5;
 				GCC_OPTIMIZATION_LEVEL = 3;
@@ -1707,7 +1365,7 @@
 			isa = XCBuildConfiguration;
 			buildSettings = {
 				ALWAYS_SEARCH_USER_PATHS = NO;
-				CLANG_CXX_LANGUAGE_STANDARD = "gnu++17";
+				CLANG_CXX_LANGUAGE_STANDARD = "c++0x";
 				CLANG_CXX_LIBRARY = "compiler-default";
 				CLANG_ENABLE_MODULES = YES;
 				CLANG_WARN_BOOL_CONVERSION = YES;
@@ -1722,7 +1380,6 @@
 				CLANG_WARN__DUPLICATE_METHOD_MATCH = YES;
 				CURRENT_PROJECT_VERSION = 6.2.0;
 				DEBUG_INFORMATION_FORMAT = "dwarf-with-dsym";
-				GCC_C_LANGUAGE_STANDARD = gnu99;
 				GCC_MODEL_TUNING = G5;
 				GCC_OPTIMIZATION_LEVEL = 3;
 				GCC_TREAT_IMPLICIT_FUNCTION_DECLARATIONS_AS_ERRORS = NO;
