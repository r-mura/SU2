// !$*UTF8*$!
{
	archiveVersion = 1;
	classes = {
	};
	objectVersion = 46;
	objects = {

/* Begin PBXBuildFile section */
		024B9F6A21EFEC930065B7D3 /* fem_interpolation_structure.cpp in Sources */ = {isa = PBXBuildFile; fileRef = 024B9F6921EFEC920065B7D3 /* fem_interpolation_structure.cpp */; };
		0506980A1AA6179100FF4F07 /* output_fieldview.cpp in Sources */ = {isa = PBXBuildFile; fileRef = 050698091AA6179100FF4F07 /* output_fieldview.cpp */; };
		0530E56A17FDF7AC00733CE8 /* solver_direct_elasticity.cpp in Sources */ = {isa = PBXBuildFile; fileRef = 0530E56917FDF7AC00733CE8 /* solver_direct_elasticity.cpp */; };
		0530E56E17FDF7C600733CE8 /* variable_direct_elasticity.cpp in Sources */ = {isa = PBXBuildFile; fileRef = 0530E56D17FDF7C600733CE8 /* variable_direct_elasticity.cpp */; };
		0530E57017FDF7D300733CE8 /* numerics_direct_elasticity.cpp in Sources */ = {isa = PBXBuildFile; fileRef = 0530E56F17FDF7D300733CE8 /* numerics_direct_elasticity.cpp */; };
		05755F0A1A54AC4500600019 /* output_su2.cpp in Sources */ = {isa = PBXBuildFile; fileRef = 05755F091A54AC4500600019 /* output_su2.cpp */; };
		05812D7B1F2787540086FCB0 /* output_physics.cpp in Sources */ = {isa = PBXBuildFile; fileRef = 05812D7A1F2787540086FCB0 /* output_physics.cpp */; };
		05AF9F201BE1E1830062E1F1 /* element_linear.cpp in Sources */ = {isa = PBXBuildFile; fileRef = 05AF9F1D1BE1E1830062E1F1 /* element_linear.cpp */; };
		05AF9F211BE1E1830062E1F1 /* element_structure.cpp in Sources */ = {isa = PBXBuildFile; fileRef = 05AF9F1E1BE1E1830062E1F1 /* element_structure.cpp */; };
		05AF9F221BE1E1830062E1F1 /* gauss_structure.cpp in Sources */ = {isa = PBXBuildFile; fileRef = 05AF9F1F1BE1E1830062E1F1 /* gauss_structure.cpp */; };
		05E6DB9217EB61E600FA1F7E /* config_structure.cpp in Sources */ = {isa = PBXBuildFile; fileRef = 05E6DB8917EB61E600FA1F7E /* config_structure.cpp */; };
		05E6DB9317EB61E600FA1F7E /* dual_grid_structure.cpp in Sources */ = {isa = PBXBuildFile; fileRef = 05E6DB8A17EB61E600FA1F7E /* dual_grid_structure.cpp */; };
		05E6DB9417EB61E600FA1F7E /* geometry_structure.cpp in Sources */ = {isa = PBXBuildFile; fileRef = 05E6DB8B17EB61E600FA1F7E /* geometry_structure.cpp */; };
		05E6DB9517EB61E600FA1F7E /* grid_adaptation_structure.cpp in Sources */ = {isa = PBXBuildFile; fileRef = 05E6DB8C17EB61E600FA1F7E /* grid_adaptation_structure.cpp */; };
		05E6DB9617EB61E600FA1F7E /* grid_movement_structure.cpp in Sources */ = {isa = PBXBuildFile; fileRef = 05E6DB8D17EB61E600FA1F7E /* grid_movement_structure.cpp */; };
		05E6DB9717EB61E600FA1F7E /* linear_solvers_structure.cpp in Sources */ = {isa = PBXBuildFile; fileRef = 05E6DB8E17EB61E600FA1F7E /* linear_solvers_structure.cpp */; };
		05E6DB9817EB61E600FA1F7E /* matrix_structure.cpp in Sources */ = {isa = PBXBuildFile; fileRef = 05E6DB8F17EB61E600FA1F7E /* matrix_structure.cpp */; };
		05E6DB9917EB61E600FA1F7E /* primal_grid_structure.cpp in Sources */ = {isa = PBXBuildFile; fileRef = 05E6DB9017EB61E600FA1F7E /* primal_grid_structure.cpp */; };
		05E6DB9A17EB61E600FA1F7E /* vector_structure.cpp in Sources */ = {isa = PBXBuildFile; fileRef = 05E6DB9117EB61E600FA1F7E /* vector_structure.cpp */; };
		05E6DC0117EB62A100FA1F7E /* definition_structure.cpp in Sources */ = {isa = PBXBuildFile; fileRef = 05E6DBBC17EB62A000FA1F7E /* definition_structure.cpp */; };
		05E6DC0317EB62A100FA1F7E /* integration_structure.cpp in Sources */ = {isa = PBXBuildFile; fileRef = 05E6DBBE17EB62A100FA1F7E /* integration_structure.cpp */; };
		05E6DC0417EB62A100FA1F7E /* integration_time.cpp in Sources */ = {isa = PBXBuildFile; fileRef = 05E6DBBF17EB62A100FA1F7E /* integration_time.cpp */; };
		05E6DC0517EB62A100FA1F7E /* iteration_structure.cpp in Sources */ = {isa = PBXBuildFile; fileRef = 05E6DBC017EB62A100FA1F7E /* iteration_structure.cpp */; };
		05E6DC0817EB62A100FA1F7E /* numerics_adjoint_mean.cpp in Sources */ = {isa = PBXBuildFile; fileRef = 05E6DBC317EB62A100FA1F7E /* numerics_adjoint_mean.cpp */; };
		05E6DC0B17EB62A100FA1F7E /* numerics_adjoint_turbulent.cpp in Sources */ = {isa = PBXBuildFile; fileRef = 05E6DBC617EB62A100FA1F7E /* numerics_adjoint_turbulent.cpp */; };
		05E6DC0E17EB62A100FA1F7E /* numerics_direct_heat.cpp in Sources */ = {isa = PBXBuildFile; fileRef = 05E6DBC917EB62A100FA1F7E /* numerics_direct_heat.cpp */; };
		05E6DC1017EB62A100FA1F7E /* numerics_direct_mean.cpp in Sources */ = {isa = PBXBuildFile; fileRef = 05E6DBCB17EB62A100FA1F7E /* numerics_direct_mean.cpp */; };
		05E6DC1317EB62A100FA1F7E /* numerics_direct_transition.cpp in Sources */ = {isa = PBXBuildFile; fileRef = 05E6DBCE17EB62A100FA1F7E /* numerics_direct_transition.cpp */; };
		05E6DC1417EB62A100FA1F7E /* numerics_direct_turbulent.cpp in Sources */ = {isa = PBXBuildFile; fileRef = 05E6DBCF17EB62A100FA1F7E /* numerics_direct_turbulent.cpp */; };
		05E6DC1817EB62A100FA1F7E /* numerics_structure.cpp in Sources */ = {isa = PBXBuildFile; fileRef = 05E6DBD317EB62A100FA1F7E /* numerics_structure.cpp */; };
		05E6DC1917EB62A100FA1F7E /* numerics_template.cpp in Sources */ = {isa = PBXBuildFile; fileRef = 05E6DBD417EB62A100FA1F7E /* numerics_template.cpp */; };
		05E6DC1A17EB62A100FA1F7E /* output_cgns.cpp in Sources */ = {isa = PBXBuildFile; fileRef = 05E6DBD517EB62A100FA1F7E /* output_cgns.cpp */; };
		05E6DC1B17EB62A100FA1F7E /* output_paraview.cpp in Sources */ = {isa = PBXBuildFile; fileRef = 05E6DBD617EB62A100FA1F7E /* output_paraview.cpp */; };
		05E6DC1C17EB62A100FA1F7E /* output_structure.cpp in Sources */ = {isa = PBXBuildFile; fileRef = 05E6DBD717EB62A100FA1F7E /* output_structure.cpp */; };
		05E6DC1D17EB62A100FA1F7E /* output_tecplot.cpp in Sources */ = {isa = PBXBuildFile; fileRef = 05E6DBD817EB62A100FA1F7E /* output_tecplot.cpp */; };
		05E6DC1F17EB62A100FA1F7E /* solver_adjoint_mean.cpp in Sources */ = {isa = PBXBuildFile; fileRef = 05E6DBDA17EB62A100FA1F7E /* solver_adjoint_mean.cpp */; };
		05E6DC2217EB62A100FA1F7E /* solver_adjoint_turbulent.cpp in Sources */ = {isa = PBXBuildFile; fileRef = 05E6DBDD17EB62A100FA1F7E /* solver_adjoint_turbulent.cpp */; };
		05E6DC2517EB62A100FA1F7E /* solver_direct_heat.cpp in Sources */ = {isa = PBXBuildFile; fileRef = 05E6DBE017EB62A100FA1F7E /* solver_direct_heat.cpp */; };
		05E6DC2717EB62A100FA1F7E /* solver_direct_mean.cpp in Sources */ = {isa = PBXBuildFile; fileRef = 05E6DBE217EB62A100FA1F7E /* solver_direct_mean.cpp */; };
		05E6DC2A17EB62A100FA1F7E /* solver_direct_transition.cpp in Sources */ = {isa = PBXBuildFile; fileRef = 05E6DBE517EB62A100FA1F7E /* solver_direct_transition.cpp */; };
		05E6DC2B17EB62A100FA1F7E /* solver_direct_turbulent.cpp in Sources */ = {isa = PBXBuildFile; fileRef = 05E6DBE617EB62A100FA1F7E /* solver_direct_turbulent.cpp */; };
		05E6DC2F17EB62A100FA1F7E /* solver_structure.cpp in Sources */ = {isa = PBXBuildFile; fileRef = 05E6DBEA17EB62A100FA1F7E /* solver_structure.cpp */; };
		05E6DC3017EB62A100FA1F7E /* solver_template.cpp in Sources */ = {isa = PBXBuildFile; fileRef = 05E6DBEB17EB62A100FA1F7E /* solver_template.cpp */; };
		05E6DC3117EB62A100FA1F7E /* SU2_CFD.cpp in Sources */ = {isa = PBXBuildFile; fileRef = 05E6DBEC17EB62A100FA1F7E /* SU2_CFD.cpp */; };
		05E6DC3417EB62A100FA1F7E /* variable_adjoint_mean.cpp in Sources */ = {isa = PBXBuildFile; fileRef = 05E6DBEF17EB62A100FA1F7E /* variable_adjoint_mean.cpp */; };
		05E6DC3717EB62A100FA1F7E /* variable_adjoint_turbulent.cpp in Sources */ = {isa = PBXBuildFile; fileRef = 05E6DBF217EB62A100FA1F7E /* variable_adjoint_turbulent.cpp */; };
		05E6DC3A17EB62A100FA1F7E /* variable_direct_heat.cpp in Sources */ = {isa = PBXBuildFile; fileRef = 05E6DBF517EB62A100FA1F7E /* variable_direct_heat.cpp */; };
		05E6DC3C17EB62A100FA1F7E /* variable_direct_mean.cpp in Sources */ = {isa = PBXBuildFile; fileRef = 05E6DBF717EB62A100FA1F7E /* variable_direct_mean.cpp */; };
		05E6DC3F17EB62A100FA1F7E /* variable_direct_transition.cpp in Sources */ = {isa = PBXBuildFile; fileRef = 05E6DBFA17EB62A100FA1F7E /* variable_direct_transition.cpp */; };
		05E6DC4017EB62A100FA1F7E /* variable_direct_turbulent.cpp in Sources */ = {isa = PBXBuildFile; fileRef = 05E6DBFB17EB62A100FA1F7E /* variable_direct_turbulent.cpp */; };
		05E6DC4417EB62A100FA1F7E /* variable_structure.cpp in Sources */ = {isa = PBXBuildFile; fileRef = 05E6DBFF17EB62A100FA1F7E /* variable_structure.cpp */; };
		05E6DC4517EB62A100FA1F7E /* variable_template.cpp in Sources */ = {isa = PBXBuildFile; fileRef = 05E6DC0017EB62A100FA1F7E /* variable_template.cpp */; };
		05F1089A1978D2AE00F2F288 /* fluid_model_pig.cpp in Sources */ = {isa = PBXBuildFile; fileRef = 05F108961978D2AE00F2F288 /* fluid_model_pig.cpp */; };
		05F1089B1978D2AE00F2F288 /* fluid_model_ppr.cpp in Sources */ = {isa = PBXBuildFile; fileRef = 05F108971978D2AE00F2F288 /* fluid_model_ppr.cpp */; };
		05F1089C1978D2AE00F2F288 /* fluid_model_pvdw.cpp in Sources */ = {isa = PBXBuildFile; fileRef = 05F108981978D2AE00F2F288 /* fluid_model_pvdw.cpp */; };
		05F1089D1978D2AE00F2F288 /* fluid_model.cpp in Sources */ = {isa = PBXBuildFile; fileRef = 05F108991978D2AE00F2F288 /* fluid_model.cpp */; };
		05F108A41978D2F200F2F288 /* transport_model.cpp in Sources */ = {isa = PBXBuildFile; fileRef = 05F108A31978D2F200F2F288 /* transport_model.cpp */; };
		05F8F2682008A1C8000FEA01 /* python_wrapper_structure.cpp in Sources */ = {isa = PBXBuildFile; fileRef = 05F8F2672008A1C7000FEA01 /* python_wrapper_structure.cpp */; };
		3599C5D32121FAC9003AAF05 /* wall_model.cpp in Sources */ = {isa = PBXBuildFile; fileRef = 3599C5D12121FAC9003AAF05 /* wall_model.cpp */; };
		400CEC2B21FA80180019B790 /* driver_direct_multizone.cpp in Sources */ = {isa = PBXBuildFile; fileRef = 400CEC2921FA80180019B790 /* driver_direct_multizone.cpp */; };
		400CEC2C21FA80180019B790 /* driver_direct_singlezone.cpp in Sources */ = {isa = PBXBuildFile; fileRef = 400CEC2A21FA80180019B790 /* driver_direct_singlezone.cpp */; };
		400CEC2E21FA81A10019B790 /* printing_toolbox.cpp in Sources */ = {isa = PBXBuildFile; fileRef = 400CEC2D21FA81A10019B790 /* printing_toolbox.cpp */; };
		E90D35F7203F9C5800A3290D /* fluid_model_inc.cpp in Sources */ = {isa = PBXBuildFile; fileRef = E90D35F6203F9C5800A3290D /* fluid_model_inc.cpp */; };
		E9225F761FCBC36D002F3682 /* solver_adjoint_elasticity.cpp in Sources */ = {isa = PBXBuildFile; fileRef = E9225F741FCBC36D002F3682 /* solver_adjoint_elasticity.cpp */; };
		E9225F771FCBC36D002F3682 /* variable_adjoint_elasticity.cpp in Sources */ = {isa = PBXBuildFile; fileRef = E9225F751FCBC36D002F3682 /* variable_adjoint_elasticity.cpp */; };
		E941BB8E1B71D0D0005C6C06 /* solver_adjoint_discrete.cpp in Sources */ = {isa = PBXBuildFile; fileRef = E941BB8D1B71D0D0005C6C06 /* solver_adjoint_discrete.cpp */; };
		E941BB931B71D124005C6C06 /* linear_solvers_structure_b.cpp in Sources */ = {isa = PBXBuildFile; fileRef = E941BB901B71D124005C6C06 /* linear_solvers_structure_b.cpp */; };
		E941BB941B71D124005C6C06 /* mpi_structure.cpp in Sources */ = {isa = PBXBuildFile; fileRef = E941BB911B71D124005C6C06 /* mpi_structure.cpp */; };
		E941BBAE1B71D564005C6C06 /* variable_adjoint_discrete.cpp in Sources */ = {isa = PBXBuildFile; fileRef = E941BBAD1B71D564005C6C06 /* variable_adjoint_discrete.cpp */; };
		E96FAF102189FE9C0046BF5D /* blas_structure.cpp in Sources */ = {isa = PBXBuildFile; fileRef = E96FAF0F2189FE9C0046BF5D /* blas_structure.cpp */; };
		E96FAF142189FECA0046BF5D /* graph_coloring_structure.cpp in Sources */ = {isa = PBXBuildFile; fileRef = E96FAF112189FECA0046BF5D /* graph_coloring_structure.cpp */; };
		E96FAF152189FECA0046BF5D /* fem_gauss_jacobi_quadrature.cpp in Sources */ = {isa = PBXBuildFile; fileRef = E96FAF122189FECA0046BF5D /* fem_gauss_jacobi_quadrature.cpp */; };
		E96FAF162189FECA0046BF5D /* fem_cgns_elements.cpp in Sources */ = {isa = PBXBuildFile; fileRef = E96FAF132189FECA0046BF5D /* fem_cgns_elements.cpp */; };
		E9AA98A71BB3436900B7FE37 /* driver_structure.cpp in Sources */ = {isa = PBXBuildFile; fileRef = E9AA98A61BB3436900B7FE37 /* driver_structure.cpp */; };
		E9C2834122A70006007B4E59 /* CMMSIncNSSolution.cpp in Sources */ = {isa = PBXBuildFile; fileRef = E9C2833422A70006007B4E59 /* CMMSIncNSSolution.cpp */; };
		E9C2834222A70006007B4E59 /* CMMSNSUnitQuadSolutionWallBC.cpp in Sources */ = {isa = PBXBuildFile; fileRef = E9C2833522A70006007B4E59 /* CMMSNSUnitQuadSolutionWallBC.cpp */; };
		E9C2834322A70006007B4E59 /* CNSUnitQuadSolution.cpp in Sources */ = {isa = PBXBuildFile; fileRef = E9C2833622A70006007B4E59 /* CNSUnitQuadSolution.cpp */; };
		E9C2834422A70006007B4E59 /* CTGVSolution.cpp in Sources */ = {isa = PBXBuildFile; fileRef = E9C2833722A70006007B4E59 /* CTGVSolution.cpp */; };
		E9C2834522A70006007B4E59 /* CIncTGVSolution.cpp in Sources */ = {isa = PBXBuildFile; fileRef = E9C2833822A70006007B4E59 /* CIncTGVSolution.cpp */; };
		E9C2834622A70006007B4E59 /* CUserDefinedSolution.cpp in Sources */ = {isa = PBXBuildFile; fileRef = E9C2833922A70006007B4E59 /* CUserDefinedSolution.cpp */; };
		E9C2834722A70006007B4E59 /* CMMSNSTwoHalfSpheresSolution.cpp in Sources */ = {isa = PBXBuildFile; fileRef = E9C2833A22A70006007B4E59 /* CMMSNSTwoHalfSpheresSolution.cpp */; };
		E9C2834822A70006007B4E59 /* CInviscidVortexSolution.cpp in Sources */ = {isa = PBXBuildFile; fileRef = E9C2833B22A70006007B4E59 /* CInviscidVortexSolution.cpp */; };
		E9C2834922A70006007B4E59 /* CMMSNSUnitQuadSolution.cpp in Sources */ = {isa = PBXBuildFile; fileRef = E9C2833C22A70006007B4E59 /* CMMSNSUnitQuadSolution.cpp */; };
		E9C2834A22A70006007B4E59 /* CMMSIncEulerSolution.cpp in Sources */ = {isa = PBXBuildFile; fileRef = E9C2833D22A70006007B4E59 /* CMMSIncEulerSolution.cpp */; };
		E9C2834B22A70006007B4E59 /* CMMSNSTwoHalfCirclesSolution.cpp in Sources */ = {isa = PBXBuildFile; fileRef = E9C2833E22A70006007B4E59 /* CMMSNSTwoHalfCirclesSolution.cpp */; };
		E9C2834C22A70006007B4E59 /* CRinglebSolution.cpp in Sources */ = {isa = PBXBuildFile; fileRef = E9C2833F22A70006007B4E59 /* CRinglebSolution.cpp */; };
		E9C2834D22A70006007B4E59 /* CVerificationSolution.cpp in Sources */ = {isa = PBXBuildFile; fileRef = E9C2834022A70006007B4E59 /* CVerificationSolution.cpp */; };
		E9C2835F22A7070C007B4E59 /* driver_adjoint_singlezone.cpp in Sources */ = {isa = PBXBuildFile; fileRef = E9C2835E22A7070B007B4E59 /* driver_adjoint_singlezone.cpp */; };
		E9C8307F2061E60E004417A9 /* fem_geometry_structure.cpp in Sources */ = {isa = PBXBuildFile; fileRef = E9C830752061E60E004417A9 /* fem_geometry_structure.cpp */; };
		E9C830802061E60E004417A9 /* fem_integration_rules.cpp in Sources */ = {isa = PBXBuildFile; fileRef = E9C830762061E60E004417A9 /* fem_integration_rules.cpp */; };
		E9C830812061E60E004417A9 /* fem_standard_element.cpp in Sources */ = {isa = PBXBuildFile; fileRef = E9C830772061E60E004417A9 /* fem_standard_element.cpp */; };
		E9C830822061E60E004417A9 /* fem_wall_distance.cpp in Sources */ = {isa = PBXBuildFile; fileRef = E9C830782061E60E004417A9 /* fem_wall_distance.cpp */; };
		E9C830832061E60E004417A9 /* fem_work_estimate_metis.cpp in Sources */ = {isa = PBXBuildFile; fileRef = E9C830792061E60E004417A9 /* fem_work_estimate_metis.cpp */; };
		E9C830852061E60E004417A9 /* geometry_structure_fem_part.cpp in Sources */ = {isa = PBXBuildFile; fileRef = E9C8307B2061E60E004417A9 /* geometry_structure_fem_part.cpp */; };
		E9C830932061E799004417A9 /* solver_direct_mean_fem.cpp in Sources */ = {isa = PBXBuildFile; fileRef = E9C830922061E799004417A9 /* solver_direct_mean_fem.cpp */; };
		E9D85B4C1C3F1B9E0077122F /* ad_structure.cpp in Sources */ = {isa = PBXBuildFile; fileRef = E9D85B4B1C3F1B9E0077122F /* ad_structure.cpp */; };
		E9D9CE861C62A1A7004119E9 /* interpolation_structure.cpp in Sources */ = {isa = PBXBuildFile; fileRef = E9D9CE851C62A1A7004119E9 /* interpolation_structure.cpp */; };
		E9D9CE891C62A1C8004119E9 /* transfer_physics.cpp in Sources */ = {isa = PBXBuildFile; fileRef = E9D9CE871C62A1C8004119E9 /* transfer_physics.cpp */; };
		E9D9CE8A1C62A1C8004119E9 /* transfer_structure.cpp in Sources */ = {isa = PBXBuildFile; fileRef = E9D9CE881C62A1C8004119E9 /* transfer_structure.cpp */; };
		E9F130CC1D513DA300EC8963 /* numerics_direct_mean_inc.cpp in Sources */ = {isa = PBXBuildFile; fileRef = E9F130C61D513DA300EC8963 /* numerics_direct_mean_inc.cpp */; };
		E9F130CE1D513DA300EC8963 /* solver_direct_mean_inc.cpp in Sources */ = {isa = PBXBuildFile; fileRef = E9F130C81D513DA300EC8963 /* solver_direct_mean_inc.cpp */; };
		E9F130D01D513DA300EC8963 /* variable_direct_mean_inc.cpp in Sources */ = {isa = PBXBuildFile; fileRef = E9F130CA1D513DA300EC8963 /* variable_direct_mean_inc.cpp */; };
		E9F512C81CB2FD6B004D5089 /* numerics_direct_elasticity_linear.cpp in Sources */ = {isa = PBXBuildFile; fileRef = E9F512C61CB2FD6B004D5089 /* numerics_direct_elasticity_linear.cpp */; };
		E9F512C91CB2FD6B004D5089 /* numerics_direct_elasticity_nonlinear.cpp in Sources */ = {isa = PBXBuildFile; fileRef = E9F512C71CB2FD6B004D5089 /* numerics_direct_elasticity_nonlinear.cpp */; };
		E9FDF6EA1D2DD0560066E49C /* adt_structure.cpp in Sources */ = {isa = PBXBuildFile; fileRef = E9FDF6E91D2DD0560066E49C /* adt_structure.cpp */; };
/* End PBXBuildFile section */

/* Begin PBXCopyFilesBuildPhase section */
		8DD76F690486A84900D96B5E /* CopyFiles */ = {
			isa = PBXCopyFilesBuildPhase;
			buildActionMask = 8;
			dstPath = /usr/share/man/man1/;
			dstSubfolderSpec = 0;
			files = (
			);
			runOnlyForDeploymentPostprocessing = 1;
		};
/* End PBXCopyFilesBuildPhase section */

/* Begin PBXFileReference section */
		024B9F6921EFEC920065B7D3 /* fem_interpolation_structure.cpp */ = {isa = PBXFileReference; fileEncoding = 4; lastKnownFileType = sourcecode.cpp.cpp; name = fem_interpolation_structure.cpp; path = ../../Common/src/fem_interpolation_structure.cpp; sourceTree = "<group>"; };
		024B9F6B21EFECBF0065B7D3 /* fem_interpolation_structure.hpp */ = {isa = PBXFileReference; fileEncoding = 4; indentWidth = 2; lastKnownFileType = sourcecode.cpp.h; name = fem_interpolation_structure.hpp; path = ../../Common/include/fem_interpolation_structure.hpp; sourceTree = "<group>"; tabWidth = 2; };
		050698091AA6179100FF4F07 /* output_fieldview.cpp */ = {isa = PBXFileReference; fileEncoding = 4; lastKnownFileType = sourcecode.cpp.cpp; lineEnding = 0; name = output_fieldview.cpp; path = ../../SU2_CFD/src/output_fieldview.cpp; sourceTree = "<group>"; xcLanguageSpecificationIdentifier = xcode.lang.cpp; };
		0530E56917FDF7AC00733CE8 /* solver_direct_elasticity.cpp */ = {isa = PBXFileReference; fileEncoding = 4; lastKnownFileType = sourcecode.cpp.cpp; lineEnding = 0; name = solver_direct_elasticity.cpp; path = ../../SU2_CFD/src/solver_direct_elasticity.cpp; sourceTree = "<group>"; xcLanguageSpecificationIdentifier = xcode.lang.cpp; };
		0530E56D17FDF7C600733CE8 /* variable_direct_elasticity.cpp */ = {isa = PBXFileReference; fileEncoding = 4; lastKnownFileType = sourcecode.cpp.cpp; lineEnding = 0; name = variable_direct_elasticity.cpp; path = ../../SU2_CFD/src/variable_direct_elasticity.cpp; sourceTree = "<group>"; xcLanguageSpecificationIdentifier = xcode.lang.cpp; };
		0530E56F17FDF7D300733CE8 /* numerics_direct_elasticity.cpp */ = {isa = PBXFileReference; fileEncoding = 4; lastKnownFileType = sourcecode.cpp.cpp; lineEnding = 0; name = numerics_direct_elasticity.cpp; path = ../../SU2_CFD/src/numerics_direct_elasticity.cpp; sourceTree = "<group>"; xcLanguageSpecificationIdentifier = xcode.lang.cpp; };
		0541ABEE1370F5A6002D668B /* SU2_CFD */ = {isa = PBXFileReference; explicitFileType = "compiled.mach-o.executable"; includeInIndex = 0; path = SU2_CFD; sourceTree = BUILT_PRODUCTS_DIR; };
		05755F091A54AC4500600019 /* output_su2.cpp */ = {isa = PBXFileReference; fileEncoding = 4; lastKnownFileType = sourcecode.cpp.cpp; lineEnding = 0; name = output_su2.cpp; path = ../../SU2_CFD/src/output_su2.cpp; sourceTree = "<group>"; };
		05812D7A1F2787540086FCB0 /* output_physics.cpp */ = {isa = PBXFileReference; fileEncoding = 4; lastKnownFileType = sourcecode.cpp.cpp; name = output_physics.cpp; path = ../../SU2_CFD/src/output_physics.cpp; sourceTree = "<group>"; };
		05812D7C1F2787B60086FCB0 /* output_structure.inl */ = {isa = PBXFileReference; lastKnownFileType = text; name = output_structure.inl; path = ../../SU2_CFD/include/output_structure.inl; sourceTree = "<group>"; };
		05AF9F1D1BE1E1830062E1F1 /* element_linear.cpp */ = {isa = PBXFileReference; fileEncoding = 4; lastKnownFileType = sourcecode.cpp.cpp; lineEnding = 0; name = element_linear.cpp; path = ../../Common/src/element_linear.cpp; sourceTree = "<group>"; };
		05AF9F1E1BE1E1830062E1F1 /* element_structure.cpp */ = {isa = PBXFileReference; fileEncoding = 4; lastKnownFileType = sourcecode.cpp.cpp; lineEnding = 0; name = element_structure.cpp; path = ../../Common/src/element_structure.cpp; sourceTree = "<group>"; };
		05AF9F1F1BE1E1830062E1F1 /* gauss_structure.cpp */ = {isa = PBXFileReference; fileEncoding = 4; lastKnownFileType = sourcecode.cpp.cpp; lineEnding = 0; name = gauss_structure.cpp; path = ../../Common/src/gauss_structure.cpp; sourceTree = "<group>"; };
		05E6DA9F17EB603F00FA1F7E /* config_structure.inl */ = {isa = PBXFileReference; lastKnownFileType = text; lineEnding = 0; name = config_structure.inl; path = ../../Common/include/config_structure.inl; sourceTree = "<group>"; xcLanguageSpecificationIdentifier = xcode.lang.cpp; };
		05E6DAA017EB603F00FA1F7E /* dual_grid_structure.inl */ = {isa = PBXFileReference; lastKnownFileType = text; lineEnding = 0; name = dual_grid_structure.inl; path = ../../Common/include/dual_grid_structure.inl; sourceTree = "<group>"; xcLanguageSpecificationIdentifier = xcode.lang.cpp; };
		05E6DAA117EB603F00FA1F7E /* geometry_structure.inl */ = {isa = PBXFileReference; lastKnownFileType = text; lineEnding = 0; name = geometry_structure.inl; path = ../../Common/include/geometry_structure.inl; sourceTree = "<group>"; xcLanguageSpecificationIdentifier = xcode.lang.cpp; };
		05E6DAA217EB603F00FA1F7E /* grid_adaptation_structure.inl */ = {isa = PBXFileReference; lastKnownFileType = text; lineEnding = 0; name = grid_adaptation_structure.inl; path = ../../Common/include/grid_adaptation_structure.inl; sourceTree = "<group>"; xcLanguageSpecificationIdentifier = xcode.lang.cpp; };
		05E6DAA317EB603F00FA1F7E /* grid_movement_structure.inl */ = {isa = PBXFileReference; lastKnownFileType = text; lineEnding = 0; name = grid_movement_structure.inl; path = ../../Common/include/grid_movement_structure.inl; sourceTree = "<group>"; xcLanguageSpecificationIdentifier = xcode.lang.cpp; };
		05E6DAA417EB603F00FA1F7E /* linear_solvers_structure.inl */ = {isa = PBXFileReference; lastKnownFileType = text; lineEnding = 0; name = linear_solvers_structure.inl; path = ../../Common/include/linear_solvers_structure.inl; sourceTree = "<group>"; xcLanguageSpecificationIdentifier = xcode.lang.cpp; };
		05E6DAA517EB603F00FA1F7E /* matrix_structure.inl */ = {isa = PBXFileReference; lastKnownFileType = text; lineEnding = 0; name = matrix_structure.inl; path = ../../Common/include/matrix_structure.inl; sourceTree = "<group>"; xcLanguageSpecificationIdentifier = xcode.lang.cpp; };
		05E6DAA617EB603F00FA1F7E /* primal_grid_structure.inl */ = {isa = PBXFileReference; lastKnownFileType = text; lineEnding = 0; name = primal_grid_structure.inl; path = ../../Common/include/primal_grid_structure.inl; sourceTree = "<group>"; xcLanguageSpecificationIdentifier = xcode.lang.cpp; };
		05E6DAA717EB603F00FA1F7E /* vector_structure.inl */ = {isa = PBXFileReference; lastKnownFileType = text; lineEnding = 0; name = vector_structure.inl; path = ../../Common/include/vector_structure.inl; sourceTree = "<group>"; xcLanguageSpecificationIdentifier = xcode.lang.cpp; };
		05E6DAC517EB608000FA1F7E /* config_structure.hpp */ = {isa = PBXFileReference; lastKnownFileType = sourcecode.cpp.h; lineEnding = 0; name = config_structure.hpp; path = ../../Common/include/config_structure.hpp; sourceTree = "<group>"; xcLanguageSpecificationIdentifier = xcode.lang.cpp; };
		05E6DAC617EB608000FA1F7E /* dual_grid_structure.hpp */ = {isa = PBXFileReference; lastKnownFileType = sourcecode.cpp.h; lineEnding = 0; name = dual_grid_structure.hpp; path = ../../Common/include/dual_grid_structure.hpp; sourceTree = "<group>"; xcLanguageSpecificationIdentifier = xcode.lang.cpp; };
		05E6DAC717EB608000FA1F7E /* geometry_structure.hpp */ = {isa = PBXFileReference; lastKnownFileType = sourcecode.cpp.h; lineEnding = 0; name = geometry_structure.hpp; path = ../../Common/include/geometry_structure.hpp; sourceTree = "<group>"; xcLanguageSpecificationIdentifier = xcode.lang.cpp; };
		05E6DAC817EB608000FA1F7E /* grid_adaptation_structure.hpp */ = {isa = PBXFileReference; lastKnownFileType = sourcecode.cpp.h; lineEnding = 0; name = grid_adaptation_structure.hpp; path = ../../Common/include/grid_adaptation_structure.hpp; sourceTree = "<group>"; };
		05E6DAC917EB608000FA1F7E /* grid_movement_structure.hpp */ = {isa = PBXFileReference; lastKnownFileType = sourcecode.cpp.h; lineEnding = 0; name = grid_movement_structure.hpp; path = ../../Common/include/grid_movement_structure.hpp; sourceTree = "<group>"; xcLanguageSpecificationIdentifier = xcode.lang.cpp; };
		05E6DACA17EB608000FA1F7E /* linear_solvers_structure.hpp */ = {isa = PBXFileReference; lastKnownFileType = sourcecode.cpp.h; lineEnding = 0; name = linear_solvers_structure.hpp; path = ../../Common/include/linear_solvers_structure.hpp; sourceTree = "<group>"; xcLanguageSpecificationIdentifier = xcode.lang.cpp; };
		05E6DACB17EB608000FA1F7E /* matrix_structure.hpp */ = {isa = PBXFileReference; lastKnownFileType = sourcecode.cpp.h; lineEnding = 0; name = matrix_structure.hpp; path = ../../Common/include/matrix_structure.hpp; sourceTree = "<group>"; xcLanguageSpecificationIdentifier = xcode.lang.cpp; };
		05E6DACC17EB608000FA1F7E /* option_structure.hpp */ = {isa = PBXFileReference; lastKnownFileType = sourcecode.cpp.h; lineEnding = 0; name = option_structure.hpp; path = ../../Common/include/option_structure.hpp; sourceTree = "<group>"; xcLanguageSpecificationIdentifier = xcode.lang.cpp; };
		05E6DACD17EB608000FA1F7E /* primal_grid_structure.hpp */ = {isa = PBXFileReference; lastKnownFileType = sourcecode.cpp.h; lineEnding = 0; name = primal_grid_structure.hpp; path = ../../Common/include/primal_grid_structure.hpp; sourceTree = "<group>"; xcLanguageSpecificationIdentifier = xcode.lang.cpp; };
		05E6DACE17EB608000FA1F7E /* vector_structure.hpp */ = {isa = PBXFileReference; lastKnownFileType = sourcecode.cpp.h; lineEnding = 0; name = vector_structure.hpp; path = ../../Common/include/vector_structure.hpp; sourceTree = "<group>"; xcLanguageSpecificationIdentifier = xcode.lang.cpp; };
		05E6DB8917EB61E600FA1F7E /* config_structure.cpp */ = {isa = PBXFileReference; fileEncoding = 4; lastKnownFileType = sourcecode.cpp.cpp; lineEnding = 0; name = config_structure.cpp; path = ../../Common/src/config_structure.cpp; sourceTree = "<group>"; xcLanguageSpecificationIdentifier = xcode.lang.cpp; };
		05E6DB8A17EB61E600FA1F7E /* dual_grid_structure.cpp */ = {isa = PBXFileReference; fileEncoding = 4; lastKnownFileType = sourcecode.cpp.cpp; lineEnding = 0; name = dual_grid_structure.cpp; path = ../../Common/src/dual_grid_structure.cpp; sourceTree = "<group>"; xcLanguageSpecificationIdentifier = xcode.lang.cpp; };
		05E6DB8B17EB61E600FA1F7E /* geometry_structure.cpp */ = {isa = PBXFileReference; fileEncoding = 4; lastKnownFileType = sourcecode.cpp.cpp; lineEnding = 0; name = geometry_structure.cpp; path = ../../Common/src/geometry_structure.cpp; sourceTree = "<group>"; xcLanguageSpecificationIdentifier = xcode.lang.cpp; };
		05E6DB8C17EB61E600FA1F7E /* grid_adaptation_structure.cpp */ = {isa = PBXFileReference; fileEncoding = 4; lastKnownFileType = sourcecode.cpp.cpp; lineEnding = 0; name = grid_adaptation_structure.cpp; path = ../../Common/src/grid_adaptation_structure.cpp; sourceTree = "<group>"; };
		05E6DB8D17EB61E600FA1F7E /* grid_movement_structure.cpp */ = {isa = PBXFileReference; fileEncoding = 4; lastKnownFileType = sourcecode.cpp.cpp; lineEnding = 0; name = grid_movement_structure.cpp; path = ../../Common/src/grid_movement_structure.cpp; sourceTree = "<group>"; xcLanguageSpecificationIdentifier = xcode.lang.cpp; };
		05E6DB8E17EB61E600FA1F7E /* linear_solvers_structure.cpp */ = {isa = PBXFileReference; fileEncoding = 4; lastKnownFileType = sourcecode.cpp.cpp; lineEnding = 0; name = linear_solvers_structure.cpp; path = ../../Common/src/linear_solvers_structure.cpp; sourceTree = "<group>"; xcLanguageSpecificationIdentifier = xcode.lang.cpp; };
		05E6DB8F17EB61E600FA1F7E /* matrix_structure.cpp */ = {isa = PBXFileReference; fileEncoding = 4; lastKnownFileType = sourcecode.cpp.cpp; lineEnding = 0; name = matrix_structure.cpp; path = ../../Common/src/matrix_structure.cpp; sourceTree = "<group>"; xcLanguageSpecificationIdentifier = xcode.lang.cpp; };
		05E6DB9017EB61E600FA1F7E /* primal_grid_structure.cpp */ = {isa = PBXFileReference; fileEncoding = 4; lastKnownFileType = sourcecode.cpp.cpp; lineEnding = 0; name = primal_grid_structure.cpp; path = ../../Common/src/primal_grid_structure.cpp; sourceTree = "<group>"; xcLanguageSpecificationIdentifier = xcode.lang.cpp; };
		05E6DB9117EB61E600FA1F7E /* vector_structure.cpp */ = {isa = PBXFileReference; fileEncoding = 4; lastKnownFileType = sourcecode.cpp.cpp; lineEnding = 0; name = vector_structure.cpp; path = ../../Common/src/vector_structure.cpp; sourceTree = "<group>"; xcLanguageSpecificationIdentifier = xcode.lang.cpp; };
		05E6DBB017EB624700FA1F7E /* integration_structure.inl */ = {isa = PBXFileReference; lastKnownFileType = text; lineEnding = 0; name = integration_structure.inl; path = ../../SU2_CFD/include/integration_structure.inl; sourceTree = "<group>"; xcLanguageSpecificationIdentifier = xcode.lang.cpp; };
		05E6DBB117EB624700FA1F7E /* numerics_structure.inl */ = {isa = PBXFileReference; lastKnownFileType = text; lineEnding = 0; name = numerics_structure.inl; path = ../../SU2_CFD/include/numerics_structure.inl; sourceTree = "<group>"; xcLanguageSpecificationIdentifier = xcode.lang.cpp; };
		05E6DBB217EB624700FA1F7E /* solver_structure.inl */ = {isa = PBXFileReference; lastKnownFileType = text; lineEnding = 0; name = solver_structure.inl; path = ../../SU2_CFD/include/solver_structure.inl; sourceTree = "<group>"; xcLanguageSpecificationIdentifier = xcode.lang.cpp; };
		05E6DBB317EB624700FA1F7E /* variable_structure.inl */ = {isa = PBXFileReference; lastKnownFileType = text; lineEnding = 0; name = variable_structure.inl; path = ../../SU2_CFD/include/variable_structure.inl; sourceTree = "<group>"; xcLanguageSpecificationIdentifier = xcode.lang.cpp; };
		05E6DBB417EB627400FA1F7E /* definition_structure.hpp */ = {isa = PBXFileReference; lastKnownFileType = sourcecode.cpp.h; lineEnding = 0; name = definition_structure.hpp; path = ../../SU2_CFD/include/definition_structure.hpp; sourceTree = "<group>"; xcLanguageSpecificationIdentifier = xcode.lang.cpp; };
		05E6DBB517EB627400FA1F7E /* integration_structure.hpp */ = {isa = PBXFileReference; lastKnownFileType = sourcecode.cpp.h; lineEnding = 0; name = integration_structure.hpp; path = ../../SU2_CFD/include/integration_structure.hpp; sourceTree = "<group>"; xcLanguageSpecificationIdentifier = xcode.lang.cpp; };
		05E6DBB617EB627400FA1F7E /* iteration_structure.hpp */ = {isa = PBXFileReference; lastKnownFileType = sourcecode.cpp.h; lineEnding = 0; name = iteration_structure.hpp; path = ../../SU2_CFD/include/iteration_structure.hpp; sourceTree = "<group>"; xcLanguageSpecificationIdentifier = xcode.lang.cpp; };
		05E6DBB717EB627400FA1F7E /* numerics_structure.hpp */ = {isa = PBXFileReference; lastKnownFileType = sourcecode.cpp.h; lineEnding = 0; name = numerics_structure.hpp; path = ../../SU2_CFD/include/numerics_structure.hpp; sourceTree = "<group>"; xcLanguageSpecificationIdentifier = xcode.lang.cpp; };
		05E6DBB817EB627400FA1F7E /* output_structure.hpp */ = {isa = PBXFileReference; lastKnownFileType = sourcecode.cpp.h; lineEnding = 0; name = output_structure.hpp; path = ../../SU2_CFD/include/output_structure.hpp; sourceTree = "<group>"; xcLanguageSpecificationIdentifier = xcode.lang.cpp; };
		05E6DBB917EB627400FA1F7E /* solver_structure.hpp */ = {isa = PBXFileReference; lastKnownFileType = sourcecode.cpp.h; lineEnding = 0; name = solver_structure.hpp; path = ../../SU2_CFD/include/solver_structure.hpp; sourceTree = "<group>"; };
		05E6DBBA17EB627400FA1F7E /* SU2_CFD.hpp */ = {isa = PBXFileReference; lastKnownFileType = sourcecode.cpp.h; lineEnding = 0; name = SU2_CFD.hpp; path = ../../SU2_CFD/include/SU2_CFD.hpp; sourceTree = "<group>"; xcLanguageSpecificationIdentifier = xcode.lang.cpp; };
		05E6DBBB17EB627400FA1F7E /* variable_structure.hpp */ = {isa = PBXFileReference; lastKnownFileType = sourcecode.cpp.h; lineEnding = 0; name = variable_structure.hpp; path = ../../SU2_CFD/include/variable_structure.hpp; sourceTree = "<group>"; xcLanguageSpecificationIdentifier = xcode.lang.cpp; };
		05E6DBBC17EB62A000FA1F7E /* definition_structure.cpp */ = {isa = PBXFileReference; fileEncoding = 4; lastKnownFileType = sourcecode.cpp.cpp; lineEnding = 0; name = definition_structure.cpp; path = ../../SU2_CFD/src/definition_structure.cpp; sourceTree = "<group>"; xcLanguageSpecificationIdentifier = xcode.lang.cpp; };
		05E6DBBE17EB62A100FA1F7E /* integration_structure.cpp */ = {isa = PBXFileReference; fileEncoding = 4; lastKnownFileType = sourcecode.cpp.cpp; lineEnding = 0; name = integration_structure.cpp; path = ../../SU2_CFD/src/integration_structure.cpp; sourceTree = "<group>"; xcLanguageSpecificationIdentifier = xcode.lang.cpp; };
		05E6DBBF17EB62A100FA1F7E /* integration_time.cpp */ = {isa = PBXFileReference; fileEncoding = 4; lastKnownFileType = sourcecode.cpp.cpp; lineEnding = 0; name = integration_time.cpp; path = ../../SU2_CFD/src/integration_time.cpp; sourceTree = "<group>"; xcLanguageSpecificationIdentifier = xcode.lang.cpp; };
		05E6DBC017EB62A100FA1F7E /* iteration_structure.cpp */ = {isa = PBXFileReference; fileEncoding = 4; lastKnownFileType = sourcecode.cpp.cpp; lineEnding = 0; name = iteration_structure.cpp; path = ../../SU2_CFD/src/iteration_structure.cpp; sourceTree = "<group>"; xcLanguageSpecificationIdentifier = xcode.lang.cpp; };
		05E6DBC317EB62A100FA1F7E /* numerics_adjoint_mean.cpp */ = {isa = PBXFileReference; fileEncoding = 4; lastKnownFileType = sourcecode.cpp.cpp; lineEnding = 0; name = numerics_adjoint_mean.cpp; path = ../../SU2_CFD/src/numerics_adjoint_mean.cpp; sourceTree = "<group>"; xcLanguageSpecificationIdentifier = xcode.lang.cpp; };
		05E6DBC617EB62A100FA1F7E /* numerics_adjoint_turbulent.cpp */ = {isa = PBXFileReference; fileEncoding = 4; lastKnownFileType = sourcecode.cpp.cpp; lineEnding = 0; name = numerics_adjoint_turbulent.cpp; path = ../../SU2_CFD/src/numerics_adjoint_turbulent.cpp; sourceTree = "<group>"; xcLanguageSpecificationIdentifier = xcode.lang.cpp; };
		05E6DBC917EB62A100FA1F7E /* numerics_direct_heat.cpp */ = {isa = PBXFileReference; fileEncoding = 4; lastKnownFileType = sourcecode.cpp.cpp; lineEnding = 0; name = numerics_direct_heat.cpp; path = ../../SU2_CFD/src/numerics_direct_heat.cpp; sourceTree = "<group>"; xcLanguageSpecificationIdentifier = xcode.lang.cpp; };
		05E6DBCB17EB62A100FA1F7E /* numerics_direct_mean.cpp */ = {isa = PBXFileReference; fileEncoding = 4; lastKnownFileType = sourcecode.cpp.cpp; lineEnding = 0; name = numerics_direct_mean.cpp; path = ../../SU2_CFD/src/numerics_direct_mean.cpp; sourceTree = "<group>"; xcLanguageSpecificationIdentifier = xcode.lang.cpp; };
		05E6DBCE17EB62A100FA1F7E /* numerics_direct_transition.cpp */ = {isa = PBXFileReference; fileEncoding = 4; lastKnownFileType = sourcecode.cpp.cpp; lineEnding = 0; name = numerics_direct_transition.cpp; path = ../../SU2_CFD/src/numerics_direct_transition.cpp; sourceTree = "<group>"; xcLanguageSpecificationIdentifier = xcode.lang.cpp; };
		05E6DBCF17EB62A100FA1F7E /* numerics_direct_turbulent.cpp */ = {isa = PBXFileReference; fileEncoding = 4; lastKnownFileType = sourcecode.cpp.cpp; lineEnding = 0; name = numerics_direct_turbulent.cpp; path = ../../SU2_CFD/src/numerics_direct_turbulent.cpp; sourceTree = "<group>"; xcLanguageSpecificationIdentifier = xcode.lang.cpp; };
		05E6DBD317EB62A100FA1F7E /* numerics_structure.cpp */ = {isa = PBXFileReference; fileEncoding = 4; lastKnownFileType = sourcecode.cpp.cpp; lineEnding = 0; name = numerics_structure.cpp; path = ../../SU2_CFD/src/numerics_structure.cpp; sourceTree = "<group>"; xcLanguageSpecificationIdentifier = xcode.lang.cpp; };
		05E6DBD417EB62A100FA1F7E /* numerics_template.cpp */ = {isa = PBXFileReference; fileEncoding = 4; lastKnownFileType = sourcecode.cpp.cpp; lineEnding = 0; name = numerics_template.cpp; path = ../../SU2_CFD/src/numerics_template.cpp; sourceTree = "<group>"; xcLanguageSpecificationIdentifier = xcode.lang.cpp; };
		05E6DBD517EB62A100FA1F7E /* output_cgns.cpp */ = {isa = PBXFileReference; fileEncoding = 4; lastKnownFileType = sourcecode.cpp.cpp; lineEnding = 0; name = output_cgns.cpp; path = ../../SU2_CFD/src/output_cgns.cpp; sourceTree = "<group>"; xcLanguageSpecificationIdentifier = xcode.lang.cpp; };
		05E6DBD617EB62A100FA1F7E /* output_paraview.cpp */ = {isa = PBXFileReference; fileEncoding = 4; lastKnownFileType = sourcecode.cpp.cpp; lineEnding = 0; name = output_paraview.cpp; path = ../../SU2_CFD/src/output_paraview.cpp; sourceTree = "<group>"; xcLanguageSpecificationIdentifier = xcode.lang.cpp; };
		05E6DBD717EB62A100FA1F7E /* output_structure.cpp */ = {isa = PBXFileReference; fileEncoding = 4; lastKnownFileType = sourcecode.cpp.cpp; lineEnding = 0; name = output_structure.cpp; path = ../../SU2_CFD/src/output_structure.cpp; sourceTree = "<group>"; xcLanguageSpecificationIdentifier = xcode.lang.cpp; };
		05E6DBD817EB62A100FA1F7E /* output_tecplot.cpp */ = {isa = PBXFileReference; fileEncoding = 4; lastKnownFileType = sourcecode.cpp.cpp; lineEnding = 0; name = output_tecplot.cpp; path = ../../SU2_CFD/src/output_tecplot.cpp; sourceTree = "<group>"; xcLanguageSpecificationIdentifier = xcode.lang.cpp; };
		05E6DBDA17EB62A100FA1F7E /* solver_adjoint_mean.cpp */ = {isa = PBXFileReference; fileEncoding = 4; lastKnownFileType = sourcecode.cpp.cpp; lineEnding = 0; name = solver_adjoint_mean.cpp; path = ../../SU2_CFD/src/solver_adjoint_mean.cpp; sourceTree = "<group>"; xcLanguageSpecificationIdentifier = xcode.lang.cpp; };
		05E6DBDD17EB62A100FA1F7E /* solver_adjoint_turbulent.cpp */ = {isa = PBXFileReference; fileEncoding = 4; lastKnownFileType = sourcecode.cpp.cpp; lineEnding = 0; name = solver_adjoint_turbulent.cpp; path = ../../SU2_CFD/src/solver_adjoint_turbulent.cpp; sourceTree = "<group>"; xcLanguageSpecificationIdentifier = xcode.lang.cpp; };
		05E6DBE017EB62A100FA1F7E /* solver_direct_heat.cpp */ = {isa = PBXFileReference; fileEncoding = 4; lastKnownFileType = sourcecode.cpp.cpp; lineEnding = 0; name = solver_direct_heat.cpp; path = ../../SU2_CFD/src/solver_direct_heat.cpp; sourceTree = "<group>"; xcLanguageSpecificationIdentifier = xcode.lang.cpp; };
		05E6DBE217EB62A100FA1F7E /* solver_direct_mean.cpp */ = {isa = PBXFileReference; fileEncoding = 4; lastKnownFileType = sourcecode.cpp.cpp; lineEnding = 0; name = solver_direct_mean.cpp; path = ../../SU2_CFD/src/solver_direct_mean.cpp; sourceTree = "<group>"; xcLanguageSpecificationIdentifier = xcode.lang.cpp; };
		05E6DBE517EB62A100FA1F7E /* solver_direct_transition.cpp */ = {isa = PBXFileReference; fileEncoding = 4; lastKnownFileType = sourcecode.cpp.cpp; lineEnding = 0; name = solver_direct_transition.cpp; path = ../../SU2_CFD/src/solver_direct_transition.cpp; sourceTree = "<group>"; xcLanguageSpecificationIdentifier = xcode.lang.cpp; };
		05E6DBE617EB62A100FA1F7E /* solver_direct_turbulent.cpp */ = {isa = PBXFileReference; fileEncoding = 4; lastKnownFileType = sourcecode.cpp.cpp; lineEnding = 0; name = solver_direct_turbulent.cpp; path = ../../SU2_CFD/src/solver_direct_turbulent.cpp; sourceTree = "<group>"; xcLanguageSpecificationIdentifier = xcode.lang.cpp; };
		05E6DBEA17EB62A100FA1F7E /* solver_structure.cpp */ = {isa = PBXFileReference; fileEncoding = 4; lastKnownFileType = sourcecode.cpp.cpp; lineEnding = 0; name = solver_structure.cpp; path = ../../SU2_CFD/src/solver_structure.cpp; sourceTree = "<group>"; };
		05E6DBEB17EB62A100FA1F7E /* solver_template.cpp */ = {isa = PBXFileReference; fileEncoding = 4; lastKnownFileType = sourcecode.cpp.cpp; lineEnding = 0; name = solver_template.cpp; path = ../../SU2_CFD/src/solver_template.cpp; sourceTree = "<group>"; xcLanguageSpecificationIdentifier = xcode.lang.cpp; };
		05E6DBEC17EB62A100FA1F7E /* SU2_CFD.cpp */ = {isa = PBXFileReference; fileEncoding = 4; lastKnownFileType = sourcecode.cpp.cpp; lineEnding = 0; name = SU2_CFD.cpp; path = ../../SU2_CFD/src/SU2_CFD.cpp; sourceTree = "<group>"; xcLanguageSpecificationIdentifier = xcode.lang.cpp; };
		05E6DBEF17EB62A100FA1F7E /* variable_adjoint_mean.cpp */ = {isa = PBXFileReference; fileEncoding = 4; lastKnownFileType = sourcecode.cpp.cpp; lineEnding = 0; name = variable_adjoint_mean.cpp; path = ../../SU2_CFD/src/variable_adjoint_mean.cpp; sourceTree = "<group>"; xcLanguageSpecificationIdentifier = xcode.lang.cpp; };
		05E6DBF217EB62A100FA1F7E /* variable_adjoint_turbulent.cpp */ = {isa = PBXFileReference; fileEncoding = 4; lastKnownFileType = sourcecode.cpp.cpp; lineEnding = 0; name = variable_adjoint_turbulent.cpp; path = ../../SU2_CFD/src/variable_adjoint_turbulent.cpp; sourceTree = "<group>"; xcLanguageSpecificationIdentifier = xcode.lang.cpp; };
		05E6DBF517EB62A100FA1F7E /* variable_direct_heat.cpp */ = {isa = PBXFileReference; fileEncoding = 4; lastKnownFileType = sourcecode.cpp.cpp; lineEnding = 0; name = variable_direct_heat.cpp; path = ../../SU2_CFD/src/variable_direct_heat.cpp; sourceTree = "<group>"; xcLanguageSpecificationIdentifier = xcode.lang.cpp; };
		05E6DBF717EB62A100FA1F7E /* variable_direct_mean.cpp */ = {isa = PBXFileReference; fileEncoding = 4; lastKnownFileType = sourcecode.cpp.cpp; lineEnding = 0; name = variable_direct_mean.cpp; path = ../../SU2_CFD/src/variable_direct_mean.cpp; sourceTree = "<group>"; xcLanguageSpecificationIdentifier = xcode.lang.cpp; };
		05E6DBFA17EB62A100FA1F7E /* variable_direct_transition.cpp */ = {isa = PBXFileReference; fileEncoding = 4; lastKnownFileType = sourcecode.cpp.cpp; lineEnding = 0; name = variable_direct_transition.cpp; path = ../../SU2_CFD/src/variable_direct_transition.cpp; sourceTree = "<group>"; xcLanguageSpecificationIdentifier = xcode.lang.cpp; };
		05E6DBFB17EB62A100FA1F7E /* variable_direct_turbulent.cpp */ = {isa = PBXFileReference; fileEncoding = 4; lastKnownFileType = sourcecode.cpp.cpp; lineEnding = 0; name = variable_direct_turbulent.cpp; path = ../../SU2_CFD/src/variable_direct_turbulent.cpp; sourceTree = "<group>"; xcLanguageSpecificationIdentifier = xcode.lang.cpp; };
		05E6DBFF17EB62A100FA1F7E /* variable_structure.cpp */ = {isa = PBXFileReference; fileEncoding = 4; lastKnownFileType = sourcecode.cpp.cpp; lineEnding = 0; name = variable_structure.cpp; path = ../../SU2_CFD/src/variable_structure.cpp; sourceTree = "<group>"; xcLanguageSpecificationIdentifier = xcode.lang.cpp; };
		05E6DC0017EB62A100FA1F7E /* variable_template.cpp */ = {isa = PBXFileReference; fileEncoding = 4; lastKnownFileType = sourcecode.cpp.cpp; lineEnding = 0; name = variable_template.cpp; path = ../../SU2_CFD/src/variable_template.cpp; sourceTree = "<group>"; xcLanguageSpecificationIdentifier = xcode.lang.cpp; };
		05F108961978D2AE00F2F288 /* fluid_model_pig.cpp */ = {isa = PBXFileReference; fileEncoding = 4; lastKnownFileType = sourcecode.cpp.cpp; lineEnding = 0; name = fluid_model_pig.cpp; path = ../../SU2_CFD/src/fluid_model_pig.cpp; sourceTree = "<group>"; xcLanguageSpecificationIdentifier = xcode.lang.cpp; };
		05F108971978D2AE00F2F288 /* fluid_model_ppr.cpp */ = {isa = PBXFileReference; fileEncoding = 4; lastKnownFileType = sourcecode.cpp.cpp; lineEnding = 0; name = fluid_model_ppr.cpp; path = ../../SU2_CFD/src/fluid_model_ppr.cpp; sourceTree = "<group>"; xcLanguageSpecificationIdentifier = xcode.lang.cpp; };
		05F108981978D2AE00F2F288 /* fluid_model_pvdw.cpp */ = {isa = PBXFileReference; fileEncoding = 4; lastKnownFileType = sourcecode.cpp.cpp; lineEnding = 0; name = fluid_model_pvdw.cpp; path = ../../SU2_CFD/src/fluid_model_pvdw.cpp; sourceTree = "<group>"; xcLanguageSpecificationIdentifier = xcode.lang.cpp; };
		05F108991978D2AE00F2F288 /* fluid_model.cpp */ = {isa = PBXFileReference; fileEncoding = 4; lastKnownFileType = sourcecode.cpp.cpp; lineEnding = 0; name = fluid_model.cpp; path = ../../SU2_CFD/src/fluid_model.cpp; sourceTree = "<group>"; xcLanguageSpecificationIdentifier = xcode.lang.cpp; };
		05F1089E1978D2CE00F2F288 /* fluid_model.hpp */ = {isa = PBXFileReference; lastKnownFileType = sourcecode.cpp.h; lineEnding = 0; name = fluid_model.hpp; path = ../../SU2_CFD/include/fluid_model.hpp; sourceTree = "<group>"; xcLanguageSpecificationIdentifier = xcode.lang.cpp; };
		05F1089F1978D2CE00F2F288 /* transport_model.hpp */ = {isa = PBXFileReference; lastKnownFileType = sourcecode.cpp.h; lineEnding = 0; name = transport_model.hpp; path = ../../SU2_CFD/include/transport_model.hpp; sourceTree = "<group>"; xcLanguageSpecificationIdentifier = xcode.lang.cpp; };
		05F108A01978D2D700F2F288 /* fluid_model.inl */ = {isa = PBXFileReference; lastKnownFileType = text; lineEnding = 0; name = fluid_model.inl; path = ../../SU2_CFD/include/fluid_model.inl; sourceTree = "<group>"; xcLanguageSpecificationIdentifier = xcode.lang.cpp; };
		05F108A11978D2D700F2F288 /* transport_model.inl */ = {isa = PBXFileReference; lastKnownFileType = text; lineEnding = 0; name = transport_model.inl; path = ../../SU2_CFD/include/transport_model.inl; sourceTree = "<group>"; xcLanguageSpecificationIdentifier = xcode.lang.cpp; };
		05F108A31978D2F200F2F288 /* transport_model.cpp */ = {isa = PBXFileReference; fileEncoding = 4; lastKnownFileType = sourcecode.cpp.cpp; lineEnding = 0; name = transport_model.cpp; path = ../../SU2_CFD/src/transport_model.cpp; sourceTree = "<group>"; xcLanguageSpecificationIdentifier = xcode.lang.cpp; };
		05F8F2672008A1C7000FEA01 /* python_wrapper_structure.cpp */ = {isa = PBXFileReference; fileEncoding = 4; lastKnownFileType = sourcecode.cpp.cpp; name = python_wrapper_structure.cpp; path = ../../SU2_CFD/src/python_wrapper_structure.cpp; sourceTree = "<group>"; };
		355D2C9D2172BDE100C10535 /* sgs_model.inl */ = {isa = PBXFileReference; fileEncoding = 4; lastKnownFileType = text; name = sgs_model.inl; path = ../../SU2_CFD/include/sgs_model.inl; sourceTree = "<group>"; };
		355D2C9E2172BDE100C10535 /* sgs_model.hpp */ = {isa = PBXFileReference; fileEncoding = 4; lastKnownFileType = sourcecode.cpp.h; name = sgs_model.hpp; path = ../../SU2_CFD/include/sgs_model.hpp; sourceTree = "<group>"; };
		3599C5D12121FAC9003AAF05 /* wall_model.cpp */ = {isa = PBXFileReference; fileEncoding = 4; lastKnownFileType = sourcecode.cpp.cpp; name = wall_model.cpp; path = ../../Common/src/wall_model.cpp; sourceTree = "<group>"; };
		3599C5D52121FAF4003AAF05 /* wall_model.hpp */ = {isa = PBXFileReference; fileEncoding = 4; lastKnownFileType = sourcecode.cpp.h; name = wall_model.hpp; path = ../../Common/include/wall_model.hpp; sourceTree = "<group>"; };
		3599C5D62121FAF4003AAF05 /* wall_model.inl */ = {isa = PBXFileReference; fileEncoding = 4; lastKnownFileType = text; name = wall_model.inl; path = ../../Common/include/wall_model.inl; sourceTree = "<group>"; };
		400CEC2921FA80180019B790 /* driver_direct_multizone.cpp */ = {isa = PBXFileReference; fileEncoding = 4; lastKnownFileType = sourcecode.cpp.cpp; name = driver_direct_multizone.cpp; path = ../../SU2_CFD/src/driver_direct_multizone.cpp; sourceTree = "<group>"; };
		400CEC2A21FA80180019B790 /* driver_direct_singlezone.cpp */ = {isa = PBXFileReference; fileEncoding = 4; lastKnownFileType = sourcecode.cpp.cpp; name = driver_direct_singlezone.cpp; path = ../../SU2_CFD/src/driver_direct_singlezone.cpp; sourceTree = "<group>"; };
		400CEC2D21FA81A10019B790 /* printing_toolbox.cpp */ = {isa = PBXFileReference; fileEncoding = 4; lastKnownFileType = sourcecode.cpp.cpp; name = printing_toolbox.cpp; path = ../../Common/src/toolboxes/printing_toolbox.cpp; sourceTree = "<group>"; };
		400CEC2F21FA81B60019B790 /* printing_toolbox.hpp */ = {isa = PBXFileReference; fileEncoding = 4; lastKnownFileType = sourcecode.cpp.h; name = printing_toolbox.hpp; path = ../../Common/include/toolboxes/printing_toolbox.hpp; sourceTree = "<group>"; };
		E90D35F6203F9C5800A3290D /* fluid_model_inc.cpp */ = {isa = PBXFileReference; fileEncoding = 4; lastKnownFileType = sourcecode.cpp.cpp; name = fluid_model_inc.cpp; path = ../../SU2_CFD/src/fluid_model_inc.cpp; sourceTree = "<group>"; };
		E91CAD081B8C117A00EE3FCC /* inv_NACA0012.cfg */ = {isa = PBXFileReference; fileEncoding = 4; lastKnownFileType = text; path = inv_NACA0012.cfg; sourceTree = "<group>"; };
		E91CAD091B8C117A00EE3FCC /* mesh_NACA0012_inv.su2 */ = {isa = PBXFileReference; fileEncoding = 4; lastKnownFileType = text; path = mesh_NACA0012_inv.su2; sourceTree = "<group>"; };
		E9225F741FCBC36D002F3682 /* solver_adjoint_elasticity.cpp */ = {isa = PBXFileReference; fileEncoding = 4; lastKnownFileType = sourcecode.cpp.cpp; name = solver_adjoint_elasticity.cpp; path = ../../SU2_CFD/src/solver_adjoint_elasticity.cpp; sourceTree = "<group>"; };
		E9225F751FCBC36D002F3682 /* variable_adjoint_elasticity.cpp */ = {isa = PBXFileReference; fileEncoding = 4; lastKnownFileType = sourcecode.cpp.cpp; name = variable_adjoint_elasticity.cpp; path = ../../SU2_CFD/src/variable_adjoint_elasticity.cpp; sourceTree = "<group>"; };
		E941BB8D1B71D0D0005C6C06 /* solver_adjoint_discrete.cpp */ = {isa = PBXFileReference; fileEncoding = 4; lastKnownFileType = sourcecode.cpp.cpp; lineEnding = 0; name = solver_adjoint_discrete.cpp; path = ../../SU2_CFD/src/solver_adjoint_discrete.cpp; sourceTree = "<group>"; xcLanguageSpecificationIdentifier = xcode.lang.cpp; };
		E941BB901B71D124005C6C06 /* linear_solvers_structure_b.cpp */ = {isa = PBXFileReference; fileEncoding = 4; lastKnownFileType = sourcecode.cpp.cpp; lineEnding = 0; name = linear_solvers_structure_b.cpp; path = ../../Common/src/linear_solvers_structure_b.cpp; sourceTree = "<group>"; xcLanguageSpecificationIdentifier = xcode.lang.cpp; };
		E941BB911B71D124005C6C06 /* mpi_structure.cpp */ = {isa = PBXFileReference; fileEncoding = 4; lastKnownFileType = sourcecode.cpp.cpp; lineEnding = 0; name = mpi_structure.cpp; path = ../../Common/src/mpi_structure.cpp; sourceTree = "<group>"; xcLanguageSpecificationIdentifier = xcode.lang.cpp; };
		E941BB951B71D1AB005C6C06 /* datatype_structure.hpp */ = {isa = PBXFileReference; fileEncoding = 4; lastKnownFileType = sourcecode.cpp.h; lineEnding = 0; name = datatype_structure.hpp; path = ../../Common/include/datatype_structure.hpp; sourceTree = "<group>"; xcLanguageSpecificationIdentifier = xcode.lang.cpp; };
		E941BB961B71D1AB005C6C06 /* datatype_structure.inl */ = {isa = PBXFileReference; fileEncoding = 4; lastKnownFileType = text; lineEnding = 0; name = datatype_structure.inl; path = ../../Common/include/datatype_structure.inl; sourceTree = "<group>"; xcLanguageSpecificationIdentifier = xcode.lang.cpp; };
		E941BB9C1B71D1AB005C6C06 /* codi_forward_structure.hpp */ = {isa = PBXFileReference; fileEncoding = 4; lastKnownFileType = sourcecode.cpp.h; lineEnding = 0; path = codi_forward_structure.hpp; sourceTree = "<group>"; xcLanguageSpecificationIdentifier = xcode.lang.cpp; };
		E941BB9D1B71D1AB005C6C06 /* codi_forward_structure.inl */ = {isa = PBXFileReference; fileEncoding = 4; lastKnownFileType = text; lineEnding = 0; path = codi_forward_structure.inl; sourceTree = "<group>"; xcLanguageSpecificationIdentifier = xcode.lang.cpp; };
		E941BB9E1B71D1AB005C6C06 /* codi_reverse_structure.hpp */ = {isa = PBXFileReference; fileEncoding = 4; lastKnownFileType = sourcecode.cpp.h; lineEnding = 0; path = codi_reverse_structure.hpp; sourceTree = "<group>"; xcLanguageSpecificationIdentifier = xcode.lang.cpp; };
		E941BB9F1B71D1AB005C6C06 /* codi_reverse_structure.inl */ = {isa = PBXFileReference; fileEncoding = 4; lastKnownFileType = text; lineEnding = 0; path = codi_reverse_structure.inl; sourceTree = "<group>"; xcLanguageSpecificationIdentifier = xcode.lang.cpp; };
		E941BBA21B71D1AB005C6C06 /* primitive_structure.hpp */ = {isa = PBXFileReference; fileEncoding = 4; lastKnownFileType = sourcecode.cpp.h; lineEnding = 0; path = primitive_structure.hpp; sourceTree = "<group>"; xcLanguageSpecificationIdentifier = xcode.lang.cpp; };
		E941BBA31B71D1AB005C6C06 /* primitive_structure.inl */ = {isa = PBXFileReference; fileEncoding = 4; lastKnownFileType = text; lineEnding = 0; path = primitive_structure.inl; sourceTree = "<group>"; xcLanguageSpecificationIdentifier = xcode.lang.cpp; };
		E941BBA41B71D1AB005C6C06 /* linear_solvers_structure_b.hpp */ = {isa = PBXFileReference; fileEncoding = 4; lastKnownFileType = sourcecode.cpp.h; lineEnding = 0; name = linear_solvers_structure_b.hpp; path = ../../Common/include/linear_solvers_structure_b.hpp; sourceTree = "<group>"; xcLanguageSpecificationIdentifier = xcode.lang.cpp; };
		E941BBA51B71D1AB005C6C06 /* mpi_structure.hpp */ = {isa = PBXFileReference; fileEncoding = 4; lastKnownFileType = sourcecode.cpp.h; lineEnding = 0; name = mpi_structure.hpp; path = ../../Common/include/mpi_structure.hpp; sourceTree = "<group>"; xcLanguageSpecificationIdentifier = xcode.lang.cpp; };
		E941BBA61B71D1AB005C6C06 /* mpi_structure.inl */ = {isa = PBXFileReference; fileEncoding = 4; lastKnownFileType = text; lineEnding = 0; name = mpi_structure.inl; path = ../../Common/include/mpi_structure.inl; sourceTree = "<group>"; xcLanguageSpecificationIdentifier = xcode.lang.cpp; };
		E941BBAD1B71D564005C6C06 /* variable_adjoint_discrete.cpp */ = {isa = PBXFileReference; fileEncoding = 4; lastKnownFileType = sourcecode.cpp.cpp; lineEnding = 0; name = variable_adjoint_discrete.cpp; path = ../../SU2_CFD/src/variable_adjoint_discrete.cpp; sourceTree = "<group>"; xcLanguageSpecificationIdentifier = xcode.lang.cpp; };
		E96FAF0F2189FE9C0046BF5D /* blas_structure.cpp */ = {isa = PBXFileReference; fileEncoding = 4; lastKnownFileType = sourcecode.cpp.cpp; name = blas_structure.cpp; path = ../../Common/src/blas_structure.cpp; sourceTree = "<group>"; };
		E96FAF112189FECA0046BF5D /* graph_coloring_structure.cpp */ = {isa = PBXFileReference; fileEncoding = 4; lastKnownFileType = sourcecode.cpp.cpp; name = graph_coloring_structure.cpp; path = ../../Common/src/graph_coloring_structure.cpp; sourceTree = "<group>"; };
		E96FAF122189FECA0046BF5D /* fem_gauss_jacobi_quadrature.cpp */ = {isa = PBXFileReference; fileEncoding = 4; lastKnownFileType = sourcecode.cpp.cpp; name = fem_gauss_jacobi_quadrature.cpp; path = ../../Common/src/fem_gauss_jacobi_quadrature.cpp; sourceTree = "<group>"; };
		E96FAF132189FECA0046BF5D /* fem_cgns_elements.cpp */ = {isa = PBXFileReference; fileEncoding = 4; lastKnownFileType = sourcecode.cpp.cpp; name = fem_cgns_elements.cpp; path = ../../Common/src/fem_cgns_elements.cpp; sourceTree = "<group>"; };
		E96FAF192189FF620046BF5D /* graph_coloring_structure.hpp */ = {isa = PBXFileReference; fileEncoding = 4; lastKnownFileType = sourcecode.cpp.h; name = graph_coloring_structure.hpp; path = ../../Common/include/graph_coloring_structure.hpp; sourceTree = "<group>"; };
		E96FAF1A2189FF620046BF5D /* blas_structure.hpp */ = {isa = PBXFileReference; fileEncoding = 4; lastKnownFileType = sourcecode.cpp.h; name = blas_structure.hpp; path = ../../Common/include/blas_structure.hpp; sourceTree = "<group>"; };
		E96FAF1B2189FF620046BF5D /* fem_gauss_jacobi_quadrature.inl */ = {isa = PBXFileReference; fileEncoding = 4; lastKnownFileType = text; name = fem_gauss_jacobi_quadrature.inl; path = ../../Common/include/fem_gauss_jacobi_quadrature.inl; sourceTree = "<group>"; };
		E96FAF1C2189FF620046BF5D /* fem_cgns_elements.hpp */ = {isa = PBXFileReference; fileEncoding = 4; lastKnownFileType = sourcecode.cpp.h; name = fem_cgns_elements.hpp; path = ../../Common/include/fem_cgns_elements.hpp; sourceTree = "<group>"; };
		E96FAF1D2189FF620046BF5D /* fem_gauss_jacobi_quadrature.hpp */ = {isa = PBXFileReference; fileEncoding = 4; lastKnownFileType = sourcecode.cpp.h; name = fem_gauss_jacobi_quadrature.hpp; path = ../../Common/include/fem_gauss_jacobi_quadrature.hpp; sourceTree = "<group>"; };
		E97B6C8117F941800008255B /* config_template.cfg */ = {isa = PBXFileReference; lastKnownFileType = text; name = config_template.cfg; path = ../../config_template.cfg; sourceTree = "<group>"; };
		E9AA98A61BB3436900B7FE37 /* driver_structure.cpp */ = {isa = PBXFileReference; fileEncoding = 4; lastKnownFileType = sourcecode.cpp.cpp; lineEnding = 0; name = driver_structure.cpp; path = ../../SU2_CFD/src/driver_structure.cpp; sourceTree = "<group>"; xcLanguageSpecificationIdentifier = xcode.lang.cpp; };
		E9AA98A81BB3438F00B7FE37 /* driver_structure.hpp */ = {isa = PBXFileReference; fileEncoding = 4; lastKnownFileType = sourcecode.cpp.h; lineEnding = 0; name = driver_structure.hpp; path = ../../SU2_CFD/include/driver_structure.hpp; sourceTree = "<group>"; xcLanguageSpecificationIdentifier = xcode.lang.cpp; };
<<<<<<< HEAD
		E9C830752061E60E004417A9 /* fem_geometry_structure.cpp */ = {isa = PBXFileReference; fileEncoding = 4; indentWidth = 2; lastKnownFileType = sourcecode.cpp.cpp; name = fem_geometry_structure.cpp; path = ../../Common/src/fem_geometry_structure.cpp; sourceTree = "<group>"; tabWidth = 2; };
=======
		E9C2833422A70006007B4E59 /* CMMSIncNSSolution.cpp */ = {isa = PBXFileReference; fileEncoding = 4; lastKnownFileType = sourcecode.cpp.cpp; name = CMMSIncNSSolution.cpp; path = ../../../Common/src/toolboxes/MMS/CMMSIncNSSolution.cpp; sourceTree = "<group>"; };
		E9C2833522A70006007B4E59 /* CMMSNSUnitQuadSolutionWallBC.cpp */ = {isa = PBXFileReference; fileEncoding = 4; lastKnownFileType = sourcecode.cpp.cpp; name = CMMSNSUnitQuadSolutionWallBC.cpp; path = ../../../Common/src/toolboxes/MMS/CMMSNSUnitQuadSolutionWallBC.cpp; sourceTree = "<group>"; };
		E9C2833622A70006007B4E59 /* CNSUnitQuadSolution.cpp */ = {isa = PBXFileReference; fileEncoding = 4; lastKnownFileType = sourcecode.cpp.cpp; name = CNSUnitQuadSolution.cpp; path = ../../../Common/src/toolboxes/MMS/CNSUnitQuadSolution.cpp; sourceTree = "<group>"; };
		E9C2833722A70006007B4E59 /* CTGVSolution.cpp */ = {isa = PBXFileReference; fileEncoding = 4; lastKnownFileType = sourcecode.cpp.cpp; name = CTGVSolution.cpp; path = ../../../Common/src/toolboxes/MMS/CTGVSolution.cpp; sourceTree = "<group>"; };
		E9C2833822A70006007B4E59 /* CIncTGVSolution.cpp */ = {isa = PBXFileReference; fileEncoding = 4; lastKnownFileType = sourcecode.cpp.cpp; name = CIncTGVSolution.cpp; path = ../../../Common/src/toolboxes/MMS/CIncTGVSolution.cpp; sourceTree = "<group>"; };
		E9C2833922A70006007B4E59 /* CUserDefinedSolution.cpp */ = {isa = PBXFileReference; fileEncoding = 4; lastKnownFileType = sourcecode.cpp.cpp; name = CUserDefinedSolution.cpp; path = ../../../Common/src/toolboxes/MMS/CUserDefinedSolution.cpp; sourceTree = "<group>"; };
		E9C2833A22A70006007B4E59 /* CMMSNSTwoHalfSpheresSolution.cpp */ = {isa = PBXFileReference; fileEncoding = 4; lastKnownFileType = sourcecode.cpp.cpp; name = CMMSNSTwoHalfSpheresSolution.cpp; path = ../../../Common/src/toolboxes/MMS/CMMSNSTwoHalfSpheresSolution.cpp; sourceTree = "<group>"; };
		E9C2833B22A70006007B4E59 /* CInviscidVortexSolution.cpp */ = {isa = PBXFileReference; fileEncoding = 4; lastKnownFileType = sourcecode.cpp.cpp; name = CInviscidVortexSolution.cpp; path = ../../../Common/src/toolboxes/MMS/CInviscidVortexSolution.cpp; sourceTree = "<group>"; };
		E9C2833C22A70006007B4E59 /* CMMSNSUnitQuadSolution.cpp */ = {isa = PBXFileReference; fileEncoding = 4; lastKnownFileType = sourcecode.cpp.cpp; name = CMMSNSUnitQuadSolution.cpp; path = ../../../Common/src/toolboxes/MMS/CMMSNSUnitQuadSolution.cpp; sourceTree = "<group>"; };
		E9C2833D22A70006007B4E59 /* CMMSIncEulerSolution.cpp */ = {isa = PBXFileReference; fileEncoding = 4; lastKnownFileType = sourcecode.cpp.cpp; name = CMMSIncEulerSolution.cpp; path = ../../../Common/src/toolboxes/MMS/CMMSIncEulerSolution.cpp; sourceTree = "<group>"; };
		E9C2833E22A70006007B4E59 /* CMMSNSTwoHalfCirclesSolution.cpp */ = {isa = PBXFileReference; fileEncoding = 4; lastKnownFileType = sourcecode.cpp.cpp; name = CMMSNSTwoHalfCirclesSolution.cpp; path = ../../../Common/src/toolboxes/MMS/CMMSNSTwoHalfCirclesSolution.cpp; sourceTree = "<group>"; };
		E9C2833F22A70006007B4E59 /* CRinglebSolution.cpp */ = {isa = PBXFileReference; fileEncoding = 4; lastKnownFileType = sourcecode.cpp.cpp; name = CRinglebSolution.cpp; path = ../../../Common/src/toolboxes/MMS/CRinglebSolution.cpp; sourceTree = "<group>"; };
		E9C2834022A70006007B4E59 /* CVerificationSolution.cpp */ = {isa = PBXFileReference; fileEncoding = 4; lastKnownFileType = sourcecode.cpp.cpp; name = CVerificationSolution.cpp; path = ../../../Common/src/toolboxes/MMS/CVerificationSolution.cpp; sourceTree = "<group>"; };
		E9C2835022A701B5007B4E59 /* CMMSNSTwoHalfSpheresSolution.hpp */ = {isa = PBXFileReference; fileEncoding = 4; lastKnownFileType = sourcecode.cpp.h; name = CMMSNSTwoHalfSpheresSolution.hpp; path = ../../Common/include/toolboxes/MMS/CMMSNSTwoHalfSpheresSolution.hpp; sourceTree = "<group>"; };
		E9C2835122A701B5007B4E59 /* CMMSNSTwoHalfCirclesSolution.hpp */ = {isa = PBXFileReference; fileEncoding = 4; lastKnownFileType = sourcecode.cpp.h; name = CMMSNSTwoHalfCirclesSolution.hpp; path = ../../Common/include/toolboxes/MMS/CMMSNSTwoHalfCirclesSolution.hpp; sourceTree = "<group>"; };
		E9C2835222A701B5007B4E59 /* CMMSIncEulerSolution.hpp */ = {isa = PBXFileReference; fileEncoding = 4; lastKnownFileType = sourcecode.cpp.h; name = CMMSIncEulerSolution.hpp; path = ../../Common/include/toolboxes/MMS/CMMSIncEulerSolution.hpp; sourceTree = "<group>"; };
		E9C2835322A701B5007B4E59 /* CMMSNSUnitQuadSolution.hpp */ = {isa = PBXFileReference; fileEncoding = 4; lastKnownFileType = sourcecode.cpp.h; name = CMMSNSUnitQuadSolution.hpp; path = ../../Common/include/toolboxes/MMS/CMMSNSUnitQuadSolution.hpp; sourceTree = "<group>"; };
		E9C2835422A701B5007B4E59 /* CUserDefinedSolution.hpp */ = {isa = PBXFileReference; fileEncoding = 4; lastKnownFileType = sourcecode.cpp.h; name = CUserDefinedSolution.hpp; path = ../../Common/include/toolboxes/MMS/CUserDefinedSolution.hpp; sourceTree = "<group>"; };
		E9C2835522A701B5007B4E59 /* CVerificationSolution.hpp */ = {isa = PBXFileReference; fileEncoding = 4; lastKnownFileType = sourcecode.cpp.h; name = CVerificationSolution.hpp; path = ../../Common/include/toolboxes/MMS/CVerificationSolution.hpp; sourceTree = "<group>"; };
		E9C2835622A701B5007B4E59 /* CNSUnitQuadSolution.hpp */ = {isa = PBXFileReference; fileEncoding = 4; lastKnownFileType = sourcecode.cpp.h; name = CNSUnitQuadSolution.hpp; path = ../../Common/include/toolboxes/MMS/CNSUnitQuadSolution.hpp; sourceTree = "<group>"; };
		E9C2835722A701B5007B4E59 /* CInviscidVortexSolution.hpp */ = {isa = PBXFileReference; fileEncoding = 4; lastKnownFileType = sourcecode.cpp.h; name = CInviscidVortexSolution.hpp; path = ../../Common/include/toolboxes/MMS/CInviscidVortexSolution.hpp; sourceTree = "<group>"; };
		E9C2835822A701B5007B4E59 /* CRinglebSolution.hpp */ = {isa = PBXFileReference; fileEncoding = 4; lastKnownFileType = sourcecode.cpp.h; name = CRinglebSolution.hpp; path = ../../Common/include/toolboxes/MMS/CRinglebSolution.hpp; sourceTree = "<group>"; };
		E9C2835922A701B5007B4E59 /* CTGVSolution.hpp */ = {isa = PBXFileReference; fileEncoding = 4; lastKnownFileType = sourcecode.cpp.h; name = CTGVSolution.hpp; path = ../../Common/include/toolboxes/MMS/CTGVSolution.hpp; sourceTree = "<group>"; };
		E9C2835A22A701B6007B4E59 /* CIncTGVSolution.hpp */ = {isa = PBXFileReference; fileEncoding = 4; lastKnownFileType = sourcecode.cpp.h; name = CIncTGVSolution.hpp; path = ../../Common/include/toolboxes/MMS/CIncTGVSolution.hpp; sourceTree = "<group>"; };
		E9C2835B22A701B6007B4E59 /* CVerificationSolution.inl */ = {isa = PBXFileReference; fileEncoding = 4; lastKnownFileType = text; name = CVerificationSolution.inl; path = ../../Common/include/toolboxes/MMS/CVerificationSolution.inl; sourceTree = "<group>"; };
		E9C2835C22A701B6007B4E59 /* CMMSIncNSSolution.hpp */ = {isa = PBXFileReference; fileEncoding = 4; lastKnownFileType = sourcecode.cpp.h; name = CMMSIncNSSolution.hpp; path = ../../Common/include/toolboxes/MMS/CMMSIncNSSolution.hpp; sourceTree = "<group>"; };
		E9C2835D22A701B6007B4E59 /* CMMSNSUnitQuadSolutionWallBC.hpp */ = {isa = PBXFileReference; fileEncoding = 4; lastKnownFileType = sourcecode.cpp.h; name = CMMSNSUnitQuadSolutionWallBC.hpp; path = ../../Common/include/toolboxes/MMS/CMMSNSUnitQuadSolutionWallBC.hpp; sourceTree = "<group>"; };
		E9C2835E22A7070B007B4E59 /* driver_adjoint_singlezone.cpp */ = {isa = PBXFileReference; fileEncoding = 4; lastKnownFileType = sourcecode.cpp.cpp; name = driver_adjoint_singlezone.cpp; path = ../../SU2_CFD/src/driver_adjoint_singlezone.cpp; sourceTree = "<group>"; };
		E9C830752061E60E004417A9 /* fem_geometry_structure.cpp */ = {isa = PBXFileReference; fileEncoding = 4; lastKnownFileType = sourcecode.cpp.cpp; name = fem_geometry_structure.cpp; path = ../../Common/src/fem_geometry_structure.cpp; sourceTree = "<group>"; };
>>>>>>> 2cd2161d
		E9C830762061E60E004417A9 /* fem_integration_rules.cpp */ = {isa = PBXFileReference; fileEncoding = 4; lastKnownFileType = sourcecode.cpp.cpp; name = fem_integration_rules.cpp; path = ../../Common/src/fem_integration_rules.cpp; sourceTree = "<group>"; };
		E9C830772061E60E004417A9 /* fem_standard_element.cpp */ = {isa = PBXFileReference; fileEncoding = 4; lastKnownFileType = sourcecode.cpp.cpp; name = fem_standard_element.cpp; path = ../../Common/src/fem_standard_element.cpp; sourceTree = "<group>"; };
		E9C830782061E60E004417A9 /* fem_wall_distance.cpp */ = {isa = PBXFileReference; fileEncoding = 4; lastKnownFileType = sourcecode.cpp.cpp; name = fem_wall_distance.cpp; path = ../../Common/src/fem_wall_distance.cpp; sourceTree = "<group>"; };
		E9C830792061E60E004417A9 /* fem_work_estimate_metis.cpp */ = {isa = PBXFileReference; fileEncoding = 4; lastKnownFileType = sourcecode.cpp.cpp; name = fem_work_estimate_metis.cpp; path = ../../Common/src/fem_work_estimate_metis.cpp; sourceTree = "<group>"; };
		E9C8307B2061E60E004417A9 /* geometry_structure_fem_part.cpp */ = {isa = PBXFileReference; fileEncoding = 4; lastKnownFileType = sourcecode.cpp.cpp; name = geometry_structure_fem_part.cpp; path = ../../Common/src/geometry_structure_fem_part.cpp; sourceTree = "<group>"; };
		E9C8308B2061E6B6004417A9 /* fem_geometry_structure.hpp */ = {isa = PBXFileReference; fileEncoding = 4; lastKnownFileType = sourcecode.cpp.h; name = fem_geometry_structure.hpp; path = ../../Common/include/fem_geometry_structure.hpp; sourceTree = "<group>"; };
		E9C8308C2061E6B6004417A9 /* fem_geometry_structure.inl */ = {isa = PBXFileReference; fileEncoding = 4; lastKnownFileType = text; name = fem_geometry_structure.inl; path = ../../Common/include/fem_geometry_structure.inl; sourceTree = "<group>"; };
		E9C8308D2061E6B6004417A9 /* fem_standard_element.hpp */ = {isa = PBXFileReference; fileEncoding = 4; lastKnownFileType = sourcecode.cpp.h; name = fem_standard_element.hpp; path = ../../Common/include/fem_standard_element.hpp; sourceTree = "<group>"; };
		E9C8308E2061E6B6004417A9 /* fem_standard_element.inl */ = {isa = PBXFileReference; fileEncoding = 4; lastKnownFileType = text; name = fem_standard_element.inl; path = ../../Common/include/fem_standard_element.inl; sourceTree = "<group>"; };
		E9C830922061E799004417A9 /* solver_direct_mean_fem.cpp */ = {isa = PBXFileReference; fileEncoding = 4; lastKnownFileType = sourcecode.cpp.cpp; name = solver_direct_mean_fem.cpp; path = ../../SU2_CFD/src/solver_direct_mean_fem.cpp; sourceTree = "<group>"; };
		E9D85B4B1C3F1B9E0077122F /* ad_structure.cpp */ = {isa = PBXFileReference; fileEncoding = 4; lastKnownFileType = sourcecode.cpp.cpp; lineEnding = 0; name = ad_structure.cpp; path = ../../Common/src/ad_structure.cpp; sourceTree = "<group>"; };
		E9D85B4D1C3F1BE00077122F /* ad_structure.hpp */ = {isa = PBXFileReference; fileEncoding = 4; lastKnownFileType = sourcecode.cpp.h; lineEnding = 0; name = ad_structure.hpp; path = ../../Common/include/ad_structure.hpp; sourceTree = "<group>"; };
		E9D85B4E1C3F1BE00077122F /* ad_structure.inl */ = {isa = PBXFileReference; fileEncoding = 4; lastKnownFileType = text; lineEnding = 0; name = ad_structure.inl; path = ../../Common/include/ad_structure.inl; sourceTree = "<group>"; };
		E9D85B4F1C3F1BE00077122F /* element_structure.hpp */ = {isa = PBXFileReference; fileEncoding = 4; lastKnownFileType = sourcecode.cpp.h; lineEnding = 0; name = element_structure.hpp; path = ../../Common/include/element_structure.hpp; sourceTree = "<group>"; };
		E9D85B501C3F1BE00077122F /* element_structure.inl */ = {isa = PBXFileReference; fileEncoding = 4; lastKnownFileType = text; lineEnding = 0; name = element_structure.inl; path = ../../Common/include/element_structure.inl; sourceTree = "<group>"; };
		E9D85B511C3F1BE10077122F /* gauss_structure.hpp */ = {isa = PBXFileReference; fileEncoding = 4; lastKnownFileType = sourcecode.cpp.h; lineEnding = 0; name = gauss_structure.hpp; path = ../../Common/include/gauss_structure.hpp; sourceTree = "<group>"; };
		E9D85B521C3F1BE10077122F /* gauss_structure.inl */ = {isa = PBXFileReference; fileEncoding = 4; lastKnownFileType = text; lineEnding = 0; name = gauss_structure.inl; path = ../../Common/include/gauss_structure.inl; sourceTree = "<group>"; };
		E9D9CE851C62A1A7004119E9 /* interpolation_structure.cpp */ = {isa = PBXFileReference; fileEncoding = 4; lastKnownFileType = sourcecode.cpp.cpp; lineEnding = 0; name = interpolation_structure.cpp; path = ../../Common/src/interpolation_structure.cpp; sourceTree = "<group>"; xcLanguageSpecificationIdentifier = xcode.lang.cpp; };
		E9D9CE871C62A1C8004119E9 /* transfer_physics.cpp */ = {isa = PBXFileReference; fileEncoding = 4; lastKnownFileType = sourcecode.cpp.cpp; lineEnding = 0; name = transfer_physics.cpp; path = ../../SU2_CFD/src/transfer_physics.cpp; sourceTree = "<group>"; xcLanguageSpecificationIdentifier = xcode.lang.cpp; };
		E9D9CE881C62A1C8004119E9 /* transfer_structure.cpp */ = {isa = PBXFileReference; fileEncoding = 4; lastKnownFileType = sourcecode.cpp.cpp; lineEnding = 0; name = transfer_structure.cpp; path = ../../SU2_CFD/src/transfer_structure.cpp; sourceTree = "<group>"; xcLanguageSpecificationIdentifier = xcode.lang.cpp; };
		E9D9CE951C62A272004119E9 /* transfer_structure.hpp */ = {isa = PBXFileReference; fileEncoding = 4; lastKnownFileType = sourcecode.cpp.h; lineEnding = 0; name = transfer_structure.hpp; path = ../../SU2_CFD/include/transfer_structure.hpp; sourceTree = "<group>"; xcLanguageSpecificationIdentifier = xcode.lang.cpp; };
		E9D9CE961C62A272004119E9 /* transfer_structure.inl */ = {isa = PBXFileReference; fileEncoding = 4; lastKnownFileType = text; lineEnding = 0; name = transfer_structure.inl; path = ../../SU2_CFD/include/transfer_structure.inl; sourceTree = "<group>"; xcLanguageSpecificationIdentifier = xcode.lang.cpp; };
		E9D9CE971C62A2A7004119E9 /* interpolation_structure.hpp */ = {isa = PBXFileReference; fileEncoding = 4; lastKnownFileType = sourcecode.cpp.h; lineEnding = 0; name = interpolation_structure.hpp; path = ../../Common/include/interpolation_structure.hpp; sourceTree = "<group>"; xcLanguageSpecificationIdentifier = xcode.lang.cpp; };
		E9F130C61D513DA300EC8963 /* numerics_direct_mean_inc.cpp */ = {isa = PBXFileReference; fileEncoding = 4; lastKnownFileType = sourcecode.cpp.cpp; lineEnding = 0; name = numerics_direct_mean_inc.cpp; path = ../../SU2_CFD/src/numerics_direct_mean_inc.cpp; sourceTree = "<group>"; };
		E9F130C81D513DA300EC8963 /* solver_direct_mean_inc.cpp */ = {isa = PBXFileReference; fileEncoding = 4; lastKnownFileType = sourcecode.cpp.cpp; lineEnding = 0; name = solver_direct_mean_inc.cpp; path = ../../SU2_CFD/src/solver_direct_mean_inc.cpp; sourceTree = "<group>"; };
		E9F130CA1D513DA300EC8963 /* variable_direct_mean_inc.cpp */ = {isa = PBXFileReference; fileEncoding = 4; lastKnownFileType = sourcecode.cpp.cpp; lineEnding = 0; name = variable_direct_mean_inc.cpp; path = ../../SU2_CFD/src/variable_direct_mean_inc.cpp; sourceTree = "<group>"; };
		E9F512C61CB2FD6B004D5089 /* numerics_direct_elasticity_linear.cpp */ = {isa = PBXFileReference; fileEncoding = 4; lastKnownFileType = sourcecode.cpp.cpp; lineEnding = 0; name = numerics_direct_elasticity_linear.cpp; path = ../../SU2_CFD/src/numerics_direct_elasticity_linear.cpp; sourceTree = "<group>"; };
		E9F512C71CB2FD6B004D5089 /* numerics_direct_elasticity_nonlinear.cpp */ = {isa = PBXFileReference; fileEncoding = 4; lastKnownFileType = sourcecode.cpp.cpp; lineEnding = 0; name = numerics_direct_elasticity_nonlinear.cpp; path = ../../SU2_CFD/src/numerics_direct_elasticity_nonlinear.cpp; sourceTree = "<group>"; };
		E9FDF6E91D2DD0560066E49C /* adt_structure.cpp */ = {isa = PBXFileReference; fileEncoding = 4; lastKnownFileType = sourcecode.cpp.cpp; lineEnding = 0; name = adt_structure.cpp; path = ../../Common/src/adt_structure.cpp; sourceTree = "<group>"; xcLanguageSpecificationIdentifier = xcode.lang.cpp; };
		E9FDF6EB1D2DD0710066E49C /* adt_structure.inl */ = {isa = PBXFileReference; fileEncoding = 4; lastKnownFileType = text; lineEnding = 0; name = adt_structure.inl; path = ../../Common/include/adt_structure.inl; sourceTree = "<group>"; };
		E9FDF6EC1D2DD0860066E49C /* adt_structure.hpp */ = {isa = PBXFileReference; fileEncoding = 4; lastKnownFileType = sourcecode.cpp.h; lineEnding = 0; name = adt_structure.hpp; path = ../../Common/include/adt_structure.hpp; sourceTree = "<group>"; };
/* End PBXFileReference section */

/* Begin PBXFrameworksBuildPhase section */
		8DD76F660486A84900D96B5E /* Frameworks */ = {
			isa = PBXFrameworksBuildPhase;
			buildActionMask = 2147483647;
			files = (
			);
			runOnlyForDeploymentPostprocessing = 0;
		};
/* End PBXFrameworksBuildPhase section */

/* Begin PBXGroup section */
		052D515817A1D352003BE8B2 /* Variable */ = {
			isa = PBXGroup;
			children = (
				05E6DBFF17EB62A100FA1F7E /* variable_structure.cpp */,
				05E6DBF717EB62A100FA1F7E /* variable_direct_mean.cpp */,
				E9F130CA1D513DA300EC8963 /* variable_direct_mean_inc.cpp */,
				05E6DBFB17EB62A100FA1F7E /* variable_direct_turbulent.cpp */,
				0530E56D17FDF7C600733CE8 /* variable_direct_elasticity.cpp */,
				05E6DBF517EB62A100FA1F7E /* variable_direct_heat.cpp */,
				05E6DBFA17EB62A100FA1F7E /* variable_direct_transition.cpp */,
				05E6DBEF17EB62A100FA1F7E /* variable_adjoint_mean.cpp */,
				E941BBAD1B71D564005C6C06 /* variable_adjoint_discrete.cpp */,
				05E6DBF217EB62A100FA1F7E /* variable_adjoint_turbulent.cpp */,
				E9225F751FCBC36D002F3682 /* variable_adjoint_elasticity.cpp */,
				05E6DC0017EB62A100FA1F7E /* variable_template.cpp */,
			);
			name = Variable;
			sourceTree = "<group>";
		};
		052D517F17A21FAC003BE8B2 /* Solver */ = {
			isa = PBXGroup;
			children = (
				05E6DBEA17EB62A100FA1F7E /* solver_structure.cpp */,
				05E6DBE217EB62A100FA1F7E /* solver_direct_mean.cpp */,
				E9F130C81D513DA300EC8963 /* solver_direct_mean_inc.cpp */,
				E9C830922061E799004417A9 /* solver_direct_mean_fem.cpp */,
				05E6DBE617EB62A100FA1F7E /* solver_direct_turbulent.cpp */,
				0530E56917FDF7AC00733CE8 /* solver_direct_elasticity.cpp */,
				05E6DBE017EB62A100FA1F7E /* solver_direct_heat.cpp */,
				05E6DBE517EB62A100FA1F7E /* solver_direct_transition.cpp */,
				05E6DBDA17EB62A100FA1F7E /* solver_adjoint_mean.cpp */,
				E941BB8D1B71D0D0005C6C06 /* solver_adjoint_discrete.cpp */,
				05E6DBDD17EB62A100FA1F7E /* solver_adjoint_turbulent.cpp */,
				E9225F741FCBC36D002F3682 /* solver_adjoint_elasticity.cpp */,
				05E6DBEB17EB62A100FA1F7E /* solver_template.cpp */,
			);
			name = Solver;
			sourceTree = "<group>";
		};
		052D51AA17A22E15003BE8B2 /* Integration */ = {
			isa = PBXGroup;
			children = (
				05E6DBBE17EB62A100FA1F7E /* integration_structure.cpp */,
				05E6DBBF17EB62A100FA1F7E /* integration_time.cpp */,
			);
			name = Integration;
			sourceTree = "<group>";
		};
		052D51AB17A22E24003BE8B2 /* Output */ = {
			isa = PBXGroup;
			children = (
				05E6DBD517EB62A100FA1F7E /* output_cgns.cpp */,
				05812D7A1F2787540086FCB0 /* output_physics.cpp */,
				05E6DBD617EB62A100FA1F7E /* output_paraview.cpp */,
				05E6DBD717EB62A100FA1F7E /* output_structure.cpp */,
				05E6DBD817EB62A100FA1F7E /* output_tecplot.cpp */,
				050698091AA6179100FF4F07 /* output_fieldview.cpp */,
				05755F091A54AC4500600019 /* output_su2.cpp */,
			);
			name = Output;
			sourceTree = "<group>";
		};
		0530E57317FDF97F00733CE8 /* Geometry */ = {
			isa = PBXGroup;
			children = (
				05E6DB9017EB61E600FA1F7E /* primal_grid_structure.cpp */,
				05E6DB8B17EB61E600FA1F7E /* geometry_structure.cpp */,
				05E6DB8A17EB61E600FA1F7E /* dual_grid_structure.cpp */,
				05E6DB8C17EB61E600FA1F7E /* grid_adaptation_structure.cpp */,
				05E6DB8D17EB61E600FA1F7E /* grid_movement_structure.cpp */,
				E9C830752061E60E004417A9 /* fem_geometry_structure.cpp */,
				E9C830762061E60E004417A9 /* fem_integration_rules.cpp */,
				E9C830772061E60E004417A9 /* fem_standard_element.cpp */,
				E9C830782061E60E004417A9 /* fem_wall_distance.cpp */,
				E9C830792061E60E004417A9 /* fem_work_estimate_metis.cpp */,
				E96FAF132189FECA0046BF5D /* fem_cgns_elements.cpp */,
				E96FAF122189FECA0046BF5D /* fem_gauss_jacobi_quadrature.cpp */,
				E9C8307B2061E60E004417A9 /* geometry_structure_fem_part.cpp */,
				E96FAF112189FECA0046BF5D /* graph_coloring_structure.cpp */,
			);
			name = Geometry;
			sourceTree = "<group>";
		};
		0530E57417FDF9CC00733CE8 /* LinearSolver */ = {
			isa = PBXGroup;
			children = (
				05E6DB8E17EB61E600FA1F7E /* linear_solvers_structure.cpp */,
				E941BB901B71D124005C6C06 /* linear_solvers_structure_b.cpp */,
				05E6DB8F17EB61E600FA1F7E /* matrix_structure.cpp */,
				05E6DB9117EB61E600FA1F7E /* vector_structure.cpp */,
			);
			name = LinearSolver;
			sourceTree = "<group>";
		};
		0541ABE41370DC56002D668B /* InLine */ = {
			isa = PBXGroup;
			children = (
				E9D85B4E1C3F1BE00077122F /* ad_structure.inl */,
				E9FDF6EB1D2DD0710066E49C /* adt_structure.inl */,
				05E6DA9F17EB603F00FA1F7E /* config_structure.inl */,
				E941BB961B71D1AB005C6C06 /* datatype_structure.inl */,
				05E6DAA017EB603F00FA1F7E /* dual_grid_structure.inl */,
				E9D85B501C3F1BE00077122F /* element_structure.inl */,
				E96FAF1B2189FF620046BF5D /* fem_gauss_jacobi_quadrature.inl */,
				E9C8308C2061E6B6004417A9 /* fem_geometry_structure.inl */,
				E9C8308E2061E6B6004417A9 /* fem_standard_element.inl */,
				05F108A01978D2D700F2F288 /* fluid_model.inl */,
				E9D85B521C3F1BE10077122F /* gauss_structure.inl */,
				05E6DAA117EB603F00FA1F7E /* geometry_structure.inl */,
				05E6DAA217EB603F00FA1F7E /* grid_adaptation_structure.inl */,
				05E6DAA317EB603F00FA1F7E /* grid_movement_structure.inl */,
				05E6DBB017EB624700FA1F7E /* integration_structure.inl */,
				05E6DAA417EB603F00FA1F7E /* linear_solvers_structure.inl */,
				05E6DAA517EB603F00FA1F7E /* matrix_structure.inl */,
				E941BBA61B71D1AB005C6C06 /* mpi_structure.inl */,
				05E6DBB117EB624700FA1F7E /* numerics_structure.inl */,
				05812D7C1F2787B60086FCB0 /* output_structure.inl */,
				05E6DAA617EB603F00FA1F7E /* primal_grid_structure.inl */,
				355D2C9D2172BDE100C10535 /* sgs_model.inl */,
				05E6DBB217EB624700FA1F7E /* solver_structure.inl */,
				E9D9CE961C62A272004119E9 /* transfer_structure.inl */,
				05F108A11978D2D700F2F288 /* transport_model.inl */,
				05E6DBB317EB624700FA1F7E /* variable_structure.inl */,
				05E6DAA717EB603F00FA1F7E /* vector_structure.inl */,
				3599C5D62121FAF4003AAF05 /* wall_model.inl */,
			);
			name = InLine;
			sourceTree = "<group>";
		};
		0541ABE51370DC5E002D668B /* Include */ = {
			isa = PBXGroup;
			children = (
				E9D85B4D1C3F1BE00077122F /* ad_structure.hpp */,
				E9FDF6EC1D2DD0860066E49C /* adt_structure.hpp */,
				E96FAF1A2189FF620046BF5D /* blas_structure.hpp */,
				E9C2835A22A701B6007B4E59 /* CIncTGVSolution.hpp */,
				E9C2835722A701B5007B4E59 /* CInviscidVortexSolution.hpp */,
				E9C2835222A701B5007B4E59 /* CMMSIncEulerSolution.hpp */,
				E9C2835C22A701B6007B4E59 /* CMMSIncNSSolution.hpp */,
				E9C2835122A701B5007B4E59 /* CMMSNSTwoHalfCirclesSolution.hpp */,
				E9C2835022A701B5007B4E59 /* CMMSNSTwoHalfSpheresSolution.hpp */,
				E9C2835322A701B5007B4E59 /* CMMSNSUnitQuadSolution.hpp */,
				E9C2835D22A701B6007B4E59 /* CMMSNSUnitQuadSolutionWallBC.hpp */,
				E9C2835622A701B5007B4E59 /* CNSUnitQuadSolution.hpp */,
				05E6DAC517EB608000FA1F7E /* config_structure.hpp */,
				E9C2835822A701B5007B4E59 /* CRinglebSolution.hpp */,
				E9C2835922A701B5007B4E59 /* CTGVSolution.hpp */,
				E9C2835422A701B5007B4E59 /* CUserDefinedSolution.hpp */,
				E9C2835522A701B5007B4E59 /* CVerificationSolution.hpp */,
				E9C2835B22A701B6007B4E59 /* CVerificationSolution.inl */,
				E941BB951B71D1AB005C6C06 /* datatype_structure.hpp */,
				E941BB971B71D1AB005C6C06 /* datatypes */,
				05E6DBB417EB627400FA1F7E /* definition_structure.hpp */,
				E9AA98A81BB3438F00B7FE37 /* driver_structure.hpp */,
				05E6DAC617EB608000FA1F7E /* dual_grid_structure.hpp */,
				E9D85B4F1C3F1BE00077122F /* element_structure.hpp */,
				E96FAF1C2189FF620046BF5D /* fem_cgns_elements.hpp */,
				E96FAF1D2189FF620046BF5D /* fem_gauss_jacobi_quadrature.hpp */,
				E9C8308B2061E6B6004417A9 /* fem_geometry_structure.hpp */,
				024B9F6B21EFECBF0065B7D3 /* fem_interpolation_structure.hpp */,
				E9C8308D2061E6B6004417A9 /* fem_standard_element.hpp */,
				05F1089E1978D2CE00F2F288 /* fluid_model.hpp */,
				E9D85B511C3F1BE10077122F /* gauss_structure.hpp */,
				05E6DAC717EB608000FA1F7E /* geometry_structure.hpp */,
				E96FAF192189FF620046BF5D /* graph_coloring_structure.hpp */,
				05E6DAC817EB608000FA1F7E /* grid_adaptation_structure.hpp */,
				05E6DAC917EB608000FA1F7E /* grid_movement_structure.hpp */,
				05E6DBB517EB627400FA1F7E /* integration_structure.hpp */,
				E9D9CE971C62A2A7004119E9 /* interpolation_structure.hpp */,
				05E6DBB617EB627400FA1F7E /* iteration_structure.hpp */,
				E941BBA41B71D1AB005C6C06 /* linear_solvers_structure_b.hpp */,
				05E6DACA17EB608000FA1F7E /* linear_solvers_structure.hpp */,
				05E6DACB17EB608000FA1F7E /* matrix_structure.hpp */,
				E941BBA51B71D1AB005C6C06 /* mpi_structure.hpp */,
				05E6DBB717EB627400FA1F7E /* numerics_structure.hpp */,
				05E6DACC17EB608000FA1F7E /* option_structure.hpp */,
				05E6DBB817EB627400FA1F7E /* output_structure.hpp */,
				05E6DACD17EB608000FA1F7E /* primal_grid_structure.hpp */,
				400CEC2F21FA81B60019B790 /* printing_toolbox.hpp */,
				355D2C9E2172BDE100C10535 /* sgs_model.hpp */,
				05E6DBB917EB627400FA1F7E /* solver_structure.hpp */,
				05E6DBBA17EB627400FA1F7E /* SU2_CFD.hpp */,
				E9D9CE951C62A272004119E9 /* transfer_structure.hpp */,
				05F1089F1978D2CE00F2F288 /* transport_model.hpp */,
				05E6DBBB17EB627400FA1F7E /* variable_structure.hpp */,
				05E6DACE17EB608000FA1F7E /* vector_structure.hpp */,
				3599C5D52121FAF4003AAF05 /* wall_model.hpp */,
			);
			name = Include;
			sourceTree = "<group>";
		};
		05AF9F1C1BE1E1770062E1F1 /* FEA */ = {
			isa = PBXGroup;
			children = (
				05AF9F1D1BE1E1830062E1F1 /* element_linear.cpp */,
				05AF9F1E1BE1E1830062E1F1 /* element_structure.cpp */,
				05AF9F1F1BE1E1830062E1F1 /* gauss_structure.cpp */,
			);
			name = FEA;
			sourceTree = "<group>";
		};
		05D28619178BCA1200DD76AE /* Numerics */ = {
			isa = PBXGroup;
			children = (
				05E6DBCB17EB62A100FA1F7E /* numerics_direct_mean.cpp */,
				E9F130C61D513DA300EC8963 /* numerics_direct_mean_inc.cpp */,
				05E6DBCF17EB62A100FA1F7E /* numerics_direct_turbulent.cpp */,
				0530E56F17FDF7D300733CE8 /* numerics_direct_elasticity.cpp */,
				E9F512C61CB2FD6B004D5089 /* numerics_direct_elasticity_linear.cpp */,
				E9F512C71CB2FD6B004D5089 /* numerics_direct_elasticity_nonlinear.cpp */,
				05E6DBC917EB62A100FA1F7E /* numerics_direct_heat.cpp */,
				05E6DBCE17EB62A100FA1F7E /* numerics_direct_transition.cpp */,
				05E6DBC317EB62A100FA1F7E /* numerics_adjoint_mean.cpp */,
				05E6DBC617EB62A100FA1F7E /* numerics_adjoint_turbulent.cpp */,
				05E6DBD317EB62A100FA1F7E /* numerics_structure.cpp */,
				05E6DBD417EB62A100FA1F7E /* numerics_template.cpp */,
			);
			name = Numerics;
			sourceTree = "<group>";
		};
		05F108951978D28F00F2F288 /* FluidModel */ = {
			isa = PBXGroup;
			children = (
				E90D35F6203F9C5800A3290D /* fluid_model_inc.cpp */,
				05F108961978D2AE00F2F288 /* fluid_model_pig.cpp */,
				05F108971978D2AE00F2F288 /* fluid_model_ppr.cpp */,
				05F108981978D2AE00F2F288 /* fluid_model_pvdw.cpp */,
				05F108991978D2AE00F2F288 /* fluid_model.cpp */,
			);
			name = FluidModel;
			sourceTree = "<group>";
		};
		05F108A21978D2E500F2F288 /* TransportModel */ = {
			isa = PBXGroup;
			children = (
				05F108A31978D2F200F2F288 /* transport_model.cpp */,
			);
			name = TransportModel;
			sourceTree = "<group>";
		};
		05F8F2662008A1AA000FEA01 /* Python */ = {
			isa = PBXGroup;
			children = (
				05F8F2672008A1C7000FEA01 /* python_wrapper_structure.cpp */,
			);
			name = Python;
			sourceTree = "<group>";
		};
		08FB7794FE84155DC02AAC07 /* SU2_CFD */ = {
			isa = PBXGroup;
			children = (
				E97B6C8117F941800008255B /* config_template.cfg */,
				E91CAD071B8C117A00EE3FCC /* QuickStart */,
				08FB7795FE84155DC02AAC07 /* Source */,
				0541ABE41370DC56002D668B /* InLine */,
				0541ABE51370DC5E002D668B /* Include */,
				1AB674ADFE9D54B511CA2CBB /* Products */,
			);
			name = SU2_CFD;
			sourceTree = "<group>";
		};
		08FB7795FE84155DC02AAC07 /* Source */ = {
			isa = PBXGroup;
			children = (
				E9D85B4B1C3F1B9E0077122F /* ad_structure.cpp */,
				E9FDF6E91D2DD0560066E49C /* adt_structure.cpp */,
				E96FAF0F2189FE9C0046BF5D /* blas_structure.cpp */,
				05E6DB8917EB61E600FA1F7E /* config_structure.cpp */,
				05E6DBBC17EB62A000FA1F7E /* definition_structure.cpp */,
				E9C2835E22A7070B007B4E59 /* driver_adjoint_singlezone.cpp */,
				400CEC2921FA80180019B790 /* driver_direct_multizone.cpp */,
				400CEC2A21FA80180019B790 /* driver_direct_singlezone.cpp */,
				E9AA98A61BB3436900B7FE37 /* driver_structure.cpp */,
				05AF9F1C1BE1E1770062E1F1 /* FEA */,
				024B9F6921EFEC920065B7D3 /* fem_interpolation_structure.cpp */,
				05F108951978D28F00F2F288 /* FluidModel */,
				0530E57317FDF97F00733CE8 /* Geometry */,
				052D51AA17A22E15003BE8B2 /* Integration */,
				05E6DBC017EB62A100FA1F7E /* iteration_structure.cpp */,
				0530E57417FDF9CC00733CE8 /* LinearSolver */,
				E9C2833322A6FFA3007B4E59 /* MMS */,
				E941BB911B71D124005C6C06 /* mpi_structure.cpp */,
				E9D9CE841C62A16D004119E9 /* MultiZone */,
				05D28619178BCA1200DD76AE /* Numerics */,
				052D51AB17A22E24003BE8B2 /* Output */,
				400CEC2D21FA81A10019B790 /* printing_toolbox.cpp */,
				05F8F2662008A1AA000FEA01 /* Python */,
				052D517F17A21FAC003BE8B2 /* Solver */,
				05E6DBEC17EB62A100FA1F7E /* SU2_CFD.cpp */,
				05F108A21978D2E500F2F288 /* TransportModel */,
				052D515817A1D352003BE8B2 /* Variable */,
				3599C5D12121FAC9003AAF05 /* wall_model.cpp */,
			);
			name = Source;
			sourceTree = "<group>";
		};
		1AB674ADFE9D54B511CA2CBB /* Products */ = {
			isa = PBXGroup;
			children = (
				0541ABEE1370F5A6002D668B /* SU2_CFD */,
			);
			name = Products;
			sourceTree = "<group>";
		};
		E91CAD071B8C117A00EE3FCC /* QuickStart */ = {
			isa = PBXGroup;
			children = (
				E91CAD081B8C117A00EE3FCC /* inv_NACA0012.cfg */,
				E91CAD091B8C117A00EE3FCC /* mesh_NACA0012_inv.su2 */,
			);
			name = QuickStart;
			path = ../../QuickStart;
			sourceTree = "<group>";
		};
		E941BB971B71D1AB005C6C06 /* datatypes */ = {
			isa = PBXGroup;
			children = (
				E941BB9C1B71D1AB005C6C06 /* codi_forward_structure.hpp */,
				E941BB9D1B71D1AB005C6C06 /* codi_forward_structure.inl */,
				E941BB9E1B71D1AB005C6C06 /* codi_reverse_structure.hpp */,
				E941BB9F1B71D1AB005C6C06 /* codi_reverse_structure.inl */,
				E941BBA21B71D1AB005C6C06 /* primitive_structure.hpp */,
				E941BBA31B71D1AB005C6C06 /* primitive_structure.inl */,
			);
			name = datatypes;
			path = ../../Common/include/datatypes;
			sourceTree = "<group>";
		};
		E9C2833322A6FFA3007B4E59 /* MMS */ = {
			isa = PBXGroup;
			children = (
				E9C2833822A70006007B4E59 /* CIncTGVSolution.cpp */,
				E9C2833B22A70006007B4E59 /* CInviscidVortexSolution.cpp */,
				E9C2833D22A70006007B4E59 /* CMMSIncEulerSolution.cpp */,
				E9C2833422A70006007B4E59 /* CMMSIncNSSolution.cpp */,
				E9C2833E22A70006007B4E59 /* CMMSNSTwoHalfCirclesSolution.cpp */,
				E9C2833A22A70006007B4E59 /* CMMSNSTwoHalfSpheresSolution.cpp */,
				E9C2833C22A70006007B4E59 /* CMMSNSUnitQuadSolution.cpp */,
				E9C2833522A70006007B4E59 /* CMMSNSUnitQuadSolutionWallBC.cpp */,
				E9C2833622A70006007B4E59 /* CNSUnitQuadSolution.cpp */,
				E9C2833F22A70006007B4E59 /* CRinglebSolution.cpp */,
				E9C2833722A70006007B4E59 /* CTGVSolution.cpp */,
				E9C2833922A70006007B4E59 /* CUserDefinedSolution.cpp */,
				E9C2834022A70006007B4E59 /* CVerificationSolution.cpp */,
			);
			path = MMS;
			sourceTree = "<group>";
		};
		E9D9CE841C62A16D004119E9 /* MultiZone */ = {
			isa = PBXGroup;
			children = (
				E9D9CE881C62A1C8004119E9 /* transfer_structure.cpp */,
				E9D9CE871C62A1C8004119E9 /* transfer_physics.cpp */,
				E9D9CE851C62A1A7004119E9 /* interpolation_structure.cpp */,
			);
			name = MultiZone;
			sourceTree = "<group>";
		};
/* End PBXGroup section */

/* Begin PBXNativeTarget section */
		8DD76F620486A84900D96B5E /* SU2_CFD */ = {
			isa = PBXNativeTarget;
			buildConfigurationList = 1DEB923108733DC60010E9CD /* Build configuration list for PBXNativeTarget "SU2_CFD" */;
			buildPhases = (
				8DD76F640486A84900D96B5E /* Sources */,
				8DD76F660486A84900D96B5E /* Frameworks */,
				8DD76F690486A84900D96B5E /* CopyFiles */,
			);
			buildRules = (
			);
			dependencies = (
			);
			name = SU2_CFD;
			productInstallPath = "$(HOME)/bin";
			productName = SU2_CFD;
			productReference = 0541ABEE1370F5A6002D668B /* SU2_CFD */;
			productType = "com.apple.product-type.tool";
		};
/* End PBXNativeTarget section */

/* Begin PBXProject section */
		08FB7793FE84155DC02AAC07 /* Project object */ = {
			isa = PBXProject;
			attributes = {
				LastUpgradeCheck = 0910;
			};
			buildConfigurationList = 1DEB923508733DC60010E9CD /* Build configuration list for PBXProject "SU2_CFD" */;
			compatibilityVersion = "Xcode 3.2";
			developmentRegion = English;
			hasScannedForEncodings = 1;
			knownRegions = (
				English,
				Japanese,
				French,
				German,
			);
			mainGroup = 08FB7794FE84155DC02AAC07 /* SU2_CFD */;
			projectDirPath = "";
			projectRoot = "";
			targets = (
				8DD76F620486A84900D96B5E /* SU2_CFD */,
			);
		};
/* End PBXProject section */

/* Begin PBXSourcesBuildPhase section */
		8DD76F640486A84900D96B5E /* Sources */ = {
			isa = PBXSourcesBuildPhase;
			buildActionMask = 2147483647;
			files = (
				E9C2834B22A70006007B4E59 /* CMMSNSTwoHalfCirclesSolution.cpp in Sources */,
				E9D9CE8A1C62A1C8004119E9 /* transfer_structure.cpp in Sources */,
				05E6DB9217EB61E600FA1F7E /* config_structure.cpp in Sources */,
				05755F0A1A54AC4500600019 /* output_su2.cpp in Sources */,
				E96FAF142189FECA0046BF5D /* graph_coloring_structure.cpp in Sources */,
				05E6DB9317EB61E600FA1F7E /* dual_grid_structure.cpp in Sources */,
				E96FAF152189FECA0046BF5D /* fem_gauss_jacobi_quadrature.cpp in Sources */,
				05E6DB9417EB61E600FA1F7E /* geometry_structure.cpp in Sources */,
				05E6DB9517EB61E600FA1F7E /* grid_adaptation_structure.cpp in Sources */,
				05AF9F221BE1E1830062E1F1 /* gauss_structure.cpp in Sources */,
				0530E57017FDF7D300733CE8 /* numerics_direct_elasticity.cpp in Sources */,
				0530E56A17FDF7AC00733CE8 /* solver_direct_elasticity.cpp in Sources */,
				05E6DB9617EB61E600FA1F7E /* grid_movement_structure.cpp in Sources */,
				05E6DB9717EB61E600FA1F7E /* linear_solvers_structure.cpp in Sources */,
				05E6DB9817EB61E600FA1F7E /* matrix_structure.cpp in Sources */,
				E9C2834822A70006007B4E59 /* CInviscidVortexSolution.cpp in Sources */,
				05E6DB9917EB61E600FA1F7E /* primal_grid_structure.cpp in Sources */,
				E9C2834522A70006007B4E59 /* CIncTGVSolution.cpp in Sources */,
				05AF9F201BE1E1830062E1F1 /* element_linear.cpp in Sources */,
				05E6DB9A17EB61E600FA1F7E /* vector_structure.cpp in Sources */,
				05F8F2682008A1C8000FEA01 /* python_wrapper_structure.cpp in Sources */,
				E9C2834D22A70006007B4E59 /* CVerificationSolution.cpp in Sources */,
				E9C2834922A70006007B4E59 /* CMMSNSUnitQuadSolution.cpp in Sources */,
				E9225F761FCBC36D002F3682 /* solver_adjoint_elasticity.cpp in Sources */,
				05E6DC0117EB62A100FA1F7E /* definition_structure.cpp in Sources */,
				05E6DC0317EB62A100FA1F7E /* integration_structure.cpp in Sources */,
				E941BBAE1B71D564005C6C06 /* variable_adjoint_discrete.cpp in Sources */,
				E9F512C81CB2FD6B004D5089 /* numerics_direct_elasticity_linear.cpp in Sources */,
				E9C2834C22A70006007B4E59 /* CRinglebSolution.cpp in Sources */,
				05E6DC0417EB62A100FA1F7E /* integration_time.cpp in Sources */,
				05F1089B1978D2AE00F2F288 /* fluid_model_ppr.cpp in Sources */,
				05812D7B1F2787540086FCB0 /* output_physics.cpp in Sources */,
				E941BB8E1B71D0D0005C6C06 /* solver_adjoint_discrete.cpp in Sources */,
				05E6DC0517EB62A100FA1F7E /* iteration_structure.cpp in Sources */,
				05E6DC0817EB62A100FA1F7E /* numerics_adjoint_mean.cpp in Sources */,
				05AF9F211BE1E1830062E1F1 /* element_structure.cpp in Sources */,
				E9225F771FCBC36D002F3682 /* variable_adjoint_elasticity.cpp in Sources */,
				E9AA98A71BB3436900B7FE37 /* driver_structure.cpp in Sources */,
				05E6DC0B17EB62A100FA1F7E /* numerics_adjoint_turbulent.cpp in Sources */,
				05F108A41978D2F200F2F288 /* transport_model.cpp in Sources */,
				E9FDF6EA1D2DD0560066E49C /* adt_structure.cpp in Sources */,
				05E6DC0E17EB62A100FA1F7E /* numerics_direct_heat.cpp in Sources */,
				E90D35F7203F9C5800A3290D /* fluid_model_inc.cpp in Sources */,
				024B9F6A21EFEC930065B7D3 /* fem_interpolation_structure.cpp in Sources */,
				05F1089A1978D2AE00F2F288 /* fluid_model_pig.cpp in Sources */,
				05E6DC1017EB62A100FA1F7E /* numerics_direct_mean.cpp in Sources */,
				E9C2834622A70006007B4E59 /* CUserDefinedSolution.cpp in Sources */,
				E9D85B4C1C3F1B9E0077122F /* ad_structure.cpp in Sources */,
				0530E56E17FDF7C600733CE8 /* variable_direct_elasticity.cpp in Sources */,
				E9C2834222A70006007B4E59 /* CMMSNSUnitQuadSolutionWallBC.cpp in Sources */,
				E9C2834122A70006007B4E59 /* CMMSIncNSSolution.cpp in Sources */,
				05F1089D1978D2AE00F2F288 /* fluid_model.cpp in Sources */,
				E9C830812061E60E004417A9 /* fem_standard_element.cpp in Sources */,
				05E6DC1317EB62A100FA1F7E /* numerics_direct_transition.cpp in Sources */,
				0506980A1AA6179100FF4F07 /* output_fieldview.cpp in Sources */,
				05E6DC1417EB62A100FA1F7E /* numerics_direct_turbulent.cpp in Sources */,
				E9C2835F22A7070C007B4E59 /* driver_adjoint_singlezone.cpp in Sources */,
				400CEC2B21FA80180019B790 /* driver_direct_multizone.cpp in Sources */,
				E96FAF102189FE9C0046BF5D /* blas_structure.cpp in Sources */,
				05E6DC1817EB62A100FA1F7E /* numerics_structure.cpp in Sources */,
				05E6DC1917EB62A100FA1F7E /* numerics_template.cpp in Sources */,
				E9C830822061E60E004417A9 /* fem_wall_distance.cpp in Sources */,
				05E6DC1A17EB62A100FA1F7E /* output_cgns.cpp in Sources */,
				E9C8307F2061E60E004417A9 /* fem_geometry_structure.cpp in Sources */,
				E96FAF162189FECA0046BF5D /* fem_cgns_elements.cpp in Sources */,
				05E6DC1B17EB62A100FA1F7E /* output_paraview.cpp in Sources */,
				05E6DC1C17EB62A100FA1F7E /* output_structure.cpp in Sources */,
				3599C5D32121FAC9003AAF05 /* wall_model.cpp in Sources */,
				05E6DC1D17EB62A100FA1F7E /* output_tecplot.cpp in Sources */,
				E9D9CE861C62A1A7004119E9 /* interpolation_structure.cpp in Sources */,
				05F1089C1978D2AE00F2F288 /* fluid_model_pvdw.cpp in Sources */,
				05E6DC1F17EB62A100FA1F7E /* solver_adjoint_mean.cpp in Sources */,
				E9F130D01D513DA300EC8963 /* variable_direct_mean_inc.cpp in Sources */,
				05E6DC2217EB62A100FA1F7E /* solver_adjoint_turbulent.cpp in Sources */,
				E9C2834422A70006007B4E59 /* CTGVSolution.cpp in Sources */,
				05E6DC2517EB62A100FA1F7E /* solver_direct_heat.cpp in Sources */,
				05E6DC2717EB62A100FA1F7E /* solver_direct_mean.cpp in Sources */,
				E9F512C91CB2FD6B004D5089 /* numerics_direct_elasticity_nonlinear.cpp in Sources */,
				E9C2834722A70006007B4E59 /* CMMSNSTwoHalfSpheresSolution.cpp in Sources */,
				05E6DC2A17EB62A100FA1F7E /* solver_direct_transition.cpp in Sources */,
				400CEC2C21FA80180019B790 /* driver_direct_singlezone.cpp in Sources */,
				E9C2834A22A70006007B4E59 /* CMMSIncEulerSolution.cpp in Sources */,
				E9F130CC1D513DA300EC8963 /* numerics_direct_mean_inc.cpp in Sources */,
				E9C830852061E60E004417A9 /* geometry_structure_fem_part.cpp in Sources */,
				05E6DC2B17EB62A100FA1F7E /* solver_direct_turbulent.cpp in Sources */,
				E941BB941B71D124005C6C06 /* mpi_structure.cpp in Sources */,
				05E6DC2F17EB62A100FA1F7E /* solver_structure.cpp in Sources */,
				05E6DC3017EB62A100FA1F7E /* solver_template.cpp in Sources */,
				05E6DC3117EB62A100FA1F7E /* SU2_CFD.cpp in Sources */,
				05E6DC3417EB62A100FA1F7E /* variable_adjoint_mean.cpp in Sources */,
				400CEC2E21FA81A10019B790 /* printing_toolbox.cpp in Sources */,
				05E6DC3717EB62A100FA1F7E /* variable_adjoint_turbulent.cpp in Sources */,
				05E6DC3A17EB62A100FA1F7E /* variable_direct_heat.cpp in Sources */,
				05E6DC3C17EB62A100FA1F7E /* variable_direct_mean.cpp in Sources */,
				05E6DC3F17EB62A100FA1F7E /* variable_direct_transition.cpp in Sources */,
				E9C830932061E799004417A9 /* solver_direct_mean_fem.cpp in Sources */,
				E9C830832061E60E004417A9 /* fem_work_estimate_metis.cpp in Sources */,
				05E6DC4017EB62A100FA1F7E /* variable_direct_turbulent.cpp in Sources */,
				E9F130CE1D513DA300EC8963 /* solver_direct_mean_inc.cpp in Sources */,
				E9D9CE891C62A1C8004119E9 /* transfer_physics.cpp in Sources */,
				E941BB931B71D124005C6C06 /* linear_solvers_structure_b.cpp in Sources */,
				E9C2834322A70006007B4E59 /* CNSUnitQuadSolution.cpp in Sources */,
				05E6DC4417EB62A100FA1F7E /* variable_structure.cpp in Sources */,
				E9C830802061E60E004417A9 /* fem_integration_rules.cpp in Sources */,
				05E6DC4517EB62A100FA1F7E /* variable_template.cpp in Sources */,
			);
			runOnlyForDeploymentPostprocessing = 0;
		};
/* End PBXSourcesBuildPhase section */

/* Begin XCBuildConfiguration section */
		1DEB923208733DC60010E9CD /* Debug */ = {
			isa = XCBuildConfiguration;
			buildSettings = {
				ALWAYS_SEARCH_USER_PATHS = NO;
				CLANG_CXX_LANGUAGE_STANDARD = "c++0x";
				CLANG_CXX_LIBRARY = "compiler-default";
				CLANG_ENABLE_MODULES = YES;
				CLANG_WARN_BOOL_CONVERSION = YES;
				CLANG_WARN_CONSTANT_CONVERSION = YES;
				CLANG_WARN_DIRECT_OBJC_ISA_USAGE = YES_ERROR;
				CLANG_WARN_EMPTY_BODY = YES;
				CLANG_WARN_ENUM_CONVERSION = YES;
				CLANG_WARN_IMPLICIT_SIGN_CONVERSION = NO;
				CLANG_WARN_INT_CONVERSION = YES;
				CLANG_WARN_OBJC_ROOT_CLASS = YES_ERROR;
				CLANG_WARN_SUSPICIOUS_IMPLICIT_CONVERSION = NO;
				CLANG_WARN__DUPLICATE_METHOD_MATCH = YES;
				COPY_PHASE_STRIP = NO;
				CURRENT_PROJECT_VERSION = 6.2.0;
				GCC_DYNAMIC_NO_PIC = NO;
				GCC_MODEL_TUNING = G5;
				GCC_OPTIMIZATION_LEVEL = 3;
				GCC_PREPROCESSOR_DEFINITIONS = "";
				"GCC_PREPROCESSOR_DEFINITIONS[arch=*]" = "";
				GCC_SYMBOLS_PRIVATE_EXTERN = NO;
				GCC_TREAT_IMPLICIT_FUNCTION_DECLARATIONS_AS_ERRORS = NO;
				GCC_TREAT_INCOMPATIBLE_POINTER_TYPE_WARNINGS_AS_ERRORS = NO;
				GCC_WARN_64_TO_32_BIT_CONVERSION = YES;
				GCC_WARN_ABOUT_MISSING_FIELD_INITIALIZERS = NO;
				GCC_WARN_ABOUT_MISSING_NEWLINE = NO;
				GCC_WARN_ABOUT_MISSING_PROTOTYPES = NO;
				GCC_WARN_ABOUT_RETURN_TYPE = YES_ERROR;
				GCC_WARN_FOUR_CHARACTER_CONSTANTS = NO;
				GCC_WARN_INITIALIZER_NOT_FULLY_BRACKETED = NO;
				GCC_WARN_SHADOW = NO;
				GCC_WARN_SIGN_COMPARE = NO;
				GCC_WARN_UNDECLARED_SELECTOR = YES;
				GCC_WARN_UNINITIALIZED_AUTOS = YES_AGGRESSIVE;
				GCC_WARN_UNKNOWN_PRAGMAS = NO;
				GCC_WARN_UNUSED_FUNCTION = YES;
				GCC_WARN_UNUSED_LABEL = NO;
				GCC_WARN_UNUSED_PARAMETER = NO;
				GCC_WARN_UNUSED_VALUE = YES;
				GCC_WARN_UNUSED_VARIABLE = YES;
				INSTALL_PATH = /usr/local/bin;
				MACOSX_DEPLOYMENT_TARGET = 10.13;
				PRODUCT_NAME = SU2_CFD;
				WARNING_CFLAGS = (
					"-Wall",
					"-Wextra",
					"-Wunused",
					"-Wno-unused-parameter",
				);
			};
			name = Debug;
		};
		1DEB923308733DC60010E9CD /* Release */ = {
			isa = XCBuildConfiguration;
			buildSettings = {
				ALWAYS_SEARCH_USER_PATHS = NO;
				CLANG_CXX_LANGUAGE_STANDARD = "c++0x";
				CLANG_CXX_LIBRARY = "compiler-default";
				CLANG_ENABLE_MODULES = YES;
				CLANG_WARN_BOOL_CONVERSION = YES;
				CLANG_WARN_CONSTANT_CONVERSION = YES;
				CLANG_WARN_DIRECT_OBJC_ISA_USAGE = YES_ERROR;
				CLANG_WARN_EMPTY_BODY = YES;
				CLANG_WARN_ENUM_CONVERSION = YES;
				CLANG_WARN_IMPLICIT_SIGN_CONVERSION = NO;
				CLANG_WARN_INT_CONVERSION = YES;
				CLANG_WARN_OBJC_ROOT_CLASS = YES_ERROR;
				CLANG_WARN_SUSPICIOUS_IMPLICIT_CONVERSION = NO;
				CLANG_WARN__DUPLICATE_METHOD_MATCH = YES;
				CURRENT_PROJECT_VERSION = 6.2.0;
				DEBUG_INFORMATION_FORMAT = "dwarf-with-dsym";
				GCC_MODEL_TUNING = G5;
				GCC_OPTIMIZATION_LEVEL = 3;
				GCC_TREAT_IMPLICIT_FUNCTION_DECLARATIONS_AS_ERRORS = NO;
				GCC_TREAT_INCOMPATIBLE_POINTER_TYPE_WARNINGS_AS_ERRORS = NO;
				GCC_WARN_64_TO_32_BIT_CONVERSION = YES;
				GCC_WARN_ABOUT_MISSING_FIELD_INITIALIZERS = NO;
				GCC_WARN_ABOUT_MISSING_NEWLINE = NO;
				GCC_WARN_ABOUT_MISSING_PROTOTYPES = NO;
				GCC_WARN_ABOUT_RETURN_TYPE = YES_ERROR;
				GCC_WARN_FOUR_CHARACTER_CONSTANTS = NO;
				GCC_WARN_INITIALIZER_NOT_FULLY_BRACKETED = NO;
				GCC_WARN_SHADOW = NO;
				GCC_WARN_SIGN_COMPARE = NO;
				GCC_WARN_UNDECLARED_SELECTOR = YES;
				GCC_WARN_UNINITIALIZED_AUTOS = YES_AGGRESSIVE;
				GCC_WARN_UNKNOWN_PRAGMAS = NO;
				GCC_WARN_UNUSED_FUNCTION = YES;
				GCC_WARN_UNUSED_LABEL = NO;
				GCC_WARN_UNUSED_PARAMETER = NO;
				GCC_WARN_UNUSED_VALUE = YES;
				GCC_WARN_UNUSED_VARIABLE = YES;
				INSTALL_PATH = /usr/local/bin;
				MACOSX_DEPLOYMENT_TARGET = 10.13;
				PRODUCT_NAME = SU2_CFD;
				WARNING_CFLAGS = (
					"-Wall",
					"-Wextra",
					"-Wunused",
					"-Wno-unused-parameter",
				);
			};
			name = Release;
		};
		1DEB923608733DC60010E9CD /* Debug */ = {
			isa = XCBuildConfiguration;
			buildSettings = {
				CLANG_ANALYZER_LOCALIZABILITY_NONLOCALIZED = YES;
				CLANG_WARN_BLOCK_CAPTURE_AUTORELEASING = YES;
				CLANG_WARN_COMMA = YES;
				CLANG_WARN_EMPTY_BODY = YES;
				CLANG_WARN_IMPLICIT_SIGN_CONVERSION = YES;
				CLANG_WARN_INFINITE_RECURSION = YES;
				CLANG_WARN_NULLABLE_TO_NONNULL_CONVERSION = YES;
				CLANG_WARN_RANGE_LOOP_ANALYSIS = YES;
				CLANG_WARN_STRICT_PROTOTYPES = YES;
				CLANG_WARN_SUSPICIOUS_IMPLICIT_CONVERSION = YES;
				CLANG_WARN_SUSPICIOUS_MOVE = YES;
				CLANG_WARN_UNREACHABLE_CODE = YES;
				CLANG_WARN__DUPLICATE_METHOD_MATCH = YES;
				ENABLE_STRICT_OBJC_MSGSEND = YES;
				ENABLE_TESTABILITY = YES;
				GCC_C_LANGUAGE_STANDARD = gnu99;
				GCC_NO_COMMON_BLOCKS = YES;
				GCC_OPTIMIZATION_LEVEL = 0;
				GCC_PREPROCESSOR_DEFINITIONS = "";
				GCC_WARN_64_TO_32_BIT_CONVERSION = YES;
				GCC_WARN_ABOUT_RETURN_TYPE = YES;
				GCC_WARN_SHADOW = YES;
				GCC_WARN_SIGN_COMPARE = YES;
				GCC_WARN_UNDECLARED_SELECTOR = YES;
				GCC_WARN_UNINITIALIZED_AUTOS = YES;
				GCC_WARN_UNUSED_FUNCTION = YES;
				GCC_WARN_UNUSED_LABEL = YES;
				GCC_WARN_UNUSED_PARAMETER = YES;
				GCC_WARN_UNUSED_VARIABLE = YES;
				ONLY_ACTIVE_ARCH = YES;
				SDKROOT = macosx;
			};
			name = Debug;
		};
		1DEB923708733DC60010E9CD /* Release */ = {
			isa = XCBuildConfiguration;
			buildSettings = {
				CLANG_ANALYZER_LOCALIZABILITY_NONLOCALIZED = YES;
				CLANG_WARN_BLOCK_CAPTURE_AUTORELEASING = YES;
				CLANG_WARN_COMMA = YES;
				CLANG_WARN_EMPTY_BODY = YES;
				CLANG_WARN_IMPLICIT_SIGN_CONVERSION = YES;
				CLANG_WARN_INFINITE_RECURSION = YES;
				CLANG_WARN_NULLABLE_TO_NONNULL_CONVERSION = YES;
				CLANG_WARN_RANGE_LOOP_ANALYSIS = YES;
				CLANG_WARN_STRICT_PROTOTYPES = YES;
				CLANG_WARN_SUSPICIOUS_IMPLICIT_CONVERSION = YES;
				CLANG_WARN_SUSPICIOUS_MOVE = YES;
				CLANG_WARN_UNREACHABLE_CODE = YES;
				CLANG_WARN__DUPLICATE_METHOD_MATCH = YES;
				ENABLE_STRICT_OBJC_MSGSEND = YES;
				GCC_C_LANGUAGE_STANDARD = gnu99;
				GCC_NO_COMMON_BLOCKS = YES;
				GCC_WARN_64_TO_32_BIT_CONVERSION = YES;
				GCC_WARN_ABOUT_RETURN_TYPE = YES;
				GCC_WARN_SHADOW = YES;
				GCC_WARN_SIGN_COMPARE = YES;
				GCC_WARN_UNDECLARED_SELECTOR = YES;
				GCC_WARN_UNINITIALIZED_AUTOS = YES;
				GCC_WARN_UNUSED_FUNCTION = YES;
				GCC_WARN_UNUSED_LABEL = YES;
				GCC_WARN_UNUSED_PARAMETER = YES;
				GCC_WARN_UNUSED_VARIABLE = YES;
				ONLY_ACTIVE_ARCH = YES;
				SDKROOT = macosx;
			};
			name = Release;
		};
/* End XCBuildConfiguration section */

/* Begin XCConfigurationList section */
		1DEB923108733DC60010E9CD /* Build configuration list for PBXNativeTarget "SU2_CFD" */ = {
			isa = XCConfigurationList;
			buildConfigurations = (
				1DEB923208733DC60010E9CD /* Debug */,
				1DEB923308733DC60010E9CD /* Release */,
			);
			defaultConfigurationIsVisible = 0;
			defaultConfigurationName = Release;
		};
		1DEB923508733DC60010E9CD /* Build configuration list for PBXProject "SU2_CFD" */ = {
			isa = XCConfigurationList;
			buildConfigurations = (
				1DEB923608733DC60010E9CD /* Debug */,
				1DEB923708733DC60010E9CD /* Release */,
			);
			defaultConfigurationIsVisible = 0;
			defaultConfigurationName = Release;
		};
/* End XCConfigurationList section */
	};
	rootObject = 08FB7793FE84155DC02AAC07 /* Project object */;
}<|MERGE_RESOLUTION|>--- conflicted
+++ resolved
@@ -7,7 +7,6 @@
 	objects = {
 
 /* Begin PBXBuildFile section */
-		024B9F6A21EFEC930065B7D3 /* fem_interpolation_structure.cpp in Sources */ = {isa = PBXBuildFile; fileRef = 024B9F6921EFEC920065B7D3 /* fem_interpolation_structure.cpp */; };
 		0506980A1AA6179100FF4F07 /* output_fieldview.cpp in Sources */ = {isa = PBXBuildFile; fileRef = 050698091AA6179100FF4F07 /* output_fieldview.cpp */; };
 		0530E56A17FDF7AC00733CE8 /* solver_direct_elasticity.cpp in Sources */ = {isa = PBXBuildFile; fileRef = 0530E56917FDF7AC00733CE8 /* solver_direct_elasticity.cpp */; };
 		0530E56E17FDF7C600733CE8 /* variable_direct_elasticity.cpp in Sources */ = {isa = PBXBuildFile; fileRef = 0530E56D17FDF7C600733CE8 /* variable_direct_elasticity.cpp */; };
@@ -127,8 +126,6 @@
 /* End PBXCopyFilesBuildPhase section */
 
 /* Begin PBXFileReference section */
-		024B9F6921EFEC920065B7D3 /* fem_interpolation_structure.cpp */ = {isa = PBXFileReference; fileEncoding = 4; lastKnownFileType = sourcecode.cpp.cpp; name = fem_interpolation_structure.cpp; path = ../../Common/src/fem_interpolation_structure.cpp; sourceTree = "<group>"; };
-		024B9F6B21EFECBF0065B7D3 /* fem_interpolation_structure.hpp */ = {isa = PBXFileReference; fileEncoding = 4; indentWidth = 2; lastKnownFileType = sourcecode.cpp.h; name = fem_interpolation_structure.hpp; path = ../../Common/include/fem_interpolation_structure.hpp; sourceTree = "<group>"; tabWidth = 2; };
 		050698091AA6179100FF4F07 /* output_fieldview.cpp */ = {isa = PBXFileReference; fileEncoding = 4; lastKnownFileType = sourcecode.cpp.cpp; lineEnding = 0; name = output_fieldview.cpp; path = ../../SU2_CFD/src/output_fieldview.cpp; sourceTree = "<group>"; xcLanguageSpecificationIdentifier = xcode.lang.cpp; };
 		0530E56917FDF7AC00733CE8 /* solver_direct_elasticity.cpp */ = {isa = PBXFileReference; fileEncoding = 4; lastKnownFileType = sourcecode.cpp.cpp; lineEnding = 0; name = solver_direct_elasticity.cpp; path = ../../SU2_CFD/src/solver_direct_elasticity.cpp; sourceTree = "<group>"; xcLanguageSpecificationIdentifier = xcode.lang.cpp; };
 		0530E56D17FDF7C600733CE8 /* variable_direct_elasticity.cpp */ = {isa = PBXFileReference; fileEncoding = 4; lastKnownFileType = sourcecode.cpp.cpp; lineEnding = 0; name = variable_direct_elasticity.cpp; path = ../../SU2_CFD/src/variable_direct_elasticity.cpp; sourceTree = "<group>"; xcLanguageSpecificationIdentifier = xcode.lang.cpp; };
@@ -264,9 +261,6 @@
 		E97B6C8117F941800008255B /* config_template.cfg */ = {isa = PBXFileReference; lastKnownFileType = text; name = config_template.cfg; path = ../../config_template.cfg; sourceTree = "<group>"; };
 		E9AA98A61BB3436900B7FE37 /* driver_structure.cpp */ = {isa = PBXFileReference; fileEncoding = 4; lastKnownFileType = sourcecode.cpp.cpp; lineEnding = 0; name = driver_structure.cpp; path = ../../SU2_CFD/src/driver_structure.cpp; sourceTree = "<group>"; xcLanguageSpecificationIdentifier = xcode.lang.cpp; };
 		E9AA98A81BB3438F00B7FE37 /* driver_structure.hpp */ = {isa = PBXFileReference; fileEncoding = 4; lastKnownFileType = sourcecode.cpp.h; lineEnding = 0; name = driver_structure.hpp; path = ../../SU2_CFD/include/driver_structure.hpp; sourceTree = "<group>"; xcLanguageSpecificationIdentifier = xcode.lang.cpp; };
-<<<<<<< HEAD
-		E9C830752061E60E004417A9 /* fem_geometry_structure.cpp */ = {isa = PBXFileReference; fileEncoding = 4; indentWidth = 2; lastKnownFileType = sourcecode.cpp.cpp; name = fem_geometry_structure.cpp; path = ../../Common/src/fem_geometry_structure.cpp; sourceTree = "<group>"; tabWidth = 2; };
-=======
 		E9C2833422A70006007B4E59 /* CMMSIncNSSolution.cpp */ = {isa = PBXFileReference; fileEncoding = 4; lastKnownFileType = sourcecode.cpp.cpp; name = CMMSIncNSSolution.cpp; path = ../../../Common/src/toolboxes/MMS/CMMSIncNSSolution.cpp; sourceTree = "<group>"; };
 		E9C2833522A70006007B4E59 /* CMMSNSUnitQuadSolutionWallBC.cpp */ = {isa = PBXFileReference; fileEncoding = 4; lastKnownFileType = sourcecode.cpp.cpp; name = CMMSNSUnitQuadSolutionWallBC.cpp; path = ../../../Common/src/toolboxes/MMS/CMMSNSUnitQuadSolutionWallBC.cpp; sourceTree = "<group>"; };
 		E9C2833622A70006007B4E59 /* CNSUnitQuadSolution.cpp */ = {isa = PBXFileReference; fileEncoding = 4; lastKnownFileType = sourcecode.cpp.cpp; name = CNSUnitQuadSolution.cpp; path = ../../../Common/src/toolboxes/MMS/CNSUnitQuadSolution.cpp; sourceTree = "<group>"; };
@@ -296,7 +290,6 @@
 		E9C2835D22A701B6007B4E59 /* CMMSNSUnitQuadSolutionWallBC.hpp */ = {isa = PBXFileReference; fileEncoding = 4; lastKnownFileType = sourcecode.cpp.h; name = CMMSNSUnitQuadSolutionWallBC.hpp; path = ../../Common/include/toolboxes/MMS/CMMSNSUnitQuadSolutionWallBC.hpp; sourceTree = "<group>"; };
 		E9C2835E22A7070B007B4E59 /* driver_adjoint_singlezone.cpp */ = {isa = PBXFileReference; fileEncoding = 4; lastKnownFileType = sourcecode.cpp.cpp; name = driver_adjoint_singlezone.cpp; path = ../../SU2_CFD/src/driver_adjoint_singlezone.cpp; sourceTree = "<group>"; };
 		E9C830752061E60E004417A9 /* fem_geometry_structure.cpp */ = {isa = PBXFileReference; fileEncoding = 4; lastKnownFileType = sourcecode.cpp.cpp; name = fem_geometry_structure.cpp; path = ../../Common/src/fem_geometry_structure.cpp; sourceTree = "<group>"; };
->>>>>>> 2cd2161d
 		E9C830762061E60E004417A9 /* fem_integration_rules.cpp */ = {isa = PBXFileReference; fileEncoding = 4; lastKnownFileType = sourcecode.cpp.cpp; name = fem_integration_rules.cpp; path = ../../Common/src/fem_integration_rules.cpp; sourceTree = "<group>"; };
 		E9C830772061E60E004417A9 /* fem_standard_element.cpp */ = {isa = PBXFileReference; fileEncoding = 4; lastKnownFileType = sourcecode.cpp.cpp; name = fem_standard_element.cpp; path = ../../Common/src/fem_standard_element.cpp; sourceTree = "<group>"; };
 		E9C830782061E60E004417A9 /* fem_wall_distance.cpp */ = {isa = PBXFileReference; fileEncoding = 4; lastKnownFileType = sourcecode.cpp.cpp; name = fem_wall_distance.cpp; path = ../../Common/src/fem_wall_distance.cpp; sourceTree = "<group>"; };
@@ -500,7 +493,6 @@
 				E96FAF1C2189FF620046BF5D /* fem_cgns_elements.hpp */,
 				E96FAF1D2189FF620046BF5D /* fem_gauss_jacobi_quadrature.hpp */,
 				E9C8308B2061E6B6004417A9 /* fem_geometry_structure.hpp */,
-				024B9F6B21EFECBF0065B7D3 /* fem_interpolation_structure.hpp */,
 				E9C8308D2061E6B6004417A9 /* fem_standard_element.hpp */,
 				05F1089E1978D2CE00F2F288 /* fluid_model.hpp */,
 				E9D85B511C3F1BE10077122F /* gauss_structure.hpp */,
@@ -615,7 +607,6 @@
 				400CEC2A21FA80180019B790 /* driver_direct_singlezone.cpp */,
 				E9AA98A61BB3436900B7FE37 /* driver_structure.cpp */,
 				05AF9F1C1BE1E1770062E1F1 /* FEA */,
-				024B9F6921EFEC920065B7D3 /* fem_interpolation_structure.cpp */,
 				05F108951978D28F00F2F288 /* FluidModel */,
 				0530E57317FDF97F00733CE8 /* Geometry */,
 				052D51AA17A22E15003BE8B2 /* Integration */,
