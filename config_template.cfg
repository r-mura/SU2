%%%%%%%%%%%%%%%%%%%%%%%%%%%%%%%%%%%%%%%%%%%%%%%%%%%%%%%%%%%%%%%%%%%%%%%%%%%%%%%%
%                                                                              %
% SU2 configuration file                                                       %
% Case description: _________________________________________________________  %
% Author: ___________________________________________________________________  %
% Institution: ______________________________________________________________  %
% Date: __________                                                             %
% File Version 5.0.0 "Raven"                                                   %
%                                                                              %
%%%%%%%%%%%%%%%%%%%%%%%%%%%%%%%%%%%%%%%%%%%%%%%%%%%%%%%%%%%%%%%%%%%%%%%%%%%%%%%%

% ------------- DIRECT, ADJOINT, AND LINEARIZED PROBLEM DEFINITION ------------%
%
% Physical governing equations (EULER, NAVIER_STOKES,
                                FEM_EULER, FEM_NAVIER_STOKES, FEM_RANS, FEM_LES,
%                               WAVE_EQUATION, HEAT_EQUATION, FEM_ELASTICITY,
%                               POISSON_EQUATION)
PHYSICAL_PROBLEM= EULER
%
% Specify turbulence model (NONE, SA, SA_NEG, SST)
KIND_TURB_MODEL= NONE
%
<<<<<<< HEAD
% Specify subgrid scale model(NONE, IMPLICIT_LES, SMAGORINSKY, WALE)
KIND_SGS_MODEL= NONE
%
% Mathematical problem (DIRECT, CONTINUOUS_ADJOINT)
=======
% Mathematical problem (DIRECT, CONTINUOUS_ADJOINT, DISCRETE_ADJOINT)
>>>>>>> ae492765
MATH_PROBLEM= DIRECT
%
% Restart solution (NO, YES)
RESTART_SOL= NO
%
% Discard the data storaged in the solution and geometry files
% e.g. AOA, dCL/dAoA, dCD/dCL, iter, etc.
% Note that AoA in the solution and geometry files is critical
% to aero design using AoA as a variable. (NO, YES)
DISCARD_INFILES= NO
%
% Write binary restart files (YES, NO)
WRT_BINARY_RESTART= YES
%
% Read binary restart files (YES, NO)
READ_BINARY_RESTART= YES
%
% Regime type (COMPRESSIBLE, INCOMPRESSIBLE)
REGIME_TYPE= COMPRESSIBLE
%
% System of measurements (SI, US)
% International system of units (SI): ( meters, kilograms, Kelvins,
%                                       Newtons = kg m/s^2, Pascals = N/m^2, 
%                                       Density = kg/m^3, Speed = m/s,
%                                       Equiv. Area = m^2 )
% United States customary units (US): ( inches, slug, Rankines, lbf = slug ft/s^2, 
%                                       psf = lbf/ft^2, Density = slug/ft^3, 
%                                       Speed = ft/s, Equiv. Area = ft^2 )
SYSTEM_MEASUREMENTS= SI
%
% Axisymmetric simulation, only compressible (NO, YES)
AXISYMMETRIC= NO

% -------------------- COMPRESSIBLE FREE-STREAM DEFINITION --------------------%
%
% Mach number (non-dimensional, based on the free-stream values)
MACH_NUMBER= 0.8
%
% Angle of attack (degrees, only for compressible flows)
AOA= 1.25
%
% Side-slip angle (degrees, only for compressible flows)
SIDESLIP_ANGLE= 0.0
%
% Init option to choose between Reynolds (default) or thermodynamics quantities
% for initializing the solution (REYNOLDS, TD_CONDITIONS)
INIT_OPTION= REYNOLDS
%
% Free-stream option to choose between density and temperature (default) for
% initializing the solution (TEMPERATURE_FS, DENSITY_FS)
FREESTREAM_OPTION= TEMPERATURE_FS
%
% Free-stream pressure (101325.0 N/m^2, 2116.216 psf by default)
FREESTREAM_PRESSURE= 101325.0
%
% Free-stream temperature (288.15 K, 518.67 R by default)
FREESTREAM_TEMPERATURE= 288.15
%
% Reynolds number (non-dimensional, based on the free-stream values)
REYNOLDS_NUMBER= 6.5E6
%
% Reynolds length (1 m, 1 inch by default)
REYNOLDS_LENGTH= 1.0

% -------------------------- CL & CM DRIVER DEFINITION ------------------------%
%
% Activate fixed lift mode (specify a CL instead of AoA, NO/YES)
FIXED_CL_MODE= NO
%
% Target coefficient of lift for fixed lift mode (0.80 by default)
TARGET_CL= 0.80
%
% Estimation of dCL/dAlpha (0.2 per degree by default)
DCL_DALPHA= 0.2
%
% Number of times the AoA is updated in a fix CL problem (5 by default)
UPDATE_ALPHA= 5
%
% Number of iterations to evaluate dCL/dAlpha at the end of the simulation
ITER_DCL_DALPHA= 2500
%
% Evaluate dObjFunc/dCL during runtime (YES) or use the value stored in the
% direct solution file (NO).
EVAL_DOF_DCX= NO

% -------------------- INCOMPRESSIBLE FREE-STREAM DEFINITION ------------------%
%
% Free-stream density (1.2886 Kg/m^3, 0.0025 slug/ft^3 by default)
FREESTREAM_DENSITY= 1.2886
%
% Free-stream velocity (1.0 m/s, 1.0 ft/s by default)
FREESTREAM_VELOCITY= ( 1.0, 0.00, 0.00 )
%
% Free-stream viscosity (1.853E-5 N s/m^2, 3.87E-7 lbf s/ft^2 by default)
FREESTREAM_VISCOSITY= 1.853E-5

% ---------------------- REFERENCE VALUE DEFINITION ---------------------------%
%
% Reference origin for moment computation (m or in)
REF_ORIGIN_MOMENT_X = 0.25
REF_ORIGIN_MOMENT_Y = 0.00
REF_ORIGIN_MOMENT_Z = 0.00
%
% Reference length for moment non-dimensional coefficients (m or in)
REF_LENGTH= 1.0
%
% Reference area for non-dimensional force coefficients (0 implies automatic
% calculation) (m^2 or in^2)
REF_AREA= 1.0
%
% Aircraft semi-span (m or in)
SEMI_SPAN= 1.0
%
% Flow non-dimensionalization (DIMENSIONAL, FREESTREAM_PRESS_EQ_ONE,
%                              FREESTREAM_VEL_EQ_MACH, FREESTREAM_VEL_EQ_ONE)
REF_DIMENSIONALIZATION= DIMENSIONAL

% ---- IDEAL GAS, POLYTROPIC, VAN DER WAALS AND PENG ROBINSON CONSTANTS -------%
%
% Different gas model (STANDARD_AIR, IDEAL_GAS, VW_GAS, PR_GAS)
FLUID_MODEL= STANDARD_AIR
%
% Ratio of specific heats (1.4 default and the value is hardcoded
%                          for the model STANDARD_AIR)
GAMMA_VALUE= 1.4
%
% Specific gas constant (287.058 J/kg*K default and this value is hardcoded
%                        for the model STANDARD_AIR)
GAS_CONSTANT= 287.058
%
% Critical Temperature (131.00 K by default)
CRITICAL_TEMPERATURE= 131.00
%
% Critical Pressure (3588550.0 N/m^2 by default)
CRITICAL_PRESSURE= 3588550.0
%
% Acentri factor (0.035 (air))
ACENTRIC_FACTOR= 0.035

% --------------------------- VISCOSITY MODEL ---------------------------------%
%
% Viscosity model (SUTHERLAND, CONSTANT_VISCOSITY).
VISCOSITY_MODEL= SUTHERLAND
%
% Molecular Viscosity that would be constant (1.716E-5 by default)
MU_CONSTANT= 1.716E-5
%
% Sutherland Viscosity Ref (1.716E-5 default value for AIR SI)
MU_REF= 1.716E-5
%
% Sutherland Temperature Ref (273.15 K default value for AIR SI)
MU_T_REF= 273.15
%
% Sutherland constant (110.4 default value for AIR SI)
SUTHERLAND_CONSTANT= 110.4

% --------------------------- THERMAL CONDUCTIVITY MODEL ----------------------%
%
% Conductivity model (CONSTANT_CONDUCTIVITY, CONSTANT_PRANDTL).
CONDUCTIVITY_MODEL= CONSTANT_PRANDTL
%
% Molecular Thermal Conductivity that would be constant (0.0257 by default)
KT_CONSTANT= 0.0257

% ------------------------- UNSTEADY SIMULATION -------------------------------%
%
% Unsteady simulation (NO, TIME_STEPPING, DUAL_TIME_STEPPING-1ST_ORDER,
%                      DUAL_TIME_STEPPING-2ND_ORDER, HARMONIC_BALANCE)
UNSTEADY_SIMULATION= NO
%
% Time Step for dual time stepping simulations (s) -- Only used when UNST_CFL_NUMBER = 0.0
% For the DG-FEM solver it is used as a synchronization time when UNST_CFL_NUMBER != 0.0
UNST_TIMESTEP= 0.0
%
% Total Physical Time for dual time stepping simulations (s)
UNST_TIME= 50.0
%
% Unsteady Courant-Friedrichs-Lewy number of the finest grid
UNST_CFL_NUMBER= 0.0
%
% Number of internal iterations (dual time method)
UNST_INT_ITER= 200
%
% Iteration number to begin unsteady restarts
UNST_RESTART_ITER= 0

% ----------------------- DYNAMIC MESH DEFINITION -----------------------------%
%
% Dynamic mesh simulation (NO, YES)
GRID_MOVEMENT= NO
%
% Type of dynamic mesh (NONE, RIGID_MOTION, DEFORMING, ROTATING_FRAME,
%                       MOVING_WALL, STEADY_TRANSLATION, FLUID_STRUCTURE,
%                       AEROELASTIC, ELASTICITY, EXTERNAL,
%                       AEROELASTIC_RIGID_MOTION, GUST)
GRID_MOVEMENT_KIND= DEFORMING
%
% Motion mach number (non-dimensional). Used for initializing a viscous flow
% with the Reynolds number and for computing force coeffs. with dynamic meshes.
MACH_MOTION= 0.8
%
% Moving wall boundary marker(s) (NONE = no marker, ignored for RIGID_MOTION)
MARKER_MOVING= ( NONE )
%
% Coordinates of the motion origin
MOTION_ORIGIN_X= 0.25
MOTION_ORIGIN_Y= 0.0
MOTION_ORIGIN_Z= 0.0
%
% Angular velocity vector (rad/s) about the motion origin
ROTATION_RATE_X = 0.0
ROTATION_RATE_Y = 0.0
ROTATION_RATE_Z = 0.0
%
% Pitching angular freq. (rad/s) about the motion origin
PITCHING_OMEGA_X= 0.0
PITCHING_OMEGA_Y= 0.0
PITCHING_OMEGA_Z= 106.69842
%
% Pitching amplitude (degrees) about the motion origin
PITCHING_AMPL_X= 0.0
PITCHING_AMPL_Y= 0.0
PITCHING_AMPL_Z= 1.01
%
% Pitching phase offset (degrees) about the motion origin
PITCHING_PHASE_X= 0.0
PITCHING_PHASE_Y= 0.0
PITCHING_PHASE_Z= 0.0
%
% Translational velocity (m/s) in the x, y, & z directions
TRANSLATION_RATE_X = 0.0
TRANSLATION_RATE_Y = 0.0
TRANSLATION_RATE_Z = 0.0
%
% Plunging angular freq. (rad/s) in x, y, & z directions
PLUNGING_OMEGA_X= 0.0
PLUNGING_OMEGA_Y= 0.0
PLUNGING_OMEGA_Z= 0.0
%
% Plunging amplitude (m) in x, y, & z directions
PLUNGING_AMPL_X= 0.0
PLUNGING_AMPL_Y= 0.0
PLUNGING_AMPL_Z= 0.0
%
% Move Motion Origin for marker moving (1 or 0)
MOVE_MOTION_ORIGIN = 0

% -------------- AEROELASTIC SIMULATION (Typical Section Model) ---------------%
%
% Activated by GRID_MOVEMENT_KIND option
%
% The flutter speed index (modifies the freestream condition in the solver)
FLUTTER_SPEED_INDEX = 0.6
%
% Natural frequency of the spring in the plunging direction (rad/s)
PLUNGE_NATURAL_FREQUENCY = 100
%
% Natural frequency of the spring in the pitching direction (rad/s)
PITCH_NATURAL_FREQUENCY = 100
%
% The airfoil mass ratio
AIRFOIL_MASS_RATIO = 60
%
% Distance in semichords by which the center of gravity lies behind
% the elastic axis
CG_LOCATION = 1.8
%
% The radius of gyration squared (expressed in semichords)
% of the typical section about the elastic axis
RADIUS_GYRATION_SQUARED = 3.48
%
% Solve the aeroelastic equations every given number of internal iterations
AEROELASTIC_ITER = 3

% --------------------------- GUST SIMULATION ---------------------------------%
%
% Apply a wind gust (NO, YES)
WIND_GUST = NO
%
% Type of gust (NONE, TOP_HAT, SINE, ONE_M_COSINE, VORTEX, EOG)
GUST_TYPE = NONE
%
% Direction of the gust (X_DIR or Y_DIR)
GUST_DIR = Y_DIR
%
% Gust wavelenght (meters)
GUST_WAVELENGTH= 10.0
%
% Number of gust periods
GUST_PERIODS= 1.0
%
% Gust amplitude (m/s)
GUST_AMPL= 10.0
%
% Time at which to begin the gust (sec)
GUST_BEGIN_TIME= 0.0
%
% Location at which the gust begins (meters) */
GUST_BEGIN_LOC= 0.0

% ------------------------ SUPERSONIC SIMULATION ------------------------------%
%
% Evaluate equivalent area on the Near-Field (NO, YES)
EQUIV_AREA= NO
%
% Integration limits of the equivalent area ( xmin, xmax, Dist_NearField )
EA_INT_LIMIT= ( 1.6, 2.9, 1.0 )
%
% Equivalent area scale factor ( EA should be ~ force based objective functions )
EA_SCALE_FACTOR= 1.0
%
% Fix an azimuthal line due to misalignments of the near-field
FIX_AZIMUTHAL_LINE= 90.0
%
% Drag weight in sonic boom Objective Function (from 0.0 to 1.0)
DRAG_IN_SONICBOOM= 0.0

% -------------------------- ENGINE SIMULATION --------------------------------%
%
% Highlite area to compute MFR (1 in2 by default)
HIGHLITE_AREA= 1.0
%
% Fan polytropic efficiency (1.0 by default)
FAN_POLY_EFF= 1.0
%
% Only half engine is in the computational grid (NO, YES)
ENGINE_HALF_MODEL= NO
%
% Damping factor for the engine inflow.
DAMP_ENGINE_INFLOW= 0.95
%
% Damping factor for the engine exhaust.
DAMP_ENGINE_EXHAUST= 0.95
%
% Engine nu factor (SA model).
ENGINE_NU_FACTOR= 3.0
%
% Definition of the actuator disk with a double surface (NO, YES)
ACTDISK_DOUBLE_SURFACE= NO
%
% Divide the Actuator Disk surface in SU2_DEF to write a double surface .su2 file (NO, YES)
ACTDISK_SU2_DEF= NO
%
% Mass flow rate of the secondary flow (percentage of the main flow, 0% by default)
ACTDISK_SECONDARY_FLOW= 0
%
% Actuator disk jump definition using ratio or difference (DIFFERENCE, RATIO)
ACTDISK_JUMP= DIFFERENCE
%
% Number of times BC Thrust is updated in a fix Net Thrust problem (5 by default)
UPDATE_BCTHRUST= 10
%
% Initial BC Thrust guess for POWER or D-T driver (4000.0 lbf by default)
INITIAL_BCTHRUST= 4000.0
%
% Initialization with a subsonic flow around the engine.
SUBSONIC_ENGINE= NO
%
% Axis of the cylinder that defines the subsonic region (A_X, A_Y, A_Z, B_X, B_Y, B_Z, Radius)
SUBSONIC_ENGINE_CYL= ( 0.0, 0.0, 0.0, 1.0, 0.0 , 0.0, 1.0 )
%
% Flow variables that define the subsonic region (Mach, Alpha, Beta, Pressure, Temperature)
SUBSONIC_ENGINE_VALUES= ( 0.4, 0.0, 0.0, 2116.216, 518.67 )

% --------------------- INVERSE DESIGN SIMULATION -----------------------------%
%
% Evaluate an inverse design problem using Cp (NO, YES)
INV_DESIGN_CP= NO
%
% Evaluate an inverse design problem using heat flux (NO, YES)
INV_DESIGN_HEATFLUX= NO

% ----------------------- BODY FORCE DEFINITION -------------------------------%
%
% Apply a body force as a source term (NO, YES)
BODY_FORCE= NO
%
% Vector of body force values (BodyForce_X, BodyForce_Y, BodyForce_Z)
BODY_FORCE_VECTOR= ( 0.0, 0.0, 0.0 )

% -------------------- BOUNDARY CONDITION DEFINITION --------------------------%
%
% Interface (s) definition, identifies the surface shared by two different zones.
% The interface is defined by listing pairs of markers (one from each zone connected by the interface)
% Example:
%   Given an arbitrary number of zones (A, B, C, ...)
%   A and B share a surface, interface 1
%   A and C share a surface, interface 2
% Format: ( marker_A_on_interface_1, marker_B_on_interface_1, marker_A_on_interface_2, marker_C_on_interface_2, ... )
%
MARKER_ZONE_INTERFACE= ( NONE )
%
% Specifies the interface (s)
% The kind of interface is defined by listing pairs of markers (one from each zone connected by the interface)
% Example:
%   Given an arbitrary number of zones (A, B, C, ...)
%   A and B share a surface, interface 1
%   A and C share a surface, interface 2
% Format: ( marker_A_on_interface_1, marker_B_on_interface_1, marker_A_on_interface_2, marker_C_on_interface_2, ... )
%
MARKER_FLUID_INTERFACE= ( NONE )
%
% Kind of interface interpolation among different zones (NEAREST_NEIGHBOR, ISOPARAMETRIC, SLIDING_MESH)
KIND_INTERPOLATION= NEAREST_NEIGHBOR
%
% Euler wall boundary marker(s) (NONE = no marker)
MARKER_EULER= ( airfoil )
%
% Navier-Stokes (no-slip), constant heat flux wall  marker(s) (NONE = no marker)
% Format: ( marker name, constant heat flux (J/m^2), ... )
MARKER_HEATFLUX= ( NONE )
%
% Navier-Stokes (no-slip), isothermal wall marker(s) (NONE = no marker)
% Format: ( marker name, constant wall temperature (K), ... )
MARKER_ISOTHERMAL= ( NONE )
%
% Far-field boundary marker(s) (NONE = no marker)
MARKER_FAR= ( farfield )
%
% Symmetry boundary marker(s) (NONE = no marker)
MARKER_SYM= ( NONE )
%
% Internal boundary marker(s) e.g. no boundary condition (NONE = no marker)
MARKER_INTERNAL= ( NONE )
%
% Near-Field boundary marker(s) (NONE = no marker)
MARKER_NEARFIELD= ( NONE )
%
% Zone interface boundary marker(s) (NONE = no marker)
MARKER_INTERFACE= ( NONE )
%
% Actuator disk boundary type (VARIABLES_JUMP, NET_THRUST, BC_THRUST,
%                              DRAG_MINUS_THRUST, MASSFLOW, POWER)
ACTDISK_TYPE= VARIABLES_JUMP
%
% Actuator disk boundary marker(s) with the following formats (NONE = no marker)
% Variables Jump: ( inlet face marker, outlet face marker,
%                   Takeoff pressure jump (psf), Takeoff temperature jump (R), Takeoff rev/min,
%                   Cruise  pressure jump (psf), Cruise temperature jump (R), Cruise rev/min )
% Net Thrust: ( inlet face marker, outlet face marker,
%               Takeoff net thrust (lbs), 0.0, Takeoff rev/min,
%               Cruise net thrust (lbs), 0.0, Cruise rev/min )
% BC Thrust: ( inlet face marker, outlet face marker,
%              Takeoff BC thrust (lbs), 0.0, Takeoff rev/min,
%              Cruise BC thrust (lbs), 0.0, Cruise rev/min )
% Drag-Thrust: ( inlet face marker, outlet face marker,
%                Takeoff Drag-Thrust (lbs), 0.0, Takeoff rev/min,
%                Cruise Drag-Thrust (lbs), 0.0, Cruise rev/min )
% MasssFlow: ( inlet face marker, outlet face marker,
%                Takeoff massflow (lbs/s), 0.0, Takeoff rev/min,
%                Cruise massflowt (lbs/s), 0.0, Cruise rev/min )
% Power: ( inlet face marker, outlet face marker,
%           Takeoff power (HP), 0.0, Takeoff rev/min
%           Cruise power (HP), 0.0, Cruise rev/min )
MARKER_ACTDISK= ( NONE )
%
% Inlet boundary type (TOTAL_CONDITIONS, MASS_FLOW)
INLET_TYPE= TOTAL_CONDITIONS
%
% Inlet boundary marker(s) with the following formats (NONE = no marker)
% Total Conditions: (inlet marker, total temp, total pressure, flow_direction_x,
%           flow_direction_y, flow_direction_z, ... ) where flow_direction is
%           a unit vector.
% Mass Flow: (inlet marker, density, velocity magnitude, flow_direction_x,
%           flow_direction_y, flow_direction_z, ... ) where flow_direction is
%           a unit vector.
% Incompressible: (inlet marker, NULL, velocity magnitude, flow_direction_x,
%           flow_direction_y, flow_direction_z, ... ) where flow_direction is
%           a unit vector.
MARKER_INLET= ( NONE )
%
% Supersonic inlet boundary marker(s) (NONE = no marker)
% Format: (inlet marker, temperature, static pressure, velocity_x,
%           velocity_y, velocity_z, ... ), i.e. primitive variables specified.
MARKER_SUPERSONIC_INLET= ( NONE )
%
% Outlet boundary marker(s) (NONE = no marker)
% Format: ( outlet marker, back pressure (static), ... )
MARKER_OUTLET= ( NONE )
%
% Supersonic outlet boundary marker(s) (NONE = no marker)
MARKER_SUPERSONIC_OUTLET= ( NONE )
%
% Periodic boundary marker(s) (NONE = no marker)
% Format: ( periodic marker, donor marker, rotation_center_x, rotation_center_y,
% rotation_center_z, rotation_angle_x-axis, rotation_angle_y-axis,
% rotation_angle_z-axis, translation_x, translation_y, translation_z, ... )
MARKER_PERIODIC= ( NONE )
%
% Engine Inflow boundary type (FAN_FACE_MACH, FAN_FACE_PRESSURE, FAN_FACE_MDOT)
ENGINE_INFLOW_TYPE= FAN_FACE_MACH
%
% Engine inflow boundary marker(s) (NONE = no marker)
% Format: (engine inflow marker, fan face Mach, ... )
MARKER_ENGINE_INFLOW= ( NONE )
%
% Engine exhaust boundary marker(s) with the following formats (NONE = no marker) 
% Format: (engine exhaust marker, total nozzle temp, total nozzle pressure, ... )
MARKER_ENGINE_EXHAUST= ( NONE )
%
% Displacement boundary marker(s) (NONE = no marker)
% Format: ( displacement marker, displacement value normal to the surface, ... )
MARKER_NORMAL_DISPL= ( NONE )
%
% Load boundary marker(s) (NONE = no marker)
% Format: ( load marker, force value normal to the surface, ... )
MARKER_NORMAL_LOAD= ( NONE )
%
% Pressure boundary marker(s) (NONE = no marker)
% Format: ( pressure marker )
MARKER_PRESSURE= ( NONE )
%
% Neumann bounday marker(s) (NONE = no marker)
MARKER_NEUMANN= ( NONE )
%
% Dirichlet boundary marker(s) (NONE = no marker)
MARKER_DIRICHLET= ( NONE )
%
% Riemann boundary marker(s) (NONE = no marker)
% Format: (marker, data kind flag, list of data)
MARKER_RIEMANN= ( NONE )
%
% Shroud boundary marker(s) (NONE = no marker)
% Format: (marker)
% If the ROTATING_FRAME option is activated, this option force the velocity on the boundaries specified to 0.0
MARKER_SHROUD= (NONE)
%-------- INFLOW/OUTFLOW BOUNDARY CONDITIONS SPECIFIC FOR TURBOMACHINERY --------%
%
% Inflow and Outflow markers must be specified, for each blade (zone), following the natural groth of the machine (i.e, from the first blade to the last)
MARKER_TURBOMACHINERY= (INFLOW, OUTMIX, INMIX, OUTFLOW)
%
% Mixing-plane interface markers must be specified to activate the transfer of information between zones
MARKER_MIXINGPLANE_INTERFACE= (OUTMIX, INMIX)
%
% Giles boundary condition for inflow, outfolw and mixing-plane
% Format inlet:  ( marker, TOTAL_CONDITIONS_PT, Total Pressure , Total Temperature, Flow dir-norm, Flow dir-tang, Flow dir-span, under-relax-avg, under-relax-fourier)
% Format outlet: ( marker, STATIC_PRESSURE, Static Pressure value, -, -, -, -, under-relax-avg, under-relax-fourier)
% Format mixing-plane in and out: ( marker, MIXING_IN or MIXING_OUT, -, -, -, -, -, -, under-relax-avg, under-relax-fourier)
MARKER_GILES= (INFLOW, TOTAL_CONDITIONS_PT, 413.6E+03, 477.6, 1.0, 0.0, 0.0, 1.0, 0.0, OUTMIX, MIXING_OUT, 0.0, 0.0, 0.0, 0.0, 0.0, 0.3, 0.0, INMIX, MIXING_IN, 0.0, 0.0, 0.0, 0.0, 0.0, 0.3, 0.0, OUTFLOW, STATIC_PRESSURE_1D, 67.46E+03, 0.0, 0.0, 0.0, 0.0 , 1.0, 0.0)
%
% This option insert an extra under relaxation factor for the Giles BC at the hub and shroud (under relax factor applied, span percentage to under relax)
GILES_EXTRA_RELAXFACTOR= (0.05, 0.05)
%
%YES Non reflectivity activated, NO the Giles BC behaves as a normal 1D characteristic-based BC
SPATIAL_FOURIER= NO

%---------------------------- TURBOMACHINERY SIMULATION -----------------------------%
%
% Specify kind of architecture for each zone (AXIAL, CENTRIPETAL, CENTRIFUGAL, CENTRIPETAL_AXIAL, AXIAL_CENTRIFUGAL)
TURBOMACHINERY_KIND= CENTRIPETAL CENTRIPETAL_AXIAL
%
% Specify kind of interpolation for the mixing-plane (LINEAR_INTERPOLATION, NEAREST_SPAN, MATCHING)
MIXINGPLANE_INTERFACE_KIND= LINEAR_INTERPOLATION
%
% Specify option for turbulent mixing-plane (YES, NO) default NO
TURBULENT_MIXINGPLANE= YES
%
% Specify ramp option for Outlet pressure (YES, NO) default NO
RAMP_OUTLET_PRESSURE= NO
%
% Parameters of the outlet pressure ramp (starting outlet pressure, updating-iteration-frequency, total number of iteration for the ramp)
RAMP_OUTLET_PRESSURE_COEFF= (400000.0, 10.0, 500)
%
% Specify ramp option for rotating frame (YES, NO) default NO
RAMP_ROTATING_FRAME= YES
%
% Parameters of the rotating frame ramp (starting rotational speed, updating-iteration-frequency, total number of iteration for the ramp)
RAMP_ROTATING_FRAME_COEFF= (0.0, 39.0, 500)
%
% Specify Kind of average process for linearizing the Navier-Stokes equation at inflow and outflow BCs included at the mixing-plane interface
% (ALGEBRAIC, AREA, MASSSFLUX, MIXEDOUT) default AREA
AVERAGE_PROCESS_KIND= MIXEDOUT
%
% Specify Kind of average process for computing turbomachienry performance parameters
% (ALGEBRAIC, AREA, MASSSFLUX, MIXEDOUT) default AREA
PERFORMANCE_AVERAGE_PROCESS_KIND= MIXEDOUT
%
%Parameters of the Newton method for the MIXEDOUT average algorithm (under relaxation factor, tollerance, max number of iterations)
MIXEDOUT_COEFF= (1.0, 1.0E-05, 15)
%
% Limit of Mach number below which the mixedout algorithm is substituted with a AREA average algorithm to avoid numerical issues
AVERAGE_MACH_LIMIT= 0.05
%
% ------------------------ SURFACES IDENTIFICATION ----------------------------%
%
% Marker(s) of the surface in the surface flow solution file
MARKER_PLOTTING = ( airfoil )
%
% Marker(s) of the surface where the non-dimensional coefficients are evaluated.
MARKER_MONITORING = ( airfoil )
%
% Marker(s) of the surface where obj. func. (design problem) will be evaluated
MARKER_DESIGNING = ( airfoil )
%
% Marker(s) of the surface that is going to be analyzed in detail (massflow, average pressure, distortion, etc)
MARKER_ANALYZE = ( airfoil )

% ------------- COMMON PARAMETERS DEFINING THE NUMERICAL METHOD ---------------%
%
% Numerical method for spatial gradients (GREEN_GAUSS, WEIGHTED_LEAST_SQUARES)
NUM_METHOD_GRAD= GREEN_GAUSS
%
% CFL number (initial value for the adaptive CFL number)
CFL_NUMBER= 10.0
%
% Adaptive CFL number (NO, YES)
CFL_ADAPT= NO
%
% Parameters of the adaptive CFL number (factor down, factor up, CFL min value,
%                                        CFL max value )
CFL_ADAPT_PARAM= ( 1.5, 0.5, 1.25, 50.0 )
%
% Maximum Delta Time in local time stepping simulations
MAX_DELTA_TIME= 1E6
%
% Runge-Kutta alpha coefficients
RK_ALPHA_COEFF= ( 0.66667, 0.66667, 1.000000 )
%
% Objective function in gradient evaluation   (DRAG, LIFT, SIDEFORCE, MOMENT_X,
%                                             MOMENT_Y, MOMENT_Z, EFFICIENCY,
%                                             EQUIVALENT_AREA, NEARFIELD_PRESSURE,
%                                             FORCE_X, FORCE_Y, FORCE_Z, THRUST,
%                                             TORQUE, TOTAL_HEATFLUX,
%                                             MAXIMUM_HEATFLUX, INVERSE_DESIGN_PRESSURE,
%                                             INVERSE_DESIGN_HEATFLUX, AVG_TOTAL_PRESSURE, 
%                                             MASS_FLOW_RATE)
% For a weighted sum of objectives: separate by commas, add OBJECTIVE_WEIGHT and MARKER_MONITORING in matching order.
OBJECTIVE_FUNCTION= DRAG
%
% List of weighting values when using more than one OBJECTIVE_FUNCTION. Separate by commas and match with MARKER_MONITORING.
OBJECTIVE_WEIGHT = 1.0

% ----------------------- SLOPE LIMITER DEFINITION ----------------------------%
%
% Reference element length for computing the slope and sharp edges
%                              limiters (0.1 m, 5.0 in by default)
REF_ELEM_LENGTH= 0.1
%
% Coefficient for the limiter. A larger values decrease the extent of limiting,
%             values approaching zero cause lower-order approximation to the solution.
LIMITER_COEFF= 0.5
%
% Freeze the value of the limiter after a number of iterations
LIMITER_ITER= 999999
%
% Coefficient for the sharp edges limiter
SHARP_EDGES_COEFF= 3.0
%
% Reference coefficient (sensitivity) for detecting sharp edges.
REF_SHARP_EDGES= 3.0
%
% Remove sharp edges from the sensitivity evaluation (NO, YES)
SENS_REMOVE_SHARP= NO

% ------------------------ LINEAR SOLVER DEFINITION ---------------------------%
%
% Linear solver or smoother for implicit formulations (BCGSTAB, FGMRES, SMOOTHER_JACOBI, 
%                                                      SMOOTHER_ILU0, SMOOTHER_LUSGS, 
%                                                      SMOOTHER_LINELET)
LINEAR_SOLVER= FGMRES
%
% Preconditioner of the Krylov linear solver (ILU0, LU_SGS, LINELET, JACOBI)
LINEAR_SOLVER_PREC= LU_SGS
%
% Minimum error of the linear solver for implicit formulations
LINEAR_SOLVER_ERROR= 1E-4
%
% Max number of iterations of the linear solver for the implicit formulation
LINEAR_SOLVER_ITER= 5

% -------------------------- MULTIGRID PARAMETERS -----------------------------%
%
% Multi-grid levels (0 = no multi-grid)
MGLEVEL= 0
%
% Multi-grid cycle (V_CYCLE, W_CYCLE, FULLMG_CYCLE)
MGCYCLE= V_CYCLE
%
% Multi-grid pre-smoothing level
MG_PRE_SMOOTH= ( 1, 2, 3, 3 )
%
% Multi-grid post-smoothing level
MG_POST_SMOOTH= ( 0, 0, 0, 0 )
%
% Jacobi implicit smoothing of the correction
MG_CORRECTION_SMOOTH= ( 0, 0, 0, 0 )
%
% Damping factor for the residual restriction
MG_DAMP_RESTRICTION= 0.75
%
% Damping factor for the correction prolongation
MG_DAMP_PROLONGATION= 0.75

% -------------------- FLOW NUMERICAL METHOD DEFINITION -----------------------%
%
% Convective numerical method (JST, LAX-FRIEDRICH, CUSP, ROE, AUSM, HLLC,
%                              TURKEL_PREC, MSW)
CONV_NUM_METHOD_FLOW= ROE
%
% Spatial numerical order integration (1ST_ORDER, 2ND_ORDER, 2ND_ORDER_LIMITER)
SPATIAL_ORDER_FLOW= 2ND_ORDER_LIMITER
%
% Slope limiter (VENKATAKRISHNAN, BARTH_JESPERSEN)
SLOPE_LIMITER_FLOW= VENKATAKRISHNAN
%
% Entropy fix coefficient (0.0 implies no entropy fixing, 1.0 implies scalar
%                          artificial dissipation)
ENTROPY_FIX_COEFF= 0.001
%
% 1st, 2nd and 4th order artificial dissipation coefficients
AD_COEFF_FLOW= ( 0.15, 0.5, 0.02 )
%
% Viscous limiter (NO, YES)
VISCOUS_LIMITER_FLOW= NO
%
% Time discretization (RUNGE-KUTTA_EXPLICIT, EULER_IMPLICIT, EULER_EXPLICIT)
TIME_DISCRE_FLOW= EULER_IMPLICIT
%
% Relaxation coefficient
RELAXATION_FACTOR_FLOW= 0.95

% ------------------- FEM FLOW NUMERICAL METHOD DEFINITION --------------------%
%
% FEM numerical method (DG)
NUM_METHOD_FEM_FLOW= DG
%
% Riemann solver used for DG (ROE, LAX-FRIEDRICH, AUSM, AUSMPW+, HLLC, VAN_LEER)
RIEMANN_SOLVER_FEM= ROE
%
% Constant factor applied for quadrature with straight elements (2.0 by default)
QUADRATURE_FACTOR_STRAIGHT_FEM = 2.0
%
% Constant factor applied for quadrature with curved elements (3.0 by default)
QUADRATURE_FACTOR_CURVED_FEM = 3.0
%
% Factor for the symmetrizing terms in the DG FEM discretization (1.0 by default)
THETA_INTERIOR_PENALTY_DG_FEM = 1.0
%
% Store the Cartesian gradients of the DGFEM basis functions (NO, YES)
STORE_CARTESIAN_GRADIENTS_BASIS_DGFEM= NO
%
% Use the lumped mass matrix for steady DGFEM computations (NO, YES)
USE_LUMPED_MASSMATRIX_DGFEM= NO
%
% Only compute the exact Jacobian of the spatial discretization (NO, YES)
JACOBIAN_SPATIAL_DISCRETIZATION_ONLY= NO
%
% Time discretization (RUNGE-KUTTA_EXPLICIT, CLASSICAL_RK4_EXPLICIT, ADER_DG)
TIME_DISCRE_FEM_FLOW= RUNGE-KUTTA_EXPLICIT
%
% Number of time DOFs for the predictor step of ADER-DG (2 by default)
%TIME_DOFS_ADER_DG= 2
% Factor applied during quadrature in time for ADER-DG. (2.0 by default)
%QUADRATURE_FACTOR_TIME_ADER_DG = 2.0
%
% Type of discretization used in the predictor step of ADER-DG (ADER_ALIASED_PREDICTOR, ADER_NON_ALIASED_PREDICTOR)
ADER_PREDICTOR= ADER_ALIASED_PREDICTOR
% Number of time levels for time accurate local time stepping. (1 by default, max. allowed 15)
LEVELS_TIME_ACCURATE_LTS= 1
%
% Specify the method for matrix coloring for Jacobian computations (GREEDY_COLORING, NATURAL_COLORING)
KIND_MATRIX_COLORING= GREEDY_COLORING

% -------------------- TURBULENT NUMERICAL METHOD DEFINITION ------------------%
%
% Convective numerical method (SCALAR_UPWIND)
CONV_NUM_METHOD_TURB= SCALAR_UPWIND
%
% Spatial numerical order integration (1ST_ORDER, 2ND_ORDER, 2ND_ORDER_LIMITER)
SPATIAL_ORDER_TURB= 1ST_ORDER
%
% Slope limiter (VENKATAKRISHNAN)
SLOPE_LIMITER_TURB= VENKATAKRISHNAN
%
% Viscous limiter (NO, YES)
VISCOUS_LIMITER_TURB= NO
%
% Time discretization (EULER_IMPLICIT)
TIME_DISCRE_TURB= EULER_IMPLICIT
%
% Reduction factor of the CFL coefficient in the turbulence problem
CFL_REDUCTION_TURB= 1.0
%
% Relaxation coefficient
RELAXATION_FACTOR_TURB= 0.95

% --------------------- HEAT NUMERICAL METHOD DEFINITION ----------------------%
%
% Value of the thermal diffusivity
THERMAL_DIFFUSIVITY= 1.0

% ---------------- ADJOINT-FLOW NUMERICAL METHOD DEFINITION -------------------%
%
% Convective numerical method (JST, LAX-FRIEDRICH, ROE)
CONV_NUM_METHOD_ADJFLOW= JST
%
% Spatial numerical order integration (1ST_ORDER, 2ND_ORDER, 2ND_ORDER_LIMITER)
SPATIAL_ORDER_ADJFLOW= 2ND_ORDER
%
% Slope limiter (VENKATAKRISHNAN, SHARP_EDGES, WALL_DISTANCE)
SLOPE_LIMITER_ADJFLOW= VENKATAKRISHNAN
%
% 1st, 2nd, and 4th order artificial dissipation coefficients
AD_COEFF_ADJFLOW= ( 0.15, 0.5, 0.02 )
%
% Time discretization (RUNGE-KUTTA_EXPLICIT, EULER_IMPLICIT)
TIME_DISCRE_ADJFLOW= EULER_IMPLICIT
%
% Relaxation coefficient
RELAXATION_FACTOR_ADJFLOW= 1.0
%
% Reduction factor of the CFL coefficient in the adjoint problem
CFL_REDUCTION_ADJFLOW= 0.8
%
% Limit value for the adjoint variable
LIMIT_ADJFLOW= 1E6
%
% Use multigrid in the adjoint problem (NO, YES)
MG_ADJFLOW= YES

% ---------------- ADJOINT-TURBULENT NUMERICAL METHOD DEFINITION --------------%
%
% Convective numerical method (SCALAR_UPWIND)
CONV_NUM_METHOD_ADJTURB= SCALAR_UPWIND
%
% Spatial numerical order integration (1ST_ORDER, 2ND_ORDER, 2ND_ORDER_LIMITER)
%
SPATIAL_ORDER_ADJTURB= 1ST_ORDER
%
% Slope limiter (VENKATAKRISHNAN)
SLOPE_LIMITER_ADJTURB= VENKATAKRISHNAN
%
% Time discretization (EULER_IMPLICIT)
TIME_DISCRE_ADJTURB= EULER_IMPLICIT
%
% Reduction factor of the CFL coefficient in the adjoint turbulent problem
CFL_REDUCTION_ADJTURB= 0.01

% ----------------------- GEOMETRY EVALUATION PARAMETERS ----------------------%
%
% Marker(s) of the surface where geometrical based function will be evaluated
GEO_MARKER= ( airfoil )
%
% Description of the geometry to be analyzed (AIRFOIL, WING, FUSELAGE)
GEO_DESCRIPTION= AIRFOIL
%
% Coordinate of the stations to be analyzed
GEO_LOCATION_STATIONS= (0.0, 0.5, 1.0)
%
% Geometrical bounds (Y coordinate) for the wing geometry analysis or
% fuselage evaluation (X coordinate).
GEO_BOUNDS= (1.5, 3.5)
%
% Location of the waterline for fuselage analysis (z coordinate)
GEO_WATERLINE_LOCATION= 0.0
%
% Plot loads and Cp distributions on each airfoil section
GEO_PLOT_STATIONS= NO
%
% Number of section cuts to make when calculating wing geometry
GEO_NUMBER_STATIONS= 101
%
% Geometrical evaluation mode (FUNCTION, GRADIENT)
GEO_MODE= FUNCTION

% ------------------------- GRID ADAPTATION STRATEGY --------------------------%
%
% Kind of grid adaptation (NONE, PERIODIC, FULL, FULL_FLOW, GRAD_FLOW,
%                          FULL_ADJOINT, GRAD_ADJOINT, GRAD_FLOW_ADJ, ROBUST,
%                          FULL_LINEAR, COMPUTABLE, COMPUTABLE_ROBUST,
%                          REMAINING, WAKE, SMOOTHING, SUPERSONIC_SHOCK)
KIND_ADAPT= FULL_FLOW
%
% Percentage of new elements (% of the original number of elements)
NEW_ELEMS= 5
%
% Scale factor for the dual volume
DUALVOL_POWER= 0.5
%
% Adapt the boundary elements (NO, YES)
ADAPT_BOUNDARY= YES

% ----------------------- DESIGN VARIABLE PARAMETERS --------------------------%
%
% Kind of deformation (NO_DEFORMATION, TRANSLATION, ROTATION, SCALE,
%                      FFD_SETTING, FFD_NACELLE
%                      FFD_CONTROL_POINT, FFD_CAMBER, FFD_THICKNESS, FFD_TWIST
%                      FFD_CONTROL_POINT_2D, FFD_CAMBER_2D, FFD_THICKNESS_2D, FFD_TWIST_2D,
%                      HICKS_HENNE, SURFACE_BUMP)
DV_KIND= FFD_SETTING
%
% Marker of the surface in which we are going apply the shape deformation
DV_MARKER= ( airfoil )
%
% Parameters of the shape deformation
% - NO_DEFORMATION ( 1.0 )
% - TRANSLATION ( x_Disp, y_Disp, z_Disp ), as a unit vector
% - ROTATION ( x_Orig, y_Orig, z_Orig, x_End, y_End, z_End )
% - SCALE ( 1.0 )
% - ANGLE_OF_ATTACK ( 1.0 )
% - FFD_SETTING ( 1.0 )
% - FFD_CONTROL_POINT ( FFD_BoxTag, i_Ind, j_Ind, k_Ind, x_Disp, y_Disp, z_Disp )
% - FFD_NACELLE ( FFD_BoxTag, rho_Ind, theta_Ind, phi_Ind, rho_Disp, phi_Disp )
% - FFD_GULL ( FFD_BoxTag, j_Ind )
% - FFD_ANGLE_OF_ATTACK ( FFD_BoxTag, 1.0 )
% - FFD_CAMBER ( FFD_BoxTag, i_Ind, j_Ind )
% - FFD_THICKNESS ( FFD_BoxTag, i_Ind, j_Ind )
% - FFD_TWIST ( FFD_BoxTag, j_Ind, x_Orig, y_Orig, z_Orig, x_End, y_End, z_End )
% - FFD_CONTROL_POINT_2D ( FFD_BoxTag, i_Ind, j_Ind, x_Disp, y_Disp )
% - FFD_CAMBER_2D ( FFD_BoxTag, i_Ind )
% - FFD_THICKNESS_2D ( FFD_BoxTag, i_Ind )
% - FFD_TWIST_2D ( FFD_BoxTag, x_Orig, y_Orig )
% - HICKS_HENNE ( Lower Surface (0)/Upper Surface (1)/Only one Surface (2), x_Loc )
% - SURFACE_BUMP ( x_Start, x_End, x_Loc )
DV_PARAM= ( 1, 0.5 )
%
% Value of the shape deformation
DV_VALUE= 0.01

% ------------------------ GRID DEFORMATION PARAMETERS ------------------------%
%
% Linear solver or smoother for implicit formulations (FGMRES, RESTARTED_FGMRES, BCGSTAB)
DEFORM_LINEAR_SOLVER= FGMRES
%
% Preconditioner of the Krylov linear solver (ILU0, LU_SGS, JACOBI)
DEFORM_LINEAR_SOLVER_PREC= LU_SGS
%
% Number of smoothing iterations for mesh deformation
DEFORM_LINEAR_ITER= 1000
%
% Number of nonlinear deformation iterations (surface deformation increments)
DEFORM_NONLINEAR_ITER= 1
%
% Print the residuals during mesh deformation to the console (YES, NO)
DEFORM_CONSOLE_OUTPUT= YES
%
% Factor to multiply smallest cell volume for deform tolerance (0.001 default)
DEFORM_TOL_FACTOR = 1E-6
%
% Deformation coefficient (in theory from -1.0 to 0.5, a large value is also valid)
DEFORM_COEFF = 1E6
%
% Type of element stiffness imposed for FEA mesh deformation (INVERSE_VOLUME,
%                                           WALL_DISTANCE, DEF_WALL_DISTANCE,
%                                           CONSTANT_STIFFNESS)
DEFORM_STIFFNESS_TYPE= WALL_DISTANCE
%
% Visualize the deformation (NO, YES)
VISUALIZE_DEFORMATION= NO

% -------------------- FREE-FORM DEFORMATION PARAMETERS -----------------------%
%
% Tolerance of the Free-Form Deformation point inversion
FFD_TOLERANCE= 1E-10
%
% Maximum number of iterations in the Free-Form Deformation point inversion
FFD_ITERATIONS= 500
%
% FFD box definition: 3D case (FFD_BoxTag, X1, Y1, Z1, X2, Y2, Z2, X3, Y3, Z3, X4, Y4, Z4,
%                              X5, Y5, Z5, X6, Y6, Z6, X7, Y7, Z7, X8, Y8, Z8)
%                     2D case (FFD_BoxTag, X1, Y1, 0.0, X2, Y2, 0.0, X3, Y3, 0.0, X4, Y4, 0.0,
%                              0.0, 0.0, 0.0, 0.0, 0.0, 0.0, 0.0, 0.0, 0.0, 0.0, 0.0, 0.0)
FFD_DEFINITION= (MAIN_BOX, 0.5, 0.25, -0.25, 1.5, 0.25, -0.25, 1.5, 0.75, -0.25, 0.5, 0.75, -0.25, 0.5, 0.25, 0.25, 1.5, 0.25, 0.25, 1.5, 0.75, 0.25, 0.5, 0.75, 0.25)
%
% FFD box degree: 3D case (x_degree, y_degree, z_degree) or (r_degree, theta_degree, z_degree) or (r_degree, theta_degree, phi_degree)
%                 2D case (x_degree, y_degree, 0) or (r_degree, theta_degree, 0)
FFD_DEGREE= (10, 10, 1)
%
% Surface grid continuity at the intersection with the faces of the FFD boxes.
% To keep a particular level of surface continuity, SU2 automatically freezes the right
% number of control point planes (NO_DERIVATIVE, 1ST_DERIVATIVE, 2ND_DERIVATIVE, USER_INPUT)
FFD_CONTINUITY= 2ND_DERIVATIVE
%
% Definition of the FFD planes to be frozen in the FFD (x,y,z) or (r,theta,z) or (r, theta, phi).
% Value from 0 FFD degree in that direction. Pick a value larger than degree if you don't want to fix any plane.
FFD_FIX_I= (0,2,3)
FFD_FIX_J= (0,2,3)
FFD_FIX_K= (0,2,3)
%
% There is a symmetry plane (j=0) for all the FFD boxes (YES, NO)
FFD_SYMMETRY_PLANE= NO
%
% FFD coordinate system in 2D (CARTESIAN, POLAR) or 3D (CARTESIAN, CYLINDRICAL, SPHERICAL)
FFD_COORD_SYSTEM= CARTESIAN
%
% Vector from the cartesian axis the cylindrical or spherical axis (using cartesian coordinates)
% Note that the location of the axis will affect the wall curvature of the FFD box as well as the
% design variable effect.
FFD_AXIS= (0.0, 0.0, 0.0)
%
% FFD Blending function: Bezier curves with global support (BEZIER), uniform BSplines with local support (BSPLINE_UNIFORM)
FFD_BLENDING= BEZIER
%
% Order of the BSplines
FFD_BSPLINE_ORDER= 2, 2, 2

% --------------------------- CONVERGENCE PARAMETERS --------------------------%
%
% Number of total iterations
EXT_ITER= 999999
%
% Convergence criteria (CAUCHY, RESIDUAL)
%
CONV_CRITERIA= RESIDUAL
%
% Residual reduction (order of magnitude with respect to the initial value)
RESIDUAL_REDUCTION= 5
%
% Min value of the residual (log10 of the residual)
RESIDUAL_MINVAL= -8
%
% Start convergence criteria at iteration number
STARTCONV_ITER= 10
%
% Number of elements to apply the criteria
CAUCHY_ELEMS= 100
%
% Epsilon to control the series convergence
CAUCHY_EPS= 1E-10
%
% Direct function to apply the convergence criteria (LIFT, DRAG, NEARFIELD_PRESS)
CAUCHY_FUNC_FLOW= DRAG
%
% Adjoint function to apply the convergence criteria (SENS_GEOMETRY, SENS_MACH)
CAUCHY_FUNC_ADJFLOW= SENS_GEOMETRY

% ------------------------- INPUT/OUTPUT INFORMATION --------------------------%
%
% Mesh input file
MESH_FILENAME= mesh_NACA0012_inv.su2
%
% Mesh input file format (SU2, CGNS)
MESH_FORMAT= SU2
%
% Mesh output file
MESH_OUT_FILENAME= mesh_out.su2
%
% Restart flow input file
SOLUTION_FLOW_FILENAME= solution_flow.dat
%
% Restart adjoint input file
SOLUTION_ADJ_FILENAME= solution_adj.dat
%
% Output file format (TECPLOT, TECPLOT_BINARY, PARAVIEW,
%                     FIELDVIEW, FIELDVIEW_BINARY)
OUTPUT_FORMAT= TECPLOT
%
% Output file convergence history (w/o extension)
CONV_FILENAME= history
%
% Output file with the forces breakdown
BREAKDOWN_FILENAME= forces_breakdown.dat
%
% Output file restart flow
RESTART_FLOW_FILENAME= restart_flow.dat
%
% Output file restart adjoint
RESTART_ADJ_FILENAME= restart_adj.dat
%
% Output file flow (w/o extension) variables
VOLUME_FLOW_FILENAME= flow
%
% Output file adjoint (w/o extension) variables
VOLUME_ADJ_FILENAME= adjoint
%
% Output Objective function
VALUE_OBJFUNC_FILENAME= of_eval.dat
%
% Output objective function gradient (using continuous adjoint)
GRAD_OBJFUNC_FILENAME= of_grad.dat
%
% Output file surface flow coefficient (w/o extension)
SURFACE_FLOW_FILENAME= surface_flow
%
% Output file surface adjoint coefficient (w/o extension)
SURFACE_ADJ_FILENAME= surface_adjoint
%
% Writing solution file frequency
WRT_SOL_FREQ= 1000
%
% Writing solution file frequency for physical time steps (dual time)
WRT_SOL_FREQ_DUALTIME= 1
%
% Writing convergence history frequency
WRT_CON_FREQ= 1
%
% Writing convergence history frequency (dual time, only written to screen)
WRT_CON_FREQ_DUALTIME= 10
%
% Output residual values in the solution files
WRT_RESIDUALS= NO
%
% Output limiters values in the solution files
WRT_LIMITERS= NO
%
% Output the sharp edges detector
WRT_SHARPEDGES= NO
%
% Output the solution at each surface in the history file
WRT_SURFACE= NO
%
% Minimize the required output memory
LOW_MEMORY_OUTPUT= NO
%
% Verbosity of console output: NONE removes minor MPI overhead (NONE, HIGH)
CONSOLE_OUTPUT_VERBOSITY= HIGH

% --------------------- OPTIMAL SHAPE DESIGN DEFINITION -----------------------%
%
% Available flow based objective functions or constraint functions
%    DRAG, LIFT, SIDEFORCE, EFFICIENCY,
%    FORCE_X, FORCE_Y, FORCE_Z,
%    MOMENT_X, MOMENT_Y, MOMENT_Z,
%    THRUST, TORQUE, FIGURE_OF_MERIT,
%    EQUIVALENT_AREA, NEARFIELD_PRESSURE,
%    TOTAL_HEATFLUX, MAXIMUM_HEATFLUX,
%    INVERSE_DESIGN_PRESSURE, INVERSE_DESIGN_HEATFLUX,
%    AVG_TOTAL_PRESSURE, MASS_FLOW_RATE
%
% Available geometrical based objective functions or constraint functions
%    AIRFOIL_AREA, AIRFOIL_THICKNESS, AIRFOIL_CHORD, AIRFOIL_TOC, AIRFOIL_AOA,
%    WING_VOLUME, WING_MIN_THICKNESS, WING_MAX_THICKNESS, WING_MAX_CHORD, WING_MIN_TOC, WING_MAX_TWIST, WING_MAX_CURVATURE, WING_MAX_DIHEDRAL
%    STATION#_WIDTH, STATION#_AREA, STATION#_THICKNESS, STATION#_CHORD, STATION#_TOC,
%    STATION#_TWIST (where # is the index of the station defined in GEO_LOCATION_STATIONS)
%
% Available design variables
% 2D Design variables
%    HICKS_HENNE 	      (   1, Scale | Mark. List | Lower(0)/Upper(1) side, x_Loc )
%    FFD_CONTROL_POINT_2D (  15, Scale | Mark. List | FFD_BoxTag, i_Ind, j_Ind, x_Mov, y_Mov )
%    FFD_CAMBER_2D 	      (  16, Scale | Mark. List | FFD_BoxTag, i_Ind )
%    FFD_THICKNESS_2D 	  (  17, Scale | Mark. List | FFD_BoxTag, i_Ind )
%    FFD_TWIST_2D    	  (  20, Scale | Mark. List | FFD_BoxTag, x_Orig, y_Orig )
%    ANGLE_OF_ATTACK	  ( 101, Scale | Mark. List | 1.0 )
%
% 3D Design variables
%    FFD_CONTROL_POINT   (   7, Scale | Mark. List | FFD_BoxTag, i_Ind, j_Ind, k_Ind, x_Mov, y_Mov, z_Mov )
%    FFD_NACELLE         (  22, Scale | Mark. List | FFD_BoxTag, rho_Ind, theta_Ind, phi_Ind, rho_Mov, phi_Mov )
%    FFD_GULL            (  23, Scale | Mark. List | FFD_BoxTag, j_Ind )
%    FFD_CAMBER      	 (  11, Scale | Mark. List | FFD_BoxTag, i_Ind, j_Ind )
%    FFD_THICKNESS 	     (  12, Scale | Mark. List | FFD_BoxTag, i_Ind, j_Ind )
%    FFD_TWIST    	     (  19, Scale | Mark. List | FFD_BoxTag, j_Ind, x_Orig, y_Orig, z_Orig, x_End, y_End, z_End )
%    FFD_ROTATION	     (  25, Scale | Mark. List | FFD_BoxTag, x_Axis, y_Axis, z_Axis, x_Turn, y_Turn, z_Turn )
%    FFD_ANGLE_OF_ATTACK ( 102, Scale | Mark. List | FFD_BoxTag, 1.0 )
%
% Global design variables
%    TRANSLATION  ( 5, Scale | Mark. List | x_Disp, y_Disp, z_Disp )
%    ROTATION	  ( 6, Scale | Mark. List | x_Axis, y_Axis, z_Axis, x_Turn, y_Turn, z_Turn )
%
% Definition of multipoint design problems, this option should be combined with the
% the prefix MULTIPOINT in the objective function or constraint (e.g. MULTIPOINT_DRAG, MULTIPOINT_LIFT, etc.)
MULTIPOINT_MACH_NUMBER= (0.79, 0.8, 0.81)
MULTIPOINT_AOA= (1.25, 1.25, 1.25)
MULTIPOINT_SIDESLIP_ANGLE= (0.0, 0.0, 0.0)
MULTIPOINT_TARGET_CL= (0.8, 0.8, 0.8)
MULTIPOINT_REYNOLDS_NUMBER= (1E6, 1E6, 1E6)
MULTIPOINT_FREESTREAM_PRESSURE= (101325.0, 101325.0, 101325.0)
MULTIPOINT_FREESTREAM_TEMPERATURE= (288.15, 288.15, 288.15)
MULTIPOINT_WEIGHT= (0.33333, 0.33333, 0.33333)
%
% Optimization objective function with scaling factor, separated by semicolons.
% To include quadratic penalty function: use OPT_CONSTRAINT option syntax within the OPT_OBJECTIVE list.
% ex= Objective * Scale
OPT_OBJECTIVE= DRAG * 0.001
%
% Optimization constraint functions with scaling factors, separated by semicolons
% ex= (Objective = Value ) * Scale, use '>','<','='
OPT_CONSTRAINT= ( LIFT > 0.328188 ) * 0.001; ( MOMENT_Z > 0.034068 ) * 0.001; ( AIRFOIL_THICKNESS > 0.11 ) * 0.001
%
% Maximum number of iterations
OPT_ITERATIONS= 100
%
% Requested accuracy
OPT_ACCURACY= 1E-6
%
% Upper bound for each design variable
OPT_BOUND_UPPER= 0.1
%
% Lower bound for each design variable
OPT_BOUND_LOWER= -0.1
%
% Finite difference step size for python scripts (0.001 default, recommended
%												  0.001 x REF_LENGTH)
FIN_DIFF_STEP = 0.001
%
% Optimization design variables, separated by semicolons
DEFINITION_DV= ( 1, 1.0 | airfoil | 0, 0.05 ); ( 1, 1.0 | airfoil | 0, 0.10 ); ( 1, 1.0 | airfoil | 0, 0.15 ); ( 1, 1.0 | airfoil | 0, 0.20 ); ( 1, 1.0 | airfoil | 0, 0.25 ); ( 1, 1.0 | airfoil | 0, 0.30 ); ( 1, 1.0 | airfoil | 0, 0.35 ); ( 1, 1.0 | airfoil | 0, 0.40 ); ( 1, 1.0 | airfoil | 0, 0.45 ); ( 1, 1.0 | airfoil | 0, 0.50 ); ( 1, 1.0 | airfoil | 0, 0.55 ); ( 1, 1.0 | airfoil | 0, 0.60 ); ( 1, 1.0 | airfoil | 0, 0.65 ); ( 1, 1.0 | airfoil | 0, 0.70 ); ( 1, 1.0 | airfoil | 0, 0.75 ); ( 1, 1.0 | airfoil | 0, 0.80 ); ( 1, 1.0 | airfoil | 0, 0.85 ); ( 1, 1.0 | airfoil | 0, 0.90 ); ( 1, 1.0 | airfoil | 0, 0.95 ); ( 1, 1.0 | airfoil | 1, 0.05 ); ( 1, 1.0 | airfoil | 1, 0.10 ); ( 1, 1.0 | airfoil | 1, 0.15 ); ( 1, 1.0 | airfoil | 1, 0.20 ); ( 1, 1.0 | airfoil | 1, 0.25 ); ( 1, 1.0 | airfoil | 1, 0.30 ); ( 1, 1.0 | airfoil | 1, 0.35 ); ( 1, 1.0 | airfoil | 1, 0.40 ); ( 1, 1.0 | airfoil | 1, 0.45 ); ( 1, 1.0 | airfoil | 1, 0.50 ); ( 1, 1.0 | airfoil | 1, 0.55 ); ( 1, 1.0 | airfoil | 1, 0.60 ); ( 1, 1.0 | airfoil | 1, 0.65 ); ( 1, 1.0 | airfoil | 1, 0.70 ); ( 1, 1.0 | airfoil | 1, 0.75 ); ( 1, 1.0 | airfoil | 1, 0.80 ); ( 1, 1.0 | airfoil | 1, 0.85 ); ( 1, 1.0 | airfoil | 1, 0.90 ); ( 1, 1.0 | airfoil | 1, 0.95 )
%
% Use combined objective within gradient evaluation: may reduce cost to compute gradients when using the adjoint formulation.
OPT_COMBINE_OBJECTIVE = NO<|MERGE_RESOLUTION|>--- conflicted
+++ resolved
@@ -20,14 +20,10 @@
 % Specify turbulence model (NONE, SA, SA_NEG, SST)
 KIND_TURB_MODEL= NONE
 %
-<<<<<<< HEAD
 % Specify subgrid scale model(NONE, IMPLICIT_LES, SMAGORINSKY, WALE)
 KIND_SGS_MODEL= NONE
 %
-% Mathematical problem (DIRECT, CONTINUOUS_ADJOINT)
-=======
 % Mathematical problem (DIRECT, CONTINUOUS_ADJOINT, DISCRETE_ADJOINT)
->>>>>>> ae492765
 MATH_PROBLEM= DIRECT
 %
 % Restart solution (NO, YES)
@@ -1117,6 +1113,21 @@
 % Writing convergence history frequency (dual time, only written to screen)
 WRT_CON_FREQ_DUALTIME= 10
 %
+% Output less information for lower memory use.
+LOW_MEMORY_OUTPUT= NO
+%
+% Write output files (disable all output by setting to NO)
+WRT_OUTPUT= YES
+%
+% Write a volume solution file
+WRT_VOL_SOL= YES
+%
+% Write a surface solution file
+WRT_SRF_SOL= YES
+%
+% Write a surface CSV solution file
+WRT_CSV_SOL= YES
+%
 % Output residual values in the solution files
 WRT_RESIDUALS= NO
 %
